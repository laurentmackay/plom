__author__ = "Andrew Rechnitzer"
__copyright__ = "Copyright (C) 2018-2019 Andrew Rechnitzer"
__credits__ = ["Andrew Rechnitzer", "Colin Macdonald", "Elvis Cai"]
__license__ = "AGPLv3"

import sys
import os
import shutil
import shlex
import subprocess
import locale
from PyQt5.QtWidgets import (
    QApplication,
    QDialog,
    QFileDialog,
    QGridLayout,
    QMessageBox,
    QPushButton,
    QTreeWidget,
    QTreeWidgetItem,
    QWidget,
)
from resources.uiFiles.ui_launcher import Ui_Launcher

directories = ["build", "finishing", "newServer", "resources"]

directories += ["build/examsToPrint", "build/sourceVersions"]

directories += [
    "newServer/pages",
    "newServer/markedPages",
    "newServer/markedPages/plomFiles",
    "newServer/markedPages/commentFiles",
    "newServer/plomServer",
]

directories += ["clients", "clients/uiFiles", "clients/icons", "clients/cursors"]

files = [
    "resources/plom_exceptions.py",
    "resources/examDB.py",
    "resources/specParser.py",
    "resources/tpv_utils.py",
    "resources/misc_utils.py",
    "resources/predictionlist.csv",
    "resources/pageNotSubmitted.pdf",
    "resources/version.py",
]

files += [
    "build/001_startHere.py",
    "build/002_verifySpec.py",
    "build/003_buildPlomDB.py",
    "build/004_buildPDFs.py",
    "build/004a_buildPDFs_no_names.py",
    "build/004b_buildPDFs_with_names.py",
    "build/cleanAll.py",
    "build/mergeAndCodePages.py",
    "build/template_testSpec.toml",
]

files += [
    "plom/__init__.py",
    "plom/version.py",
    "plom/scan/__init__.py",
    "plom/scan/fasterQRExtract.py",
    "plom/scanMessenger.py",
    "plom/plom_exceptions.py",
    "plom/specParser.py",
    "plom/tpv_utils.py",
    "plom/misc_utils.py",
]

files += [
    "scanCleanAll.py",
    "011_scanningStartHere.py",
    "012_scansToImages.py",
    "013_readQRCodes.py",
    "014_sendPagesToServer.py",
    "015_sendUnknownsToServer.py",
    "016_sendCollisionsToServer.py",
    "019_checkScansStatus.py",
]

files += [
    "newServer/aliceBob.py",
    "newServer/authenticate.py",
    "newServer/latex2png.py",
    "newServer/newServer.py",
    "newServer/pageNotSubmitted.py",
    "newServer/serverSetup.py",
    "newServer/ui_server_setup.py",
    "newServer/userManager.py",
    "newServer/plomServer/routesID.py",
    "newServer/plomServer/routesMark.py",
    "newServer/plomServer/routesReport.py",
    "newServer/plomServer/routesTotal.py",
    "newServer/plomServer/routesUpload.py",
    "newServer/plomServer/routesUserInit.py",
    "newServer/plomServer/serverID.py",
    "newServer/plomServer/serverMark.py",
    "newServer/plomServer/serverReport.py",
    "newServer/plomServer/serverTotal.py",
    "newServer/plomServer/serverUpload.py",
    "newServer/plomServer/serverUserInit.py",
]

files += [
    "clients/annotator.py",
    "clients/client.py",
    "clients/client.spec",
    "clients/examviewwindow.py",
    "clients/identifier.py",
    "clients/key_help.py",
    "clients/marker.py",
    "clients/mark_handler.py",
    "clients/messenger.py",
    "clients/pagescene.py",
    "clients/pageview.py",
    "clients/reorientationwindow.py",
    "clients/totaler.py",
    "clients/test_view.py",
    "clients/useful_classes.py",
    "clients/tools.py",
<<<<<<< HEAD
    "clients/manager.py",
    "clients/managerMessenger.py",
    "clients/collideview.py",
    "clients/discardview.py",
    "clients/selectrectangle.py",
    "clients/unknownpageview.py",
    "clients/plom_exceptions",
=======
    "clients/plom_exceptions.py",
>>>>>>> 40c1a129
]

files += [
    "clients/uiFiles/ui_annotator_lhm.py",
    "clients/uiFiles/ui_annotator_rhm.py",
    "clients/uiFiles/ui_chooser.py",
    "clients/uiFiles/ui_identify.py",
    "clients/uiFiles/ui_iic.py",
    "clients/uiFiles/ui_marker.py",
    "clients/uiFiles/ui_test_view.py",
    "clients/uiFiles/ui_totaler.py",
]

files += [
    "clients/icons/comment.svg",
    "clients/icons/comment_up.svg",
    "clients/icons/comment_down.svg",
    "clients/icons/cross.svg",
    "clients/icons/pan.svg",
    "clients/icons/text.svg",
    "clients/icons/delete.svg",
    "clients/icons/pen.svg",
    "clients/icons/tick.svg",
    "clients/icons/line.svg",
    "clients/icons/rectangle.svg",
    "clients/icons/undo.svg",
    "clients/icons/move.svg",
    "clients/icons/redo.svg",
    "clients/icons/zoom.svg",
    "clients/icons/manager_collide.svg",
    "clients/icons/manager_discard.svg",
    "clients/icons/manager_extra.svg",
    "clients/icons/manager_move.svg",
    "clients/icons/manager_none.svg",
    "clients/icons/manager_test.svg",
    "clients/icons/manager_unknown.svg",
]

files += [
<<<<<<< HEAD
    "finishing/021_startHere.py",
    "finishing/022_check_completed.py",
    "finishing/023_spreadsheet.py",
    "finishing/024_reassemble.py",
    "finishing/024a_reassemble_completed.py",
    "finishing/024b_reassemble_ID_only.py",
=======
    "./clients/cursors/box.png",
    "./clients/cursors/text-comment.png",
    "./clients/cursors/pen.png",
    "./clients/cursors/cross.png",
    "./clients/cursors/delete.png",
    "./clients/cursors/line.png",
    "./clients/cursors/text-delta.png",
    "./clients/cursors/text.png",
    "./clients/cursors/tick.png",
]

files += [
    "finishing/07_check_completed.py",
    "finishing/07alt_check_ID_total.py",
    "finishing/08_build_cover_pages.py",
    "finishing/09_reassemble.py",
    "finishing/09alt_reassembled_ided_but_unmarked.py",
>>>>>>> 40c1a129
    "finishing/10_prepare_coded_return.py",
    "finishing/11_write_to_canvas_spreadsheet.py",
    "finishing/12_archive.py",
    "finishing/coverPageBuilder.py",
    "finishing/return_tools.py",
    "finishing/testReassembler.py",
    "finishing/testReassembler_only_ided.py",
    "finishing/utils.py",
    "finishing/view_test_template.html",
]


class ErrorMessage(QMessageBox):
    def __init__(self, txt):
        super(ErrorMessage, self).__init__()
        self.setText(txt)
        self.setStandardButtons(QMessageBox.Ok)


class SimpleMessage(QMessageBox):
    def __init__(self, txt):
        super(SimpleMessage, self).__init__()
        self.setText(txt)
        self.setStandardButtons(QMessageBox.Yes | QMessageBox.No)
        self.setDefaultButton(QMessageBox.Yes)


# class LeftToDo(QDialog):
#     def __init__(self):
#         super(LeftToDo, self).__init__()
#         tasks = {}
#         tasks["0: Right now"] = ["Go to project"]
#         tasks["1: Build"] = [
#             "Name test",
#             "Set number of source tests",
#             "Copy source tests into place",
#             "Set up page grouping",
#             "Set up version choices for groups",
#             "Set total number of tests to produce",
#             "Produce test-files",
#         ]
#         tasks["2: Run the test"] = [
#             "Print tests",
#             "Run test",
#             "Make students very happy",
#             "Scan tests",
#         ]
#         tasks["3: Scan and Group"] = [
#             "Copy test scans to scannedExams",
#             "Convert scans to page images",
#             "Decode page images",
#             "Manual identification" "Check for missing pages",
#             "Group page images into page-groups",
#             "Add an extra pages",
#         ]
#         tasks["4: Image server"] = [
#             "Make sure you have access to two ports",
#             "Set up users",
#             "Get your class list csv",
#             "Run the image server",
#             "Check progress with ID-manager",
#             "Check progress with Marking-manager",
#         ]
#         tasks["5: Clients"] = ["Give markers client apps"]
#         tasks["6: Finishing"] = [
#             "Check tests are completed",
#             "Build cover pages",
#             "Reassemble papers",
#         ]
#         self.setWindowTitle("What to do next")
#         self.setModal(True)
#         grid = QGridLayout()
#
#         self.taskTW = QTreeWidget()
#         self.taskTW.setColumnCount(1)
#         self.taskTW.setHeaderLabel("Tasks")
#         grid.addWidget(self.taskTW, 1, 1, 3, 2)
#         for t in sorted(tasks.keys()):
#             tmp = QTreeWidgetItem(self.taskTW)
#             tmp.setText(0, t)
#             self.taskTW.addTopLevelItem(tmp)
#             for tx in tasks[t]:
#                 tmp2 = QTreeWidgetItem(tmp)
#                 tmp2.setText(0, tx)
#                 tmp.addChild(tmp2)
#
#         self.taskTW.adjustSize()
#
#         self.closeB = QPushButton("Close")
#         grid.addWidget(self.closeB, 4, 4)
#         self.closeB.clicked.connect(self.accept)
#         self.setLayout(grid)


def buildDirs(projPath):
    for dir in directories:
        try:
            os.mkdir(projPath + "/" + dir)
        except os.FileExistsError:
            pass


def copyFiles(projPath):
    for fname in files:
        try:
            shutil.copyfile(fname, projPath + "/" + fname)
        except OSError:
            pass


def buildKey(projPath):
    print("Building new ssl key/certificate for server")
    # Command to generate the self-signed key:
    # openssl req -x509 -newkey rsa:2048 -keyout selfsigned.key \
    #          -nodes -out selfsigned.cert -sha256 -days 1000

    sslcmd = (
        "openssl req -x509 -sha256 -newkey rsa:2048 -keyout "
        "{}/resources/mlp.key -nodes -out "
        "{}/resources/mlp-selfsigned.crt -days 1000 -subj".format(projPath, projPath)
    )
    sslcmd += " '/C={}/ST=./L=./CN=localhost'".format(locale.getdefaultlocale()[0][-2:])
    print(sslcmd)
    subprocess.check_call(shlex.split(sslcmd))


def doThings(projPath):
    try:
        os.mkdir(projPath)
    except FileExistsError:
        msg = SimpleMessage(
            "Directory {} already exists. " "Okay to continue?".format(projPath)
        )
        if msg.exec_() == QMessageBox.No:
            return
    msg = ErrorMessage("Building directories and moving scripts")
    msg.exec_()
    buildDirs(projPath)
    copyFiles(projPath)

    msg = SimpleMessage(
        "Build new ssl-keys (recommended if you have openssl "
        "installed). Otherwise copy ones from repository "
        "(not-recommended)"
    )
    if msg.exec_() == QMessageBox.Yes:
        buildKey(projPath)
    else:
        shutil.copyfile("./resources/mlp.key", projPath + "/resources/mlp.key")
        shutil.copyfile(
            "./resources/mlp-selfsigned.crt", projPath + "/resources/mlp-selfsigned.crt"
        )

    msg = ErrorMessage(
        "Set up server options: IP, ports, the class list "
        "csv file and set manager password"
    )
    msg.exec_()
    cpwd = os.getcwd()
    os.chdir(projPath + "/newServer")
    subprocess.check_call(["python3", "serverSetup.py"])
    os.chdir(cpwd)

    # msg = LeftToDo()
    # msg.exec_()


class ProjectLauncher(QWidget):
    def __init__(self):
        super(ProjectLauncher, self).__init__()
        self.projPath = None
        self.ui = Ui_Launcher()
        self.ui.setupUi(self)

        self.ui.setLocButton.clicked.connect(self.getDirectory)
        self.ui.cancelButton.clicked.connect(self.close)
        self.ui.createButton.clicked.connect(self.createProject)

    def getDirectory(self):
        home = os.getenv("HOME")
        dir = QFileDialog.getExistingDirectory(
            self,
            "Choose a location for your project",
            home,
            QFileDialog.ShowDirsOnly | QFileDialog.DontResolveSymlinks,
        )
        if os.path.isdir(dir):
            self.ui.directoryLE.setText(dir)

    def createProject(self):
        self.projName = self.ui.nameLE.text()
        if self.projName.isalnum():
            self.projPath = self.ui.directoryLE.text() + "/" + self.projName
            doThings(self.projPath)
        else:
            msg = ErrorMessage("Project name must be an alphanumeric string")
            msg.exec_()
            return
        self.close()


app = QApplication(sys.argv)
window = ProjectLauncher()
window.show()
rv = app.exec_()
sys.exit(rv)<|MERGE_RESOLUTION|>--- conflicted
+++ resolved
@@ -122,17 +122,13 @@
     "clients/test_view.py",
     "clients/useful_classes.py",
     "clients/tools.py",
-<<<<<<< HEAD
     "clients/manager.py",
     "clients/managerMessenger.py",
     "clients/collideview.py",
     "clients/discardview.py",
     "clients/selectrectangle.py",
     "clients/unknownpageview.py",
-    "clients/plom_exceptions",
-=======
     "clients/plom_exceptions.py",
->>>>>>> 40c1a129
 ]
 
 files += [
@@ -172,14 +168,6 @@
 ]
 
 files += [
-<<<<<<< HEAD
-    "finishing/021_startHere.py",
-    "finishing/022_check_completed.py",
-    "finishing/023_spreadsheet.py",
-    "finishing/024_reassemble.py",
-    "finishing/024a_reassemble_completed.py",
-    "finishing/024b_reassemble_ID_only.py",
-=======
     "./clients/cursors/box.png",
     "./clients/cursors/text-comment.png",
     "./clients/cursors/pen.png",
@@ -192,12 +180,12 @@
 ]
 
 files += [
-    "finishing/07_check_completed.py",
-    "finishing/07alt_check_ID_total.py",
-    "finishing/08_build_cover_pages.py",
-    "finishing/09_reassemble.py",
-    "finishing/09alt_reassembled_ided_but_unmarked.py",
->>>>>>> 40c1a129
+    "finishing/021_startHere.py",
+    "finishing/022_check_completed.py",
+    "finishing/023_spreadsheet.py",
+    "finishing/024_reassemble.py",
+    "finishing/024a_reassemble_completed.py",
+    "finishing/024b_reassemble_ID_only.py",
     "finishing/10_prepare_coded_return.py",
     "finishing/11_write_to_canvas_spreadsheet.py",
     "finishing/12_archive.py",
