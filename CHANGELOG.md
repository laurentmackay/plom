# Plom Changelog

All notable changes to this project will be documented in this file.

The format is based on [Keep a Changelog](https://keepachangelog.com/en/1.0.0/),
and this project adheres to [Semantic Versioning](https://semver.org/spec/v2.0.0.html).

## [Unreleased]

### Added
* preliminary support for a canned user list.
* autogenerate password suggestions for new users.

### Changed
* make 04 script less verbose.
* Increase timeout on server ping test.

### Fixed
* Fixed a race condition where regarding very quickly could result in incorrect uploads.
* userManager was failing to start.
* return to greeter dialog on e.g., wrong server or pagegroup/version out of range.
<<<<<<< HEAD
* `mark_reverter` less fragile if files DNE.
=======
* if you skip identifying a test, the client will defer it until the end.
>>>>>>> 613ab14d


## [0.2.0] - 2019-10-11

### Added

#### Client
* delete tool: right-mouse button drag sweeps out a rectangle and deletes its contents.
* improve zoom ("ctrl-=" cycles through zoom modes)
* shift-click and control-click should now emulate right-click and middle-click.
* middle-button in line/pen tools creates line/path with arrow-heads at both ends.
* annotations are now saved in ".plom" files, supports continuing previously marked papers.
* marker now uploads/downloads papers in the background.

#### Server
* Handle upload/download of .plom files.
* New `12_archive` script makes a minimal zip file for archiving.
* Support for Docker.
* New templates for making your own tests.

### Changed

#### Client
* client not backward compatible with v0.1.0 servers.
* mark-total mode is removed.
* comment-delta is now its own grouped object, with many changes to encourage comment-reuse.
* comment-add and edit is now via a pop-up window.
* user can now make 0-point comments (for which the zero is pasted).
* user can also make no-point comments which are pasted as just text.
* general GUI improvements

#### Server
* Server not backward compatible with v0.1.0 clients.
* More general support for student names.
* Returned PDF files have better sizes for printing hardcopies

### Fixed

* Many many bugfixes.


## 0.1.0 - 2019-06-26

This is the first release of Plom, PaperLessOpenMarking.


[Unreleased]: https://gitlab.math.ubc.ca/andrewr/MLP/compare/v0.2.0...master
[0.2.0]: https://gitlab.math.ubc.ca/andrewr/MLP/compare/v0.1.0...v0.2.0<|MERGE_RESOLUTION|>--- conflicted
+++ resolved
@@ -19,11 +19,8 @@
 * Fixed a race condition where regarding very quickly could result in incorrect uploads.
 * userManager was failing to start.
 * return to greeter dialog on e.g., wrong server or pagegroup/version out of range.
-<<<<<<< HEAD
 * `mark_reverter` less fragile if files DNE.
-=======
 * if you skip identifying a test, the client will defer it until the end.
->>>>>>> 613ab14d
 
 
 ## [0.2.0] - 2019-10-11
