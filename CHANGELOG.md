# Plom Changelog

All notable changes to this project will be documented in this file.

The format is based on [Keep a Changelog](https://keepachangelog.com/en/1.0.0/),
and this project adheres to [Semantic Versioning](https://semver.org/spec/v2.0.0.html).

## [Unreleased]

### Added
<<<<<<< HEAD
* Solutions - can now optionally watermark solutions with the SID.
* SSL verification enabled by default for releases.

### Changed
* Tags have been overhauled, with bug fixes and improved functionality
* Annotator can tag papers directly.
* Deprecated "LoosePages" have been removed.
* Tests have exactly one ID page (before they could have more than one).
* Misc plom-manager improvements.

### Fixed
* Potential memory leaks in Annotator, Manager, and dialogs.
* A large number of modal dialog fixes.
* Other misc changes.


## [Unreleased]

### Added
=======
* Manager can "unidentify" papers including prenamed papers.
>>>>>>> 87f89b4b

### Changed

### Fixed
* Client: save user tabs on manual sync and on annotator close.
* Workarounds for high memory use during reassembly and solution assembly.
* Correctly stop background uploader thread on Marker close.


## [0.7.7] - 2021-11-15

### Changed
* Client: fit-to-width and fit-to-height pan to the top and left respectively.

### Fixed
* Tweaks and fixes about reassembly and solution assembly.
* Client: better dark theme support, other tweaks.
* Other minor fixes, including potential crashes caught by `pylint`.


## [0.7.5] - 2021-11-07

### Fixed
* Upload queue length was misreported, potentially losing the last upload on rapid quit.
* Cleanup of client shutdown, hopefully fewer crashes in corner cases.
* Some database cleanup when pages are added to already annotated papers.
* Other minor fixes about admissible usernames and passwords.


## [0.7.4] - 2021-10-28

### Added
* The question-version map can be passed into `plom-build` instead of building a random map.

### Changed
* Image download and reassembly is now interleaved instead of pre-downloading all images.
* Can reassemble just one paper or just one solution.

### Fixed
* Ensure the margin box surrounding the page cannot be deleted.


## [0.7.3] - 2021-10-23

### Changed
* Marker -> View is now allowed to view any question, any paper.

### Fixed
* Clients can tag unannotated questions.
* Various fixes to auto reading of student IDs.
* Various fixes in generating and posting solutions.


## [0.7.2] - 2021-10-13

### Added
* Solutions can be attached to each question/version.
  - client can view solution for the current question/version.
  - solutions for individual students can be returned along with marked test via webpage


### Changed
* plom-scan and plom-hwscan can now list bundles.
* Added a --no-scan option to plom-demo and plom-hwdemo so that fake-data created but not processed or uploaded.
* More import and module improvements: one can now do `python -m plom.client` and `python -m plom.server`, and similarly for most other modules.

### Fixed
* Various CI cleanups that should help external contributors.
* Fixed a crash in the page re-arranger dialog.
* Various other fixes.


## [0.7.1] - 2021-09-23

### Added
* Client binaries for macOS are now distributed as standard .app bundles (still unsigned unfortunately).
* `plom-build make` can now tweak the vertical position of the pre-printed name/ids.
* `plom-build make` can build single papers.
* The server manager UI is now accessible from PlomClient: just login with the manager account.

### Changed
* Classlists can contain additional columns.
* Classlist-related API updates.
* Ongoing improvements to scripting Plom via import and module improvements.

### Fixed
* Papers can be re-printed (without repopulating the database).
* Misc fixes.


## [0.7.0] - 2021-09-04

### Added
* `plom-server launch foo` starts a plom server in the directory `foo`.
* `plom-server` has new command line args to control logging.
* New `PlomServer`, `PlomDemoServer`, and `PlomLiteDemoServer` objects for interactively running servers, or otherwise running a server in a background process.
* `plom-hwscan` can now specify precise per-page mappings from the bundle to questions on the server.
* `plom-hwscan` can override the bundle name.
* LaTeX errors are now displayed to markers.
* `plom-build rubrics` now supports csv in addition to json and toml.

### Changed
* `plom-server launch --mastertoken aabbccdd...` replaces the old way (without the keyword argument).
* QR creation now uses `segno` instead of `pyqrcode`.
* `plom-hwscan` is more flexible about filenames: you do not need to put PDF files in a special directory.
* The `plomgrading/server` container (Docker image) is now based on Ubuntu 20.04.

### Fixed
* `plom-finish reassemble` not longer needs direct file access to the server (except when using the `--ided-only` option).
* Low-level API changes and improvements.
* Many bug fixes.


## [0.6.5] - 2021-07-19

### Changed
* The `jpegtran-cffi` package which is used for lossless jpeg rotations is not longer a hard dependency.  Jpeg is still only used rarely and improvements to the client means its not a serious problem if a few pages are rotated.

### Fixed
* Client: better handling of rare upload failures: warning dialog pops up if the queue is growing, and a single timeout will no longer block the entire queue.
* Misc bug fixes and doc updates.


## [0.6.4] - 2021-06-23

### Added
* Experimental support for writing graded papers and final marks to Canvas.

### Changed
* The `userListRaw.csv` file is no longer inside the serverConfiguration directory.
* Server saves its log to a file automatically (as well as echoing to stdout).

### Fixed
* Misc bug fixes.


## [0.6.3] - 2021-05-28

### Fixed
* Minor bug fix to stop user being able to create 0-point relative rubrics. Related server-side rubric sanity checking.
* Fix Flatpak and source packaging to include icons and cursors.
* Misc bug fixes.


## [0.6.2] - 2021-05-16

### Changed
* Packaging fixes including a revamp of `.../share/plom`.

### Fixed
* Workaround for blurry results from very tall scans.
* Misc bug and documentation fixes.


## [0.6.1] - 2021-04-16

### Changed
* Client now has two tabs for + and - deltas, which improves their shortcut key access.
* Minor tweaks and bug fixes.


## [0.6.0] - 2021-04-14

### Added
* Questions can be given custom labels in the spec file.  These will generally be used instead of "Q1", "Q2", etc.
* `plom-demo` now has `--port` option.
* New `plom-build rubric` subcommand can upload/download rubric lists from the server.

### Changed
* The left-hand-on-mouse option has been removed from annotator/marker - replaced with general key-binding options.
* Significant changes to rubrics: now shared between users and can be grouped into "tabs" within the user interface.
* Client: "Deltas" are now a special kind of rubric with their own tab.
* New client default keybindings involve a "spatial navigation" metaphor: left-right between tabs, up-down between rubrics.
* Rubrics are not longer saved on disc on client systems.
* Client: click-and-drag associates a rubric with a box on the page: no need for shift-modifier key as before.
* Client: The escape-key will now cancel an annotation mid-draw (box, ellipse, line, arrows, rubric)
* Client: There is no longer an explicit choice of "marking up/down mode" - it is determined by the rubrics used.
* Changed order of commands to start server: `plom-server init` now should be run before `plom-build parse`.


## [0.5.21] - 2021-03-18

### Changed
* Server has more flexibility in creating demo/auto users with `--auto` and new `--auto-named`.

### Fixed
* Misc fixes.


## [0.5.19] - 2021-03-09

### Changed
* Client rubrics list can no longer use drag-n-drop to reorder: this feature will return in 0.6.0, but for now its too buggy.

### Fixed
* Misc bug fixes and UI tweaks.
* LaTeX appears smoother on non-white backgrounds.
* Important dependency bumps including a aiohttp security fix.


## [0.5.18] - 2021-03-02

### Added
* Client shows path information in the Options dialog.
* Server: one can defer choosing number of papers until the classlist is uploaded by using "-1" for numberToName and/or numberToPrint.

### Changed
* Client background/uploader can operate in parallel.
* Client no longer looks for config file in the current folder.  The Options dialog shows config and log locations.


## [0.5.17] - 2021-02-10

### Added
* `plom-hwscan -q all` will upload a paper to all questions, a common operation for self-scanned work.

### Fixed
* Fix a crash with rearranger dialog revisiting a view with re-orientated pages.
* Rearranger dialog can load previously re-oriented pages.
* Misc fixes.


## [0.5.16] - 2021-01-29

### Changed
* Rotations in the adjust-pages dialog are now done in metadata.

### Fixed
* Client: fixed regression loading the default comment file.
* Improve testing of minimum versions of dependencies.


## [0.5.15] - 2021-01-25

### Added
* Annotation colour defaults to red but can be changed in the Annotator menu.

### Changed
* Untested scikit-learn used by default for digit recognition.  Tensorflow code still present and could return as default, after someone tests both on real data.
* Client: Ctrl-return forces LaTeX rendering of text annotations.
* Client: saves config file and comments in a central location.

### Fixed
* Flatpak client can save config and comment files.
* Fixed paper generation by working around a bug present in certain versions of `pymupdf` library.


## [0.5.13] - 2021-01-06

### Fixed
* Patched a memory leak when using the "adjust pages" dialog.
* Small fixes for various crashes.


## [0.5.11] - 2020-12-16

### Added
* `plom-hwscan` can now upload pages to multiple questions, for use with self-scanned work.

### Changed
* `plom-build make` now outputs a csv file showing the test numbers, question/page versions and student-info if named paper.
* `plom-build make --without-qr` builds pdf files without QR codes stamped on them.
* `plom-build make --no-pdf` builds everything but the PDF files are 0-length files.

### Fixed
* Adjust-Pages: fix deduping when shared page not included in current question.
* Fixed some times in manager tool.


## [0.5.10] - 2020-12-06

### Fixed
* Various fixes and minor refactoring.


## [0.5.9] - 2020-11-27

### Changed
* Adjust Pages dialog labels pages that are shared between questions.
* Minor UI tweaks.

### Fixed
* Fixed a platform-specific crash on start-up due to invalid chars in log filename.


## [0.5.8] - 2020-11-25

### Added
* Annotator: shift-drag with comment tool draws a highlighting box which is then connected to the rubric element.
* Annotator: page now has a margin to allow more space for annotations.  The additional space is cropped on submission.
* Finishing tools: support salted hashes for return codes on the command line.

### Changed
* Accept QR-coded pages that are landscape.
* Returned PDF files are often much smaller b/c reassembly now tries both png and jpeg.
* Server: more logging during authentication, including client version.
* Adjust Pages: dialog allows multiple selections for add/remove.
* Adjust Pages: you can have no pages transiently while re-arranging.
* Adjust Pages: icons resize automatically on dialog resize.
* Adjust Pages: middle bar can be dragged to resize top or bottom list.
* Client generates log files by default (disable under More Options).

### Fixed
* Misc fixes and refactoring of the `pagescene` code.
* API: refactoring for simpler image download code.
* Adjust Pages: re-entering dialog shows the current state instead of the original state.


## [0.5.7] - 2020-11-07

### Fixed
* Fix stale-pages from previous papers appearing in the Adjust Pages dialog.


## [0.5.6] - 2020-11-06

### Added
* Preliminary support for changing the overall scale of annotations; adjust using the menu/shortcut keys.

### Changed
* "Rearrange Pages" is now called "Adjust Pages" with a more prominent button.

### Fixed
* "Adjust Pages" dialog now opens faster, in some cases much faster.
* Other misc fixes and minor UI tweaks.


## [0.5.5] - 2020-10-23

### Changed
* Fix crash when drag-and-drop comments.


## [0.5.3] - 2020-10-22

### Added
* Scan now has command line arguments to enable/disable bitmap (jpeg) extraction.
* Server now logs failed token authentication events.

### Changed
* Opening the "Rearrange Pages" dialog displays a wait cursor as it may take some time.
* New command line arguments for `plom-finish` for digital return.
* Canvas-related return code handing reduced from 12 digits to 9 by default.
* Scan white balancing disabled by default (now matches `hwscan` behaviour).
* Scan bitmap extraction disabled by default (again to match `hwscan`).
* The database now creates Annotation entries upon client submission rather than task assignment.

### Fixed
* Fixed drag-and-drop reordering of the rubric/comment list.
* Fixed a bug where reannotating a reannotated paper from previous session doubled the underlying pages.
* Various bug fixes.


## [0.5.2] - 2020-10-06

### Added
* A collection of utility scripts now ships in `share/plom/contrib`.

### Changed
* Command-line utilities can load credentials from environment variables.

### Fixed
* There are now constraints on the returned image resolution preventing huge return images in some cases.
* Fixed crashes related to deleting comments.
* Various bug fixes.


## [0.5.1] - 2020-09-25

### Added
* Annotator: Ctrl-r shortcut key for Rearrange Pages tool.

### Changed
* `plom-hwscan` has command line arguments for gamma shift, off by default as it sometimes worsens already poor scans with large shadows.
* `plom-hwscan` does not extract jpeg's by default (it may in the future).
* `plom-hwscan` has new command line arguments for jpeg extraction.

### Fixed
* Workaround for bug in PyMuPDF 1.17.6.
* Various packaging improvements and fixes.
* "Rearrange Pages" dialog resizing improved.


## [0.5.0] - 2020-08-26

### Added
* Client now has a menu button for less-commonly used commands.
* Client can now insert small images, see "insert image" in menu.
* Client has experimental "Rearrange pages" dialog to fine-tune page selection and layout.
* We again offer prebuilt client binaries for some OSes.
* Server has new experimental "Homework mode" to deal with student-scanned images.
* Server can use Scikit-learn (instead of the default TensorFlow) for reading student numbers.

### Changed
* Command line utilities can report their version.
* Example demo data uses handwritten digits instead of fonts.
* Annotator remains open between papers.
* Totaller client was removed.
* ID-subclient - student name + id is entered in single field which auto-completes on both.
* Client sidebar can be set to the left or right (independent of mouse handedness).
* Grades output filename is now "marks.csv".
* Changes to various command-line tools to streamline uploading and other operations.
* Scanning is now based more strongly on concept of "bundles" of papers.
* Most tools now interact with the server via the API instead of using the file system.
* Server docker image uses pinned dependency information for reproducibility.
* Server, Manager and Client handling of "unknown" pages has improved.
* Client has visual feedback for ctrl-, shift- tool alternatives via mouse cursor.
* Various client UI tweaks.
* Various improvements to the manager UI tool.

### Fixed
* Fix left-hand mouse mode.
* Annotation font sizes no longer directly depend on UI font size (but some issues still remain).
* Pan mode no longer incorrectly moves objections.
* Many other bug fixes.


## [0.4.2] - 2020-04-21

### Added
* User-management can be performed by the manager client.

### Changed
* Greater fidelity to the original scan because JPEG files are (carefully) extracted and used directly.
* JPEG transformations are done without lossy re-encoding, when possible.
* PNG files should be a little smaller with fewer interpolation artifacts in the reass
* User credentials now handled by database rather than separate authentication object.
* Client can no longer revert; this feature may return later if needed.

### Fixed
* Various bug fixes.


## [0.4.1] - 2020-04-13

### Added
* Re-enabled the automatic IDing of papers using machine learning.
* Python package has improved dependency information.
* `plom-demo` checks if server is running and warns if directory isn't empty.
* Appdata metadata added for Plom Client.

### Changed
* Manager UI tool has better reporting of what users are doing.
* Manager and command line tools report papers that are marked "out"; this may be useful in case of client crashes, to identify (and reset) papers marking out for grading/IDing.
* Update for new plomgrading.org domain name.
* Remove testing tool dependencies on xvfb.

### Fixed
* Fixed toml dependency in Dockerfile.
* Various misc fixes.


## [0.4.0] - 2020-04-04

### Added
* Plom is now a python package.
* Annotator has a "no answer given" button which places crossed lines on page, leaves a comment, sets mark to 0.
* Client can log to a file (set under "More options").
* Client has expert option to disable background upload/download.
* Client can generate a log file for debugging.
* Server management UI.
* Command-line scripts for creating tests, managing server, scanning, and finishing.
* Simple toy test+server for demonstrating Plom.
* Test-specification now has "do-not-mark" pages for formula-sheets and instruction pages.

### Changed
* Server: improved database.
* Server: new upload procedure/tools.
* Reassembly tasks are now faster.
* Client: if there are annotations, confirm before closing/cancelling.

### Fixed
* Server: manager-related database locks fixed.
* In some regrade cases, delta-comments did not apply correctly.
* Client: fix `ctrl-=` zoom toggle.
* Various bug fixes.


## [0.3.0] - 2020-02-10

### Added
* saved comments are filtered per question and per test.
* Marker has a "view" button to look at any test number.

### Changed
* The manual-identifier now has a "discard" option for unneeded page images, such as blank extra pages.
* More robust networking by moving to https (rather than raw sockets). This is handled by the "requests" library on the client side and the "aiohttp" library on the server side.
* Client: config and saved comments now more human-readable in toml files.
* Client: can download test/server info before logging in.
* Client is more pessimistic about errors and will crash instead of trying to continue
in most cases.
* Client checks for double-logins and can force logout a previous session.
* Client: you must make at least one annotation on the page.

### Fixed
* Many fixes, especially related to client crashes due to networking.


## [0.2.2] - 2019-11-29

### Added
* Can now build papers with student Names/IDs pre-written on page 1.
* Client now has a "view" button to quickly view other questions.

### Changed
* Warning given for non-Latin names in classlist (may cause problems in PDFs).

### Fixed
* Annotator mark up/down and handedness preferences now saved between sessions.


## [0.2.1] - 2019-11-11

### Added
* preliminary support for a canned user list.
* autogenerate password suggestions for new users.
* 05 script now warns about potential extra pages.
* Annotator - spacebar pans through paper (down and right), shift-space pans back (up and left). Ctrl+space, Ctrl-shift-space does similarly but more slowly.
* Annotator - zoom-mode click-drag creates a (temp) rectangle to zoom into.

### Changed
* make 04 script less verbose.
* Increase timeout on server ping test.
* Annotator has more keybindings for grades of 0-10 (see "key help").
* resizing annotator persists between papers.
* zooming annotator persists between papers.
* docs: changes for uploading to the new Canvas gradebook.
* Annotator - can no longer click in region around score-box. This prevents accidentally pasting objects behind the scorebox.

### Fixed
* fixed race conditions when/uploading and downloading.
* certain file transfers are more robust at reporting errors.
* userManager was failing to start.
* return to greeter dialog on e.g., wrong server or pagegroup/version out of range.
* `mark_reverter` less fragile if files do not exist.
* if you skip identifying a test, the client will defer it until the end.
* identifying has various other UI fixes.


## [0.2.0] - 2019-10-11

### Added

#### Client
* delete tool: right-mouse button drag sweeps out a rectangle and deletes its contents.
* improve zoom ("ctrl-=" cycles through zoom modes).
* shift-click and control-click should now emulate right-click and middle-click.
* middle-button in line/pen tools creates line/path with arrow-heads at both ends.
* annotations are now saved in ".plom" files, supports continuing previously marked papers.
* marker now uploads/downloads papers in the background.

#### Server
* Handle upload/download of .plom files.
* New `12_archive` script makes a minimal zip file for archiving.
* Support for Docker.
* New templates for making your own tests.

### Changed

#### Client
* client not backward compatible with v0.1.0 servers.
* mark-total mode is removed.
* comment-delta is now its own grouped object, with many changes to encourage comment-reuse.
* comment-add and edit is now via a pop-up window.
* user can now make 0-point comments (for which the zero is pasted).
* user can also make no-point comments which are pasted as just text.
* general GUI improvements.

#### Server
* Server not backward compatible with v0.1.0 clients.
* More general support for student names.
* Returned PDF files have better sizes for printing hardcopies.

### Fixed

* Many many bugfixes.


## 0.1.0 - 2019-06-26

This is the first release of Plom, PaperLess Open Marking.


[Unreleased]: https://gitlab.com/plom/plom/compare/v0.7.7...main
[0.7.7]: https://gitlab.com/plom/plom/compare/v0.7.5...v0.7.7
[0.7.5]: https://gitlab.com/plom/plom/compare/v0.7.4...v0.7.5
[0.7.4]: https://gitlab.com/plom/plom/compare/v0.7.3...v0.7.4
[0.7.3]: https://gitlab.com/plom/plom/compare/v0.7.2...v0.7.3
[0.7.2]: https://gitlab.com/plom/plom/compare/v0.7.1...v0.7.2
[0.7.1]: https://gitlab.com/plom/plom/compare/v0.7.0...v0.7.1
[0.7.0]: https://gitlab.com/plom/plom/compare/v0.6.5...v0.7.0
[0.6.5]: https://gitlab.com/plom/plom/compare/v0.6.4...v0.6.5
[0.6.4]: https://gitlab.com/plom/plom/compare/v0.6.3...v0.6.4
[0.6.3]: https://gitlab.com/plom/plom/compare/v0.6.2...v0.6.3
[0.6.2]: https://gitlab.com/plom/plom/compare/v0.6.1...v0.6.2
[0.6.1]: https://gitlab.com/plom/plom/compare/v0.6.0...v0.6.1
[0.6.0]: https://gitlab.com/plom/plom/compare/v0.5.21...v0.6.0
[0.5.21]: https://gitlab.com/plom/plom/compare/v0.5.19...v0.5.21
[0.5.19]: https://gitlab.com/plom/plom/compare/v0.5.18...v0.5.19
[0.5.18]: https://gitlab.com/plom/plom/compare/v0.5.17...v0.5.18
[0.5.17]: https://gitlab.com/plom/plom/compare/v0.5.16...v0.5.17
[0.5.16]: https://gitlab.com/plom/plom/compare/v0.5.15...v0.5.16
[0.5.15]: https://gitlab.com/plom/plom/compare/v0.5.13...v0.5.15
[0.5.13]: https://gitlab.com/plom/plom/compare/v0.5.11...v0.5.13
[0.5.11]: https://gitlab.com/plom/plom/compare/v0.5.10...v0.5.11
[0.5.10]: https://gitlab.com/plom/plom/compare/v0.5.9...v0.5.10
[0.5.9]: https://gitlab.com/plom/plom/compare/v0.5.8...v0.5.9
[0.5.8]: https://gitlab.com/plom/plom/compare/v0.5.7...v0.5.8
[0.5.7]: https://gitlab.com/plom/plom/compare/v0.5.6...v0.5.7
[0.5.6]: https://gitlab.com/plom/plom/compare/v0.5.5...v0.5.6
[0.5.5]: https://gitlab.com/plom/plom/compare/v0.5.3...v0.5.5
[0.5.3]: https://gitlab.com/plom/plom/compare/v0.5.2...v0.5.3
[0.5.2]: https://gitlab.com/plom/plom/compare/v0.5.1...v0.5.2
[0.5.1]: https://gitlab.com/plom/plom/compare/v0.5.0...v0.5.1
[0.5.0]: https://gitlab.com/plom/plom/compare/v0.4.2...v0.5.0
[0.4.2]: https://gitlab.com/plom/plom/compare/v0.4.1...v0.4.2
[0.4.1]: https://gitlab.com/plom/plom/compare/v0.4.0...v0.4.1
[0.4.0]: https://gitlab.com/plom/plom/compare/v0.3.0...v0.4.0
[0.3.0]: https://gitlab.com/plom/plom/compare/v0.2.2...v0.3.0
[0.2.2]: https://gitlab.com/plom/plom/compare/v0.2.1...v0.2.2
[0.2.1]: https://gitlab.com/plom/plom/compare/v0.2.0...v0.2.1
[0.2.0]: https://gitlab.com/plom/plom/compare/v0.1.0...v0.2.0<|MERGE_RESOLUTION|>--- conflicted
+++ resolved
@@ -8,7 +8,6 @@
 ## [Unreleased]
 
 ### Added
-<<<<<<< HEAD
 * Solutions - can now optionally watermark solutions with the SID.
 * SSL verification enabled by default for releases.
 
@@ -28,9 +27,7 @@
 ## [Unreleased]
 
 ### Added
-=======
 * Manager can "unidentify" papers including prenamed papers.
->>>>>>> 87f89b4b
 
 ### Changed
 
