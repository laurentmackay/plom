# Plom Changelog

All notable changes to this project will be documented in this file.

The format is based on [Keep a Changelog](https://keepachangelog.com/en/1.0.0/),
and this project adheres to [Semantic Versioning](https://semver.org/spec/v2.0.0.html).


## [Unreleased]

### Added

### Changed
* Rubrics: suggest new group name from existing, e.g., have (a), (b) then suggest (c).
* Try to prevent the user from making lots of new tabs, filling the tab bar, and confusing new users.

### Fixed
<<<<<<< HEAD
Identifier client bug (#2521): "Accept Prediction" button saves the correct student ID 

=======
* Group names must not have spaces but client should not crash if you make one.
* Remove empty tab on removal of last rubric from group.
* Only "custom user tabs" can be renamed: fix context menus to reflect this.
* Misc fixes.
>>>>>>> 1bc0c420


## [0.12.2] - 2023-02-05

### Changed
* Identifier displays more meaningful certainty values for the Assignment Problem predictions.

### Fixed
* Fixed a crash when explicitly syncing rubrics.
* "Experimental features" is now persistent during a single session.


## [0.12.1] - 2023-01-27

### Added
* `plom-create` command line tool can list and clear paper id prediction tables.
* Plom-Client has an "experimental" menu item: currently creates a bit of friction before using the new parameterized rubrics and absolute rubrics.

### Changed
* Revamp Chooser dialog, add "about" dialog.
* Add "about" dialog and version info to Manager tool.
* Possible (if somewhat ill-advised) to replace the prenaming after papers have been created.
* Sadly, the "cat break" feature is currently disabled as the external service is not currently reliable.

### Fixed
* Fix rendering of parameterized rubrics.
* Fix modifying group of initially non-grouped rubrics.
* Add notice to UI that macOS packaged binaries cannot reassemble, link to issue.
* Misc fixes.


## [0.12.0] - 2023-01-21

### Added
* "Tech preview" of a web-interface for configuring a Plom server.
* Users can create "absolute rubrics" of the form "2 of 3: comment".
* The "scope" of rubrics can be adjusted:
    - Rubrics can be version-specific.
    - Rubrics can be parameterized using per-version textual substitutions.
    - Rubrics can be organized into groups such as "(a)" which correspond to
      shared tabs.
    - Rubrics can be made "exclusive" within a group: at most one rubric can
      be used from each exclusive group.
* Manager can "bulk-forgive" missing do-not-mark pages.
* Support for external databases.

### Changed
* Server stores annotation data in the database instead of in `.plom` files.
* Client no longer has a "No Answer" button: instead use the "no answer given" rubric.
* Support for non-ascii names is much improved.
* Client: simulated slow network mode for testing/debugging.
* Manager sorts unknown pages by their position in the bundle.

### Fixed
* Client: fix potential UI crashes when grading is complete.
* Longer question labels are possible.
* Long names can fit on the prenamed pages by auto-shrinking font.
* Output of `plom-finish status` is easier to understand.
* Misc fixes.


## [0.11.1] - 2022-11-14

### Added
* Documentation improvements.

### Changed
* Client "Tips" screen has more information.
* Command line tools document the available environment variables.
* `plom-scan` and `plom-hwscan` now invisibly watermark PNG/JPEG files, making unique images from identical pages (#1573).

### Fixed
* Fix a client-side crash on unexpected identical images (same hash) within the same paper (#2331 and others).
* Fix a manager crash when reassembling and current working directory is not writable (#2335).
* Misc bug fixes and fixes for potential table sorting issues.


## [0.11.0] - 2022-09-24

### Changed
* classlist upload can be forced, allowing one to overwrite the server's classlist.

### Fixed
* Various other fixes.


## [0.10.1] - 2022-09-08

### Added
* manager: faster keyboard navigation of the Unknown Pages dialog.
* re-enable the "review" feature.

### Changed
* `plom-create newspec` replaces `plom-create new` (although both work).
* `plom-create validatespec` replaces the previously deprecated `plom-create parse`.
* manager: respects question labels in most places.

### Fixed
* Fix macOS and Windows compiled clients crashes due to missing keyboard maps.
* Fix errors about non-unique rubric keys during server init.
* Various other fixes around server init.


## [0.10.0] - 2022-08-22

### Added
* Annotator: help dialog shows diagrams for keyboard shortcuts.
* Annotator: help dialog shows some "getting started" info for click-drag.
* Marker: can prefer papers tagged `@user`.
* Marker: can start marking at a particular paper number.

### Changed
* Spec format has changed: `[[question]]` is now preferred to `[question.1]` (for now both are supported).
* QR format changed, future proofing for more papers, versions and pages.
* "Public Code" shortened from 6 digits to 5.
* Closing Annotator now resets the current tool.
* Annotator: some shortcut keys are now changeable in the help dialog, but this feature is still "beta".

### Fixed
* Some slow bottleneck API calls are faster, although more work is needed.
* Annotator: shortcut keys should display correctly on macOS.
* Annotator: keybindings are now saved between sessions (except for Custom mappings)
* Annotator: many small UI fixes.
* Various documentation fixes.


## [0.9.4] - 2022-08-04

### Fixed
* Fix various Manager UI paper creation functions when using precompiled binaries.
* Fix several Manager UI crashes.


## [0.9.3] - 2022-07-18

### Added
* `plom-create` can manipulate tags.
* Can tag while peeking at previously marked papers.

### Fixed
* Fixes on Python 3.7, and improved CI to ensure minimum Python is tested.
* Fix build of papers with DMN on higher pages such as page 16.
* Annotator: potentially less flaky PageScene due to many bug fixes.
* Fix duplicated LaTeX error dialog.
* LaTeX bounding box size fixes on modern systems.
* Code and dependency cleanups, removal of deprecated code.


## [0.9.2] - 2022-06-14

### Added
* Manager UI tool can add spec and build papers, and download the `marks.csv`.

### Fixed
* Client: creating and modifying tabs is more obvious with context menus and `+` button.
* Client Identifier zoom level is against persistent between papers (as in 0.8.x).
* UI and other fixes.


## [0.9.0] - 2022-05-25

### Added
* `plom-server` will autogenerate a manager password if it is started without one.
* `plom-create` can manage user accounts of a running server.
* Manager displays bundle name/page of unknown pages.
* `plom-scan status` now displays information about bundles and unknown pages.
* `plom-finish audit` produces a JSON file for post-grading checking/followup/etc
* Annotator now has a crop tool (in menu) that allows user to excluded unwanted parts of page.
* Annotator now has a "view previous" function that pops up a window that will show previously marked paper(s).
* Clients can use ctrl-mousewheel to zoom in and out.
* Manager: can tag questions and remove annotations, in bulk.
* Demos and testing: randoMarker now also tags random selection of tasks.

### Changed
* Plom now requires Python 3.7.
* Plom no longer supports older macOS 10.13 as we cannot reliably build binaries on that system.
* `plom-create` DB creation now done one test at a time which avoids timeouts and enables future flexibility.
* Manager: improvements to the prediction-related UI.
* Classlists that are not from Canvas must now include a `paper_number` column, which can be left blank.
* The Plom test-spec no longer uses `numberToName`, instead use the "paper_number" column in the classlist.
* Reassembled files are now time-stamped.
* It is easier to insert extra pages during marking and fewer annotations are wiped (only those in the question directly effected).
* Manager: improved interface around IDing and predictions.
* Manager: improved control of the automatic ID reader.
* Prenamed papers and machine ID reading are in flux: currently both need to be confirmed by a human in the Identifier client.  Expect further future changes.
* Many API changes and tweaks.

### Fixed
* Non-zero initial orientations should now work properly.
* Custom solutions had the wrong coverpage, showing instead the reassembled coverpage.
* Rapid use of the Ctrl-R dialog no longer needs to wait on the background downloader.
* Improved and hopefully less crashing in classlist validation.
* Timezones are now made explicit.
* Many UI fixes and tweaks.
* Ongoing documentation improvements.
* Many other fixes.


## [0.8.11] - 2022-04-12

### Fixed
* For now, only manager can change passwords.
* Slow client during Rearrange Page dialog use immediately on new page should be fixed.


## [0.8.10] - 2022-03-27

### Added
* plom-create subcommand "status" reports server status.

### Changed
* We cannot no longer reliably build for macOS 10.13, will do so on a "best effort" basis.  Users should upgrade to at least macOS 10.14.

### Fixed
* Don't pop up a spurious warning about duplicated pages when scanned data had duplicates.
* Shorten overly long page name lists in Rearrange Pages dialog.
* Build fixes on older macOS releases.
* Minor bug fixes.


## [0.8.8] - 2022-03-14

### Added
* Manager shows totals and highlights tabs that need attention.
* Add word "Test" to paper label: "Test 0123 Q1  p. 4".
* Version numbers to Canvas-related scripts.

### Fixed
* Manager tool was broken on Windows.
* Misc fixes and code cleanups.


## [0.8.7] - 2022-03-02

### Added
* ``plom-create get-ver-map`` command to extract the version map from a running server.
* Canvas utilities can now take student lists from Sections not just Courses.

### Fixed
* Fixed double-undoing during drag-box creation.
* Fixes in Canvas utilities.
* Various other fixes.


## [0.8.6] - 2022-02-13

### Fixed
* "UnID" feature of manager was broken.
* Other minor fixes.


## [0.8.5] - 2022-02-11

### Changed
* Increase read default read timeouts.
* Clean up demo scripts.


## [0.8.2] - 2022-02-07

### Fixed
* Fix broken Windows client binary.
* Fix few contrib scripts.
* Fixed mockplom LaTeX style (for mocking up Plom's QR codes) on recent systems (which sadly breaks it on TexLive 2019 and earlier).
* Misc fixes.


## [0.8.1] - 2022-02-03

### Changed
* Unknowns can be mapped to multiple HW Pages.

### Fixed
* Fix demos when used with invalid SSL certs.
* Misc fixes.


## [0.8.0] - 2022-02-01

### Added
* Manager can "unidentify" papers including prenamed papers.
* Solutions - can now optionally watermark solutions with the SID.
* SSL verification enabled by default for releases.
* Extra pages can optionally map onto more than one question.
* Client Marker window can request any paper number with a long press on "Get next".
* Mild warnings when user gives 0 but there are some ticks on page. Similar mild warnings when user gives full but there are crosses.
* Manager and plom-finish now has list of "dangling" pages - ones which are attached to not-completely-scanned groups. Manager can remove those pages.
* GNU/Linux binaries now using AppImage which should be more portable.
* More sanity checks especially around finishing and uploading.

### Changed
* Command line tool `plom-build` has been renamed to `plom-create` and/or `python3 -m plom.create`.
* Module `plom.produce` has been renamed to `plom.create`.
* Tags have been overhauled, with bug fixes and improved functionality
* Annotator can tag papers directly.
* Server can now optionally start without a spec file.
* Deprecated "LoosePages" have been removed.
* Tests have exactly one ID page (before they could have more than one).
* Spec files have more sanity checks and some keys are now optional.
   - Do not mark pages now specified directly as list "doNotMarkPages = [1,2,3]"
* Misc plom-manager improvements.
* API calls have a default 10s timeout (and 2 retries), so semi-inevitable failures fail faster.
* Top-middle "stamp" on pages now shows the group label (question number, DNM, etc)
   - and extra sheet templates have been updated to match.
* Work in progress on updating annotation styles.
* The history of connections between rubrics is tracked in their metadata.

### Fixed
* Potential memory leaks in Annotator, Manager, and dialogs.
* JPEG support is no longer restricted to sizes in multiples of 16, better rotation support.
* Improved disc-space usage due to JPEG use in more places.
* Removing or adding pages is more selective about which annotations are invalidated.
* A large number of modal dialog fixes.
* Other misc changes.


## [0.7.12] - 2022-01-30

### Fixed
* Minor fixes.


## [0.7.11] - 2021-12-22

### Changed
* Client warns if its version is older than the server.

### Fixed
* Classlist import was broken when using multiple name fields.
* MacOS continuous integration fixed.
* Fix a crash in autoIDing related to unhandled errors.


## [0.7.9] - 2021-12-06

### Added
* Manager can "unidentify" papers including prenamed papers.
* Horizontal position of the prenamed box can be tweaked from command line.

### Fixed
* Client: save user tabs on manual sync and on annotator close.
* Workarounds for high memory use during reassembly and solution assembly.
* Correctly stop background uploader thread on Marker close.
* Client: refreshing solution view updates image from server.


## [0.7.7] - 2021-11-15

### Changed
* Client: fit-to-width and fit-to-height pan to the top and left respectively.

### Fixed
* Tweaks and fixes about reassembly and solution assembly.
* Client: better dark theme support, other tweaks.
* Other minor fixes, including potential crashes caught by `pylint`.


## [0.7.5] - 2021-11-07

### Fixed
* Upload queue length was misreported, potentially losing the last upload on rapid quit.
* Cleanup of client shutdown, hopefully fewer crashes in corner cases.
* Some database cleanup when pages are added to already annotated papers.
* Other minor fixes about admissible usernames and passwords.


## [0.7.4] - 2021-10-28

### Added
* The question-version map can be passed into `plom-build` instead of building a random map.

### Changed
* Image download and reassembly is now interleaved instead of pre-downloading all images.
* Can reassemble just one paper or just one solution.

### Fixed
* Ensure the margin box surrounding the page cannot be deleted.


## [0.7.3] - 2021-10-23

### Changed
* Marker -> View is now allowed to view any question, any paper.

### Fixed
* Clients can tag unannotated questions.
* Various fixes to auto reading of student IDs.
* Various fixes in generating and posting solutions.


## [0.7.2] - 2021-10-13

### Added
* Solutions can be attached to each question/version.

    - client can view solution for the current question/version.
    - solutions for individual students can be returned along with marked test via webpage


### Changed
* plom-scan and plom-hwscan can now list bundles.
* Added a --no-scan option to plom-demo and plom-hwdemo so that fake-data created but not processed or uploaded.
* More import and module improvements: one can now do `python -m plom.client` and `python -m plom.server`, and similarly for most other modules.

### Fixed
* Various CI cleanups that should help external contributors.
* Fixed a crash in the page re-arranger dialog.
* Various other fixes.


## [0.7.1] - 2021-09-23

### Added
* Client binaries for macOS are now distributed as standard .app bundles (still unsigned unfortunately).
* `plom-build make` can now tweak the vertical position of the pre-printed name/ids.
* `plom-build make` can build single papers.
* The server manager UI is now accessible from PlomClient: just login with the manager account.

### Changed
* Classlists can contain additional columns.
* Classlist-related API updates.
* Ongoing improvements to scripting Plom via import and module improvements.

### Fixed
* Papers can be re-printed (without repopulating the database).
* Misc fixes.


## [0.7.0] - 2021-09-04

### Added
* `plom-server launch foo` starts a plom server in the directory `foo`.
* `plom-server` has new command line args to control logging.
* New `PlomServer`, `PlomDemoServer`, and `PlomLiteDemoServer` objects for interactively running servers, or otherwise running a server in a background process.
* `plom-hwscan` can now specify precise per-page mappings from the bundle to questions on the server.
* `plom-hwscan` can override the bundle name.
* LaTeX errors are now displayed to markers.
* `plom-build rubrics` now supports csv in addition to json and toml.

### Changed
* `plom-server launch --mastertoken aabbccdd...` replaces the old way (without the keyword argument).
* QR creation now uses `segno` instead of `pyqrcode`.
* `plom-hwscan` is more flexible about filenames: you do not need to put PDF files in a special directory.
* The `plomgrading/server` container (Docker image) is now based on Ubuntu 20.04.

### Fixed
* `plom-finish reassemble` not longer needs direct file access to the server (except when using the `--ided-only` option).
* Low-level API changes and improvements.
* Many bug fixes.


## [0.6.5] - 2021-07-19

### Changed
* The `jpegtran-cffi` package which is used for lossless jpeg rotations is not longer a hard dependency.  Jpeg is still only used rarely and improvements to the client means its not a serious problem if a few pages are rotated.

### Fixed
* Client: better handling of rare upload failures: warning dialog pops up if the queue is growing, and a single timeout will no longer block the entire queue.
* Misc bug fixes and doc updates.


## [0.6.4] - 2021-06-23

### Added
* Experimental support for writing graded papers and final marks to Canvas.

### Changed
* The `userListRaw.csv` file is no longer inside the serverConfiguration directory.
* Server saves its log to a file automatically (as well as echoing to stdout).

### Fixed
* Misc bug fixes.


## [0.6.3] - 2021-05-28

### Fixed
* Minor bug fix to stop user being able to create 0-point relative rubrics. Related server-side rubric sanity checking.
* Fix Flatpak and source packaging to include icons and cursors.
* Misc bug fixes.


## [0.6.2] - 2021-05-16

### Changed
* Packaging fixes including a revamp of `.../share/plom`.

### Fixed
* Workaround for blurry results from very tall scans.
* Misc bug and documentation fixes.


## [0.6.1] - 2021-04-16

### Changed
* Client now has two tabs for + and - deltas, which improves their shortcut key access.
* Minor tweaks and bug fixes.


## [0.6.0] - 2021-04-14

### Added
* Questions can be given custom labels in the spec file.  These will generally be used instead of "Q1", "Q2", etc.
* `plom-demo` now has `--port` option.
* New `plom-build rubric` subcommand can upload/download rubric lists from the server.

### Changed
* The left-hand-on-mouse option has been removed from annotator/marker - replaced with general key-binding options.
* Significant changes to rubrics: now shared between users and can be grouped into "tabs" within the user interface.
* Client: "Deltas" are now a special kind of rubric with their own tab.
* New client default keybindings involve a "spatial navigation" metaphor: left-right between tabs, up-down between rubrics.
* Rubrics are not longer saved on disc on client systems.
* Client: click-and-drag associates a rubric with a box on the page: no need for shift-modifier key as before.
* Client: The escape-key will now cancel an annotation mid-draw (box, ellipse, line, arrows, rubric)
* Client: There is no longer an explicit choice of "marking up/down mode" - it is determined by the rubrics used.
* Changed order of commands to start server: `plom-server init` now should be run before `plom-build parse`.


## [0.5.21] - 2021-03-18

### Changed
* Server has more flexibility in creating demo/auto users with `--auto` and new `--auto-named`.

### Fixed
* Misc fixes.


## [0.5.19] - 2021-03-09

### Changed
* Client rubrics list can no longer use drag-n-drop to reorder: this feature will return in 0.6.0, but for now its too buggy.

### Fixed
* Misc bug fixes and UI tweaks.
* LaTeX appears smoother on non-white backgrounds.
* Important dependency bumps including a aiohttp security fix.


## [0.5.18] - 2021-03-02

### Added
* Client shows path information in the Options dialog.
* Server: one can defer choosing number of papers until the classlist is uploaded by using "-1" for numberToName and/or numberToPrint.

### Changed
* Client background/uploader can operate in parallel.
* Client no longer looks for config file in the current folder.  The Options dialog shows config and log locations.


## [0.5.17] - 2021-02-10

### Added
* `plom-hwscan -q all` will upload a paper to all questions, a common operation for self-scanned work.

### Fixed
* Fix a crash with rearranger dialog revisiting a view with re-orientated pages.
* Rearranger dialog can load previously re-oriented pages.
* Misc fixes.


## [0.5.16] - 2021-01-29

### Changed
* Rotations in the adjust-pages dialog are now done in metadata.

### Fixed
* Client: fixed regression loading the default comment file.
* Improve testing of minimum versions of dependencies.


## [0.5.15] - 2021-01-25

### Added
* Annotation colour defaults to red but can be changed in the Annotator menu.

### Changed
* Untested scikit-learn used by default for digit recognition.  Tensorflow code still present and could return as default, after someone tests both on real data.
* Client: Ctrl-return forces LaTeX rendering of text annotations.
* Client: saves config file and comments in a central location.

### Fixed
* Flatpak client can save config and comment files.
* Fixed paper generation by working around a bug present in certain versions of `pymupdf` library.


## [0.5.13] - 2021-01-06

### Fixed
* Patched a memory leak when using the "adjust pages" dialog.
* Small fixes for various crashes.


## [0.5.11] - 2020-12-16

### Added
* `plom-hwscan` can now upload pages to multiple questions, for use with self-scanned work.

### Changed
* `plom-build make` now outputs a csv file showing the test numbers, question/page versions and student-info if named paper.
* `plom-build make --without-qr` builds pdf files without QR codes stamped on them.
* `plom-build make --no-pdf` builds everything but the PDF files are 0-length files.

### Fixed
* Adjust-Pages: fix deduping when shared page not included in current question.
* Fixed some times in manager tool.


## [0.5.10] - 2020-12-06

### Fixed
* Various fixes and minor refactoring.


## [0.5.9] - 2020-11-27

### Changed
* Adjust Pages dialog labels pages that are shared between questions.
* Minor UI tweaks.

### Fixed
* Fixed a platform-specific crash on start-up due to invalid chars in log filename.


## [0.5.8] - 2020-11-25

### Added
* Annotator: shift-drag with comment tool draws a highlighting box which is then connected to the rubric element.
* Annotator: page now has a margin to allow more space for annotations.  The additional space is cropped on submission.
* Finishing tools: support salted hashes for return codes on the command line.

### Changed
* Accept QR-coded pages that are landscape.
* Returned PDF files are often much smaller b/c reassembly now tries both png and jpeg.
* Server: more logging during authentication, including client version.
* Adjust Pages: dialog allows multiple selections for add/remove.
* Adjust Pages: you can have no pages transiently while re-arranging.
* Adjust Pages: icons resize automatically on dialog resize.
* Adjust Pages: middle bar can be dragged to resize top or bottom list.
* Client generates log files by default (disable under More Options).

### Fixed
* Misc fixes and refactoring of the `pagescene` code.
* API: refactoring for simpler image download code.
* Adjust Pages: re-entering dialog shows the current state instead of the original state.


## [0.5.7] - 2020-11-07

### Fixed
* Fix stale-pages from previous papers appearing in the Adjust Pages dialog.


## [0.5.6] - 2020-11-06

### Added
* Preliminary support for changing the overall scale of annotations; adjust using the menu/shortcut keys.

### Changed
* "Rearrange Pages" is now called "Adjust Pages" with a more prominent button.

### Fixed
* "Adjust Pages" dialog now opens faster, in some cases much faster.
* Other misc fixes and minor UI tweaks.


## [0.5.5] - 2020-10-23

### Changed
* Fix crash when drag-and-drop comments.


## [0.5.3] - 2020-10-22

### Added
* Scan now has command line arguments to enable/disable bitmap (jpeg) extraction.
* Server now logs failed token authentication events.

### Changed
* Opening the "Rearrange Pages" dialog displays a wait cursor as it may take some time.
* New command line arguments for `plom-finish` for digital return.
* Canvas-related return code handing reduced from 12 digits to 9 by default.
* Scan white balancing disabled by default (now matches `hwscan` behaviour).
* Scan bitmap extraction disabled by default (again to match `hwscan`).
* The database now creates Annotation entries upon client submission rather than task assignment.

### Fixed
* Fixed drag-and-drop reordering of the rubric/comment list.
* Fixed a bug where reannotating a reannotated paper from previous session doubled the underlying pages.
* Various bug fixes.


## [0.5.2] - 2020-10-06

### Added
* A collection of utility scripts now ships in `share/plom/contrib`.

### Changed
* Command-line utilities can load credentials from environment variables.

### Fixed
* There are now constraints on the returned image resolution preventing huge return images in some cases.
* Fixed crashes related to deleting comments.
* Various bug fixes.


## [0.5.1] - 2020-09-25

### Added
* Annotator: Ctrl-r shortcut key for Rearrange Pages tool.

### Changed
* `plom-hwscan` has command line arguments for gamma shift, off by default as it sometimes worsens already poor scans with large shadows.
* `plom-hwscan` does not extract jpeg's by default (it may in the future).
* `plom-hwscan` has new command line arguments for jpeg extraction.

### Fixed
* Workaround for bug in PyMuPDF 1.17.6.
* Various packaging improvements and fixes.
* "Rearrange Pages" dialog resizing improved.


## [0.5.0] - 2020-08-26

### Added
* Client now has a menu button for less-commonly used commands.
* Client can now insert small images, see "insert image" in menu.
* Client has experimental "Rearrange pages" dialog to fine-tune page selection and layout.
* We again offer prebuilt client binaries for some OSes.
* Server has new experimental "Homework mode" to deal with student-scanned images.
* Server can use Scikit-learn (instead of the default TensorFlow) for reading student numbers.

### Changed
* Command line utilities can report their version.
* Example demo data uses handwritten digits instead of fonts.
* Annotator remains open between papers.
* Totaller client was removed.
* ID-subclient - student name + id is entered in single field which auto-completes on both.
* Client sidebar can be set to the left or right (independent of mouse handedness).
* Grades output filename is now "marks.csv".
* Changes to various command-line tools to streamline uploading and other operations.
* Scanning is now based more strongly on concept of "bundles" of papers.
* Most tools now interact with the server via the API instead of using the file system.
* Server docker image uses pinned dependency information for reproducibility.
* Server, Manager and Client handling of "unknown" pages has improved.
* Client has visual feedback for ctrl-, shift- tool alternatives via mouse cursor.
* Various client UI tweaks.
* Various improvements to the manager UI tool.

### Fixed
* Fix left-hand mouse mode.
* Annotation font sizes no longer directly depend on UI font size (but some issues still remain).
* Pan mode no longer incorrectly moves objections.
* Many other bug fixes.


## [0.4.2] - 2020-04-21

### Added
* User-management can be performed by the manager client.

### Changed
* Greater fidelity to the original scan because JPEG files are (carefully) extracted and used directly.
* JPEG transformations are done without lossy re-encoding, when possible.
* PNG files should be a little smaller with fewer interpolation artifacts in the reass
* User credentials now handled by database rather than separate authentication object.
* Client can no longer revert; this feature may return later if needed.

### Fixed
* Various bug fixes.


## [0.4.1] - 2020-04-13

### Added
* Re-enabled the automatic IDing of papers using machine learning.
* Python package has improved dependency information.
* `plom-demo` checks if server is running and warns if directory isn't empty.
* Appdata metadata added for Plom Client.

### Changed
* Manager UI tool has better reporting of what users are doing.
* Manager and command line tools report papers that are marked "out"; this may be useful in case of client crashes, to identify (and reset) papers marking out for grading/IDing.
* Update for new plomgrading.org domain name.
* Remove testing tool dependencies on xvfb.

### Fixed
* Fixed toml dependency in Dockerfile.
* Various misc fixes.


## [0.4.0] - 2020-04-04

### Added
* Plom is now a python package.
* Annotator has a "no answer given" button which places crossed lines on page, leaves a comment, sets mark to 0.
* Client can log to a file (set under "More options").
* Client has expert option to disable background upload/download.
* Client can generate a log file for debugging.
* Server management UI.
* Command-line scripts for creating tests, managing server, scanning, and finishing.
* Simple toy test+server for demonstrating Plom.
* Test-specification now has "do-not-mark" pages for formula-sheets and instruction pages.

### Changed
* Server: improved database.
* Server: new upload procedure/tools.
* Reassembly tasks are now faster.
* Client: if there are annotations, confirm before closing/cancelling.

### Fixed
* Server: manager-related database locks fixed.
* In some regrade cases, delta-comments did not apply correctly.
* Client: fix `ctrl-=` zoom toggle.
* Various bug fixes.


## [0.3.0] - 2020-02-10

### Added
* saved comments are filtered per question and per test.
* Marker has a "view" button to look at any test number.

### Changed
* The manual-identifier now has a "discard" option for unneeded page images, such as blank extra pages.
* More robust networking by moving to https (rather than raw sockets). This is handled by the "requests" library on the client side and the "aiohttp" library on the server side.
* Client: config and saved comments now more human-readable in toml files.
* Client: can download test/server info before logging in.
* Client is more pessimistic about errors and will crash instead of trying to continue
in most cases.
* Client checks for double-logins and can force logout a previous session.
* Client: you must make at least one annotation on the page.

### Fixed
* Many fixes, especially related to client crashes due to networking.


## [0.2.2] - 2019-11-29

### Added
* Can now build papers with student Names/IDs pre-written on page 1.
* Client now has a "view" button to quickly view other questions.

### Changed
* Warning given for non-Latin names in classlist (may cause problems in PDFs).

### Fixed
* Annotator mark up/down and handedness preferences now saved between sessions.


## [0.2.1] - 2019-11-11

### Added
* preliminary support for a canned user list.
* autogenerate password suggestions for new users.
* 05 script now warns about potential extra pages.
* Annotator - spacebar pans through paper (down and right), shift-space pans back (up and left). Ctrl+space, Ctrl-shift-space does similarly but more slowly.
* Annotator - zoom-mode click-drag creates a (temp) rectangle to zoom into.

### Changed
* make 04 script less verbose.
* Increase timeout on server ping test.
* Annotator has more keybindings for grades of 0-10 (see "key help").
* resizing annotator persists between papers.
* zooming annotator persists between papers.
* docs: changes for uploading to the new Canvas gradebook.
* Annotator - can no longer click in region around score-box. This prevents accidentally pasting objects behind the scorebox.

### Fixed
* fixed race conditions when/uploading and downloading.
* certain file transfers are more robust at reporting errors.
* userManager was failing to start.
* return to greeter dialog on e.g., wrong server or pagegroup/version out of range.
* `mark_reverter` less fragile if files do not exist.
* if you skip identifying a test, the client will defer it until the end.
* identifying has various other UI fixes.


## [0.2.0] - 2019-10-11

### Added

#### Client
* delete tool: right-mouse button drag sweeps out a rectangle and deletes its contents.
* improve zoom ("ctrl-=" cycles through zoom modes).
* shift-click and control-click should now emulate right-click and middle-click.
* middle-button in line/pen tools creates line/path with arrow-heads at both ends.
* annotations are now saved in ".plom" files, supports continuing previously marked papers.
* marker now uploads/downloads papers in the background.

#### Server
* Handle upload/download of .plom files.
* New `12_archive` script makes a minimal zip file for archiving.
* Support for Docker.
* New templates for making your own tests.

### Changed

#### Client
* client not backward compatible with v0.1.0 servers.
* mark-total mode is removed.
* comment-delta is now its own grouped object, with many changes to encourage comment-reuse.
* comment-add and edit is now via a pop-up window.
* user can now make 0-point comments (for which the zero is pasted).
* user can also make no-point comments which are pasted as just text.
* general GUI improvements.

#### Server
* Server not backward compatible with v0.1.0 clients.
* More general support for student names.
* Returned PDF files have better sizes for printing hardcopies.

### Fixed

* Many many bugfixes.


## 0.1.0 - 2019-06-26

This is the first release of Plom, PaperLess Open Marking.


[Unreleased]: https://gitlab.com/plom/plom/compare/v0.12.2...main
[0.12.2]: https://gitlab.com/plom/plom/-/compare/v0.12.1...v0.12.2
[0.12.1]: https://gitlab.com/plom/plom/-/compare/v0.12.0...v0.12.1
[0.12.0]: https://gitlab.com/plom/plom/-/compare/v0.11.1...v0.12.0
[0.11.1]: https://gitlab.com/plom/plom/-/compare/v0.11.0...v0.11.1
[0.11.0]: https://gitlab.com/plom/plom/-/compare/v0.10.1...v0.11.0
[0.10.1]: https://gitlab.com/plom/plom/-/compare/v0.10.0...v0.10.1
[0.10.0]: https://gitlab.com/plom/plom/-/compare/v0.9.4...v0.10.0
[0.9.4]: https://gitlab.com/plom/plom/-/compare/v0.9.3...v0.9.4
[0.9.3]: https://gitlab.com/plom/plom/-/compare/v0.9.2...v0.9.3
[0.9.2]: https://gitlab.com/plom/plom/-/compare/v0.9.0...v0.9.2
[0.9.0]: https://gitlab.com/plom/plom/-/compare/v0.8.11...v0.9.0
[0.8.11]: https://gitlab.com/plom/plom/-/compare/v0.8.10...v0.8.11
[0.8.10]: https://gitlab.com/plom/plom/-/compare/v0.8.8...v0.8.10
[0.8.8]: https://gitlab.com/plom/plom/-/compare/v0.8.7...v0.8.8
[0.8.7]: https://gitlab.com/plom/plom/-/compare/v0.8.6...v0.8.7
[0.8.6]: https://gitlab.com/plom/plom/-/compare/v0.8.5...v0.8.6
[0.8.5]: https://gitlab.com/plom/plom/-/compare/v0.8.2...v0.8.5
[0.8.2]: https://gitlab.com/plom/plom/-/compare/v0.8.1...v0.8.2
[0.8.1]: https://gitlab.com/plom/plom/-/compare/v0.8.0...v0.8.1
[0.8.0]: https://gitlab.com/plom/plom/-/compare/v0.7.12...v0.8.0
[0.7.12]: https://gitlab.com/plom/plom/-/compare/v0.7.11...v0.7.12
[0.7.11]: https://gitlab.com/plom/plom/-/compare/v0.7.9...v0.7.11
[0.7.9]: https://gitlab.com/plom/plom/-/compare/v0.7.7...v0.7.9
[0.7.7]: https://gitlab.com/plom/plom/-/compare/v0.7.5...v0.7.7
[0.7.5]: https://gitlab.com/plom/plom/-/compare/v0.7.4...v0.7.5
[0.7.4]: https://gitlab.com/plom/plom/-/compare/v0.7.3...v0.7.4
[0.7.3]: https://gitlab.com/plom/plom/-/compare/v0.7.2...v0.7.3
[0.7.2]: https://gitlab.com/plom/plom/-/compare/v0.7.1...v0.7.2
[0.7.1]: https://gitlab.com/plom/plom/-/compare/v0.7.0...v0.7.1
[0.7.0]: https://gitlab.com/plom/plom/-/compare/v0.6.5...v0.7.0
[0.6.5]: https://gitlab.com/plom/plom/-/compare/v0.6.4...v0.6.5
[0.6.4]: https://gitlab.com/plom/plom/-/compare/v0.6.3...v0.6.4
[0.6.3]: https://gitlab.com/plom/plom/-/compare/v0.6.2...v0.6.3
[0.6.2]: https://gitlab.com/plom/plom/-/compare/v0.6.1...v0.6.2
[0.6.1]: https://gitlab.com/plom/plom/-/compare/v0.6.0...v0.6.1
[0.6.0]: https://gitlab.com/plom/plom/-/compare/v0.5.21...v0.6.0
[0.5.21]: https://gitlab.com/plom/plom/-/compare/v0.5.19...v0.5.21
[0.5.19]: https://gitlab.com/plom/plom/-/compare/v0.5.18...v0.5.19
[0.5.18]: https://gitlab.com/plom/plom/-/compare/v0.5.17...v0.5.18
[0.5.17]: https://gitlab.com/plom/plom/-/compare/v0.5.16...v0.5.17
[0.5.16]: https://gitlab.com/plom/plom/-/compare/v0.5.15...v0.5.16
[0.5.15]: https://gitlab.com/plom/plom/-/compare/v0.5.13...v0.5.15
[0.5.13]: https://gitlab.com/plom/plom/-/compare/v0.5.11...v0.5.13
[0.5.11]: https://gitlab.com/plom/plom/-/compare/v0.5.10...v0.5.11
[0.5.10]: https://gitlab.com/plom/plom/-/compare/v0.5.9...v0.5.10
[0.5.9]: https://gitlab.com/plom/plom/-/compare/v0.5.8...v0.5.9
[0.5.8]: https://gitlab.com/plom/plom/-/compare/v0.5.7...v0.5.8
[0.5.7]: https://gitlab.com/plom/plom/-/compare/v0.5.6...v0.5.7
[0.5.6]: https://gitlab.com/plom/plom/-/compare/v0.5.5...v0.5.6
[0.5.5]: https://gitlab.com/plom/plom/-/compare/v0.5.3...v0.5.5
[0.5.3]: https://gitlab.com/plom/plom/-/compare/v0.5.2...v0.5.3
[0.5.2]: https://gitlab.com/plom/plom/-/compare/v0.5.1...v0.5.2
[0.5.1]: https://gitlab.com/plom/plom/-/compare/v0.5.0...v0.5.1
[0.5.0]: https://gitlab.com/plom/plom/-/compare/v0.4.2...v0.5.0
[0.4.2]: https://gitlab.com/plom/plom/-/compare/v0.4.1...v0.4.2
[0.4.1]: https://gitlab.com/plom/plom/-/compare/v0.4.0...v0.4.1
[0.4.0]: https://gitlab.com/plom/plom/-/compare/v0.3.0...v0.4.0
[0.3.0]: https://gitlab.com/plom/plom/-/compare/v0.2.2...v0.3.0
[0.2.2]: https://gitlab.com/plom/plom/-/compare/v0.2.1...v0.2.2
[0.2.1]: https://gitlab.com/plom/plom/-/compare/v0.2.0...v0.2.1
[0.2.0]: https://gitlab.com/plom/plom/-/compare/v0.1.0...v0.2.0<|MERGE_RESOLUTION|>--- conflicted
+++ resolved
@@ -15,15 +15,12 @@
 * Try to prevent the user from making lots of new tabs, filling the tab bar, and confusing new users.
 
 ### Fixed
-<<<<<<< HEAD
-Identifier client bug (#2521): "Accept Prediction" button saves the correct student ID 
-
-=======
+* Identifier client bug (#2521): "Accept Prediction" button saves the correct student ID 
 * Group names must not have spaces but client should not crash if you make one.
 * Remove empty tab on removal of last rubric from group.
 * Only "custom user tabs" can be renamed: fix context menus to reflect this.
 * Misc fixes.
->>>>>>> 1bc0c420
+
 
 
 ## [0.12.2] - 2023-02-05
