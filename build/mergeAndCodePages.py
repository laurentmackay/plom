--- conflicted
+++ resolved
@@ -134,12 +134,7 @@
             exam[p].insertImage(rSW, pixmap=qr[3], overlay=True)
             exam[p].insertImage(rSE, pixmap=qr[4], overlay=True)
 
-<<<<<<< HEAD
 # Finally save the resulting pdf.
-exam.save("examsToPrint/exam_{}.pdf".format(str(test).zfill(4)))
-=======
-# Finally save the resuling pdf.
 # Add the deflate option to compress the embedded pngs
 # see https://pymupdf.readthedocs.io/en/latest/document/#Document.save
-exam.save("examsToPrint/exam_{}.pdf".format(str(test).zfill(4)), deflate=True)
->>>>>>> 328f63a3
+exam.save("examsToPrint/exam_{}.pdf".format(str(test).zfill(4)), deflate=True)