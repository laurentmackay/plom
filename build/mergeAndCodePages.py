__author__ = "Andrew Rechnitzer"
__copyright__ = "Copyright (C) 2018-2019 Andrew Rechnitzer"
__license__ = "AGPLv3"

import sys
import shlex
import subprocess
import os
import fitz
import pyqrcode
import tempfile

# this allows us to import from ../resources
sys.path.append("..")
from resources.tpv_utils import encodeTPV


# Take command line parameters
# 1 = name
# 2 = code
# 3 = length (ie number of pages)
# 4 = number of versions
# 5 = the test test number
# 6 = list of the version number for each page
name = sys.argv[1]
code = sys.argv[2]
length = int(sys.argv[3])
versions = int(sys.argv[4])
test = int(sys.argv[5])
pageVersions = eval(sys.argv[6])

# Command line parameters to imagemagick's mogrify
# puts a frame around the image.
mogParams = ' -mattecolor black -frame 1x1 -background "#FFFFFF" ' "-flatten"

# Which pdfsource file from which to extract each page version
V = {}
for v in range(1, versions + 1):
    V[v] = fitz.open("sourceVersions/version{}.pdf".format(v))

# Create test pdf as "exam"
exam = fitz.open()
# Insert the relevant page-versions into this pdf.
for p in range(1, length + 1):
    # Pymupdf starts pagecounts from 0 rather than 1. So offset things.
    exam.insertPDF(V[pageVersions[str(p)]], from_page=p - 1, to_page=p - 1, start_at=-1)

# Start to decorate the pages with qr-codes etc
# Get page width and height
pW = exam[0].bound().width
pH = exam[0].bound().height
# create a box for the test number near top-centre
rTC = fitz.Rect(pW // 2 - 50, 20, pW // 2 + 50, 40)
# put marks at top left/right so students don't write near
# staple or near where client will stamp marks
# create two "do not write" rectangles accordingly
rDNW0 = fitz.Rect(15, 15, 90, 90)
rDNW1 = fitz.Rect(pW - 90, 15, pW - 15, 90)
# 70x70 page-corner boxes for the QR codes
rNW = fitz.Rect(15, 20, 85, 90)
rNE = fitz.Rect(pW - 85, 20, pW - 15, 90)
rSW = fitz.Rect(15, pH - 90, 85, pH - 20)
rSE = fitz.Rect(pW - 85, pH - 90, pW - 15, pH - 20)

# Build all relevant pngs in a temp directory
with tempfile.TemporaryDirectory() as tmpDir:
    # filenames for testname QR and dnw rectangles
    nameFile = os.path.join(tmpDir, "name.png")
    dnw0File = os.path.join(tmpDir, "dnw0.png")
    dnw1File = os.path.join(tmpDir, "dnw1.png")
    # make a little grey triangle with the test name
    # put this in corner where staple is
    cmd = shlex.split(
        'convert -pointsize 18 -antialias -size 232x116 xc:white -draw "stroke black fill grey '
        "path 'M 114,0  L 0,114  L 228,114 L 114,0 Z'\"  -gravity south "
        "-annotate +0+8 '{}' -rotate -45 -trim {}".format(name, dnw0File)
    )
    subprocess.call(cmd)

    # and one for the other corner (back of page) in other orientation
    cmd = shlex.split(
        'convert -pointsize 18 -size 232x116 xc:white -draw "stroke black fill grey '
        "path 'M 114,0  L 0,114  L 228,114 L 114,0 Z'\"  -gravity south "
        "-annotate +0+8 '{}' -rotate +45 -trim {}".format(name, dnw1File)
    )
    subprocess.call(cmd)

    # create QR codes and other stamps for each test/page/version
    qrFile = {}
    tpFile = {}
    for p in range(1, length + 1):
        # 4 qr codes for the corners (one will be omitted for the staple)
        qrFile[p] = {}
        for i in range(1, 5):
            tpv = encodeTPV(test, p, pageVersions[str(p)], i, code)
            qr = pyqrcode.create(tpv, error="H")
            # save it in the associated file
            qrFile[p][i] = os.path.join(tmpDir, "page{}_{}.png".format(p, i))
            qr.png(qrFile[p][i], scale=4)
            # put a border around it
<<<<<<< HEAD
            cmd = shlex.split("mogrify {} {}".format(mogParams, qrFile[p][i]))
            subprocess.call(cmd)

        # a file for the test/page stamp in top-centre of page
        tpFile[p] = os.path.join(
            tmpDir, "t{}p{}.png".format(str(test).zfill(4), str(p).zfill(2))
        )
        # create the test/page stamp using imagemagick
        cmd = shlex.split(
            "convert -pointsize 36 -size 200x42 caption:'{}.{}' -trim "
            "-gravity Center -extent 200x42 -bordercolor black "
            "-border 1 {}".format(str(test).zfill(4), str(p).zfill(2), tpFile[p])
        )
        subprocess.call(cmd)
=======
            os.system("mogrify {} {}".format(mogParams, qrFile[p][i]))
>>>>>>> 7968bad7
    # After creating all of the QRcodes etc we can put them onto
    # the actual pdf pages as pixmaps using pymupdf
    # read the DNW triangles in to pymupdf
    dnw0 = fitz.Pixmap(dnw0File)
    dnw1 = fitz.Pixmap(dnw1File)
    for p in range(length):
        # test/page stamp in top-centre of page
        # Rectangle size hacked by hand. TODO = do this more algorithmically
        rect = fitz.Rect(pW // 2 - 40, 20, pW // 2 + 40, 44)
        text = "{}.{}".format(str(test).zfill(4), str(p + 1).zfill(2))
        rc = exam[p].insertTextbox(
            rect,
            text,
            fontsize=18,
            color=[0, 0, 0],
            fontname="Helvetica",
            fontfile=None,
            align=1,
        )
        print("Rect return = ", rc)
        exam[p].drawRect(rect, color=[0, 0, 0])
        assert rc > 0

        # grab the tpv QRcodes for current page
        qr = {}
        for i in range(1, 5):
            qr[i] = fitz.Pixmap(qrFile[p + 1][i])
        if p % 2 == 0:
            # if even page then stamp DNW near staple
            exam[p].insertImage(rDNW0, pixmap=dnw0, overlay=True)
            exam[p].insertImage(rNE, pixmap=qr[1], overlay=True)
            exam[p].insertImage(rSE, pixmap=qr[4], overlay=True)
            exam[p].insertImage(rSW, pixmap=qr[3], overlay=True)
        else:
            # odd page - put DNW stamp near staple
            exam[p].insertImage(rDNW1, pixmap=dnw1, overlay=True)
            exam[p].insertImage(rNW, pixmap=qr[2], overlay=True)
            exam[p].insertImage(rSW, pixmap=qr[3], overlay=True)
            exam[p].insertImage(rSE, pixmap=qr[4], overlay=True)
    if "id" in pageVersions and "name" in pageVersions:
        # a file for the student-details
        sidFile = os.path.join(tmpDir, "sid.png")
        # make a studentID label thingy
        cmd = shlex.split(
            "convert -pointsize 48 -antialias -background white -fill black -gravity center label:'{}\n{}' -bordercolor white -border 12 -bordercolor black -border 1 {}".format(
                pageVersions["id"], pageVersions["name"], sidFile
            )
        )
        subprocess.call(cmd)
        # now stamp the ID-image into the middle of page0
        sidImage = fitz.Pixmap(sidFile)
        sidW = sidImage.width
        sidH = sidImage.height
        sidRect = fitz.Rect(
            (pW - sidW) // 2, (pH - sidH) // 2, (pW + sidW) // 2, (pH + sidH) // 2
        )
        exam[0].insertImage(
            sidRect, pixmap=sidImage, overlay=True, keep_proportion=False
        )

# Finally save the resulting pdf.
# Add the deflate option to compress the embedded pngs
# see https://pymupdf.readthedocs.io/en/latest/document/#Document.save
# also do garbage collection to remove duplications within pdf
# and try to clean up as much as possible.
# `linear=True` causes https://gitlab.math.ubc.ca/andrewr/MLP/issues/284
exam.save(
    "examsToPrint/exam_{}.pdf".format(str(test).zfill(4)),
    garbage=4,
    deflate=True,
    clean=True,
)<|MERGE_RESOLUTION|>--- conflicted
+++ resolved
@@ -98,24 +98,9 @@
             qrFile[p][i] = os.path.join(tmpDir, "page{}_{}.png".format(p, i))
             qr.png(qrFile[p][i], scale=4)
             # put a border around it
-<<<<<<< HEAD
             cmd = shlex.split("mogrify {} {}".format(mogParams, qrFile[p][i]))
             subprocess.call(cmd)
 
-        # a file for the test/page stamp in top-centre of page
-        tpFile[p] = os.path.join(
-            tmpDir, "t{}p{}.png".format(str(test).zfill(4), str(p).zfill(2))
-        )
-        # create the test/page stamp using imagemagick
-        cmd = shlex.split(
-            "convert -pointsize 36 -size 200x42 caption:'{}.{}' -trim "
-            "-gravity Center -extent 200x42 -bordercolor black "
-            "-border 1 {}".format(str(test).zfill(4), str(p).zfill(2), tpFile[p])
-        )
-        subprocess.call(cmd)
-=======
-            os.system("mogrify {} {}".format(mogParams, qrFile[p][i]))
->>>>>>> 7968bad7
     # After creating all of the QRcodes etc we can put them onto
     # the actual pdf pages as pixmaps using pymupdf
     # read the DNW triangles in to pymupdf
@@ -135,7 +120,7 @@
             fontfile=None,
             align=1,
         )
-        print("Rect return = ", rc)
+
         exam[p].drawRect(rect, color=[0, 0, 0])
         assert rc > 0
 
