FROM ubuntu:19.10
RUN apt-get update
RUN DEBIAN_FRONTEND=noninteractive apt-get install -y tzdata
RUN apt-get --no-install-recommends --yes install  \
    cmake make imagemagick g++ \
    python3-passlib python3-pandas python3-pyqt5 python3-pytest \
    python3-pyqt5.qtsql python3-pyqrcode python3-png python3-dev \
    python3-pip python3-setuptools python3-wheel \
    texlive-latex-extra dvipng latexmk texlive-fonts-recommended \
    mupdf libmupdf-dev \
    python3-xvfbwrapper python3-tqdm libpango-1.0 libpangocairo-1.0
RUN pip3 install --upgrade pip
<<<<<<< HEAD
RUN pip3 install --upgrade pymupdf weasyprint peewee \
    requests requests-toolbelt aiohttp pyzbar pyinstaller
RUN pip3 install --upgrade imutils lapsolver tensorflow
=======
RUN pip3 install --upgrade \
    pymupdf weasyprint imutils lapsolver peewee toml \
    requests requests-toolbelt aiohttp pyzbar pyinstaller
>>>>>>> a81e40fd
<|MERGE_RESOLUTION|>--- conflicted
+++ resolved
@@ -10,12 +10,7 @@
     mupdf libmupdf-dev \
     python3-xvfbwrapper python3-tqdm libpango-1.0 libpangocairo-1.0
 RUN pip3 install --upgrade pip
-<<<<<<< HEAD
-RUN pip3 install --upgrade pymupdf weasyprint peewee \
-    requests requests-toolbelt aiohttp pyzbar pyinstaller
-RUN pip3 install --upgrade imutils lapsolver tensorflow
-=======
 RUN pip3 install --upgrade \
     pymupdf weasyprint imutils lapsolver peewee toml \
     requests requests-toolbelt aiohttp pyzbar pyinstaller
->>>>>>> a81e40fd
+RUN pip3 install --upgrade imutils lapsolver tensorflow