--- conflicted
+++ resolved
@@ -206,6 +206,7 @@
         subprocess.check_call(split(py_man_cmd))
         print("For time being sleep between bundle uploads.")
 
+
 def read_qr_codes():
     todo = [1, 2, 3]
     while True:
@@ -227,7 +228,7 @@
                 done.append(n)
             else:
                 sleep(0)
-                
+
         for n in done:
             todo.remove(n)
         if len(todo) > 0:
@@ -328,25 +329,20 @@
     print("^" * 40)
 
     wait_for_papers_to_be_ready()
-    # print("*" * 40)
+    print("*" * 40)
 
     # what is this for? why does scribble_on_exams work without it?
-    # download_zip()
-    # print("*" * 40)
+    download_zip()
+    print("*" * 40)
 
     scribble_on_exams()
 
-    # print("*" * 40)
-    # upload_bundles()
-<<<<<<< HEAD
-
-    # print("*" * 40)
-    # read_qr_codes()
-
-=======
-    # print("*" * 40)
-    # read_qr_codes()
->>>>>>> 0810bd17
+    print("*" * 40)
+    upload_bundles()
+
+    print("*" * 40)
+    read_qr_codes()
+
     # print("*" * 40)
     # push_if_ready()
 
