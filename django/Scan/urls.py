# SPDX-License-Identifier: AGPL-3.0-or-later
# Copyright (C) 2022 Edith Coates
# Copyright (C) 2022 Brennen Chiu

from django.urls import path

from Scan.views import (
    ScannerHomeView,
    BundleSplittingProgressView,
    BundleSplittingUpdateView,
    ManageBundleView,
    UpdateQRProgressView,
    GetBundleView,
    GetBundleImageView,
    RemoveBundleView,
    ReadQRcodesView,
    QRParsingProgressAlert,
    PushPageImage,
<<<<<<< HEAD
    FlagPageImage,
=======
    PushAllPageImages,
    PagePushingUpdateView,
>>>>>>> c048fe63
)


urlpatterns = [
    path("", ScannerHomeView.as_view(), name="scan_home"),
    path(
        "<timestamp>/<int:index>/",
        ManageBundleView.as_view(),
        name="scan_manage_bundle",
    ),
    path(
        "split/<timestamp>/",
        BundleSplittingProgressView.as_view(),
        name="scan_image_progress",
    ),
    path(
        "split/<timestamp>/update/",
        BundleSplittingUpdateView.as_view(),
        name="scan_image_update",
    ),
    path(
        "bundle/<timestamp>/",
        GetBundleView.as_view(),
        name="scan_get_bundle",
    ),
    path(
        "bundle/<timestamp>/<int:index>/",
        GetBundleImageView.as_view(),
        name="scan_get_image",
    ),
    path(
        "delete/<timestamp>/",
        RemoveBundleView.as_view(),
        name="scan_remove_bundle",
    ),
    path(
        "read/<timestamp>",
        ReadQRcodesView.as_view(),
        name="scan_read_qr",
    ),
    path(
        "read/<timestamp>/<int:index>/",
        UpdateQRProgressView.as_view(),
        name="scan_qr_progress",
    ),
    path(
        "read/<timestamp>/alert/",
        QRParsingProgressAlert.as_view(),
        name="scan_qr_alert",
    ),
    path(
        "push/<timestamp>/<int:index>/",
        PushPageImage.as_view(),
        name="scan_push_img",
    ),
<<<<<<< HEAD
    path(
        "flag/<timestamp>/<int:index>/",
        FlagPageImage.as_view(),
        name="scan_flag_img",
=======
    path("push/<timestamp>/all/", PushAllPageImages.as_view(), name="scan_push_all"),
    path(
        "push_update/<timestamp>/<int:index>/",
        PagePushingUpdateView.as_view(),
        name="scan_push_update",
>>>>>>> c048fe63
    ),
]<|MERGE_RESOLUTION|>--- conflicted
+++ resolved
@@ -16,12 +16,9 @@
     ReadQRcodesView,
     QRParsingProgressAlert,
     PushPageImage,
-<<<<<<< HEAD
-    FlagPageImage,
-=======
     PushAllPageImages,
     PagePushingUpdateView,
->>>>>>> c048fe63
+    FlagPageImage,
 )
 
 
@@ -77,17 +74,15 @@
         PushPageImage.as_view(),
         name="scan_push_img",
     ),
-<<<<<<< HEAD
-    path(
-        "flag/<timestamp>/<int:index>/",
-        FlagPageImage.as_view(),
-        name="scan_flag_img",
-=======
     path("push/<timestamp>/all/", PushAllPageImages.as_view(), name="scan_push_all"),
     path(
         "push_update/<timestamp>/<int:index>/",
         PagePushingUpdateView.as_view(),
         name="scan_push_update",
->>>>>>> c048fe63
+    ),
+    path(
+        "flag/<timestamp>/<int:index>/",
+        FlagPageImage.as_view(),
+        name="scan_flag_img",
     ),
 ]