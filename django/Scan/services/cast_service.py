--- conflicted
+++ resolved
@@ -207,7 +207,6 @@
             user_obj, bundle_obj, bundle_order, image_type=image_type
         )
 
-<<<<<<< HEAD
     @transaction.atomic
     def assign_extra_page(
         self, user_obj, bundle_obj, bundle_order, paper_number, question_list
@@ -293,7 +292,7 @@
             raise ValueError(f"Bundle '{bundle_name}' does not exist!")
 
         self.clear_extra_page(user_obj, bundle_obj, bundle_order)
-=======
+
     def string_to_staging_image_type(self, img_str):
         """A helper function to translate from string to the staging image enum type"""
 
@@ -313,5 +312,4 @@
         elif img_str.casefold() == "unknown":
             return StagingImage.UNKNOWN
         else:
-            raise ValueError(f"Unrecognisable image type '{img_str}'")
->>>>>>> 2f979554
+            raise ValueError(f"Unrecognisable image type '{img_str}'")