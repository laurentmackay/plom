--- conflicted
+++ resolved
@@ -120,7 +120,14 @@
         return len(images)
 
     @transaction.atomic
-<<<<<<< HEAD
+    def get_user_bundles(self, user):
+        """
+        Return all of the staging bundles that a user uploaded
+        """
+        bundles = StagingBundle.objects.filter(user=user)
+        return list(bundles)
+
+    @transaction.atomic
     def read_qr_codes(self, bundle):
         """
         Read QR codes of scanned pages in a bundle, save results on disk.
@@ -131,12 +138,4 @@
             file_path = img.file_path
             code_dict = QRextract(file_path, write_to_file=False)
             qr_codes.append(code_dict)
-        return qr_codes
-=======
-    def get_user_bundles(self, user):
-        """
-        Return all of the staging bundles that a user uploaded
-        """
-        bundles = StagingBundle.objects.filter(user=user)
-        return list(bundles)
->>>>>>> 99258a11
+        return qr_codes