# SPDX-License-Identifier: AGPL-3.0-or-later
# Copyright (C) 2022 Edith Coates
# Copyright (C) 2022-2023 Brennen Chiu
# Copyright (C) 2023 Natalie Balashov
# Copyright (C) 2023 Colin B. Macdonald
# Copyright (C) 2023 Andrew Rechnitzer

import pathlib
from datetime import datetime
from django.utils import timezone
import arrow

from django.shortcuts import render
from django.http import HttpResponseRedirect, Http404, FileResponse
from django.urls import reverse
from django_htmx.http import HttpResponseClientRefresh
from django.core.files.uploadedfile import SimpleUploadedFile

from Base.base_group_views import ScannerRequiredView

from Scan.services import ScanService
from Progress.services import ManageScanService
from Scan.forms import BundleUploadForm


class ScannerHomeView(ScannerRequiredView):
    """
    Display an upload form for bundle PDFs, and a dashboard of previously uploaded/staged
    bundles.
    """

    def build_context(self, user):
        context = super().build_context()
        scanner = ScanService()
        mss = ManageScanService()

        total_papers = mss.get_total_test_papers()
        complete_papers = mss.get_number_completed_test_papers()
        incomplete_papers = mss.get_number_incomplete_test_papers()
        unused_papers = mss.get_number_unused_test_papers()

<<<<<<< HEAD
        all_test_papers = mss.get_test_paper_list()

=======
>>>>>>> 7affb785
        context.update(
            {
                "complete_test_papers": complete_papers,
                "incomplete_test_papers": incomplete_papers,
                "unused_test_papers": unused_papers,
                "total_papers": total_papers,
<<<<<<< HEAD
                "all_test_papers": all_test_papers,
=======
>>>>>>> 7affb785
                "form": BundleUploadForm(),
                "bundle_splitting": False,
            }
        )
        user_bundles = scanner.get_user_bundles(user)
        staged_bundles = []
        pushed_bundles = []
        for bundle in user_bundles:
            date_time = timezone.make_aware(datetime.fromtimestamp(bundle.timestamp))
            pages = scanner.get_n_images(bundle)
            if bundle.pushed:
                pushed_bundles.append(
                    {
                        "slug": bundle.slug,
                        "timestamp": bundle.timestamp,
                        "time_uploaded": arrow.get(date_time).humanize(),
                        "pages": pages,
                    }
                )
            else:
                staged_bundles.append(
                    {
                        "slug": bundle.slug,
                        "timestamp": bundle.timestamp,
                        "time_uploaded": arrow.get(date_time).humanize(),
                        "pages": pages,
                    }
                )

        context.update(
            {"pushed_bundles": pushed_bundles, "staged_bundles": staged_bundles}
        )
        return context

    def get(self, request):
        context = self.build_context(request.user)

        return render(request, "Scan/home.html", context)

    def post(self, request):
        context = self.build_context(request.user)
        form = BundleUploadForm(request.POST, request.FILES)
        if form.is_valid():
            data = form.cleaned_data  # this checks the file really is a valid PDF

            user = request.user
            slug = data["slug"]
            time_uploaded = data["time_uploaded"]
            bundle_file = data["pdf"]
            pdf_hash = data["sha256"]
            number_of_pages = data["number_of_pages"]
            timestamp = datetime.timestamp(time_uploaded)

            ScanService().upload_bundle(
                bundle_file, slug, user, timestamp, pdf_hash, number_of_pages
            )

            return HttpResponseRedirect(reverse("scan_home"))
        else:
            context.update({"form": form})
            return render(request, "Scan/home.html", context)


class RemoveBundleView(ScannerRequiredView):
    """
    Delete an uploaded bundle
    """

    def delete(self, request, timestamp):
        try:
            timestamp = float(timestamp)
        except ValueError:
            raise Http404()

        scanner = ScanService()
        bundle = scanner.get_bundle(timestamp, request.user)
        scanner._remove_bundle(bundle.pk)
        return HttpResponseClientRefresh()


class GetBundleView(ScannerRequiredView):
    """
    Return a user-uploaded bundle PDF
    """

    def get(self, request, timestamp):
        try:
            timestamp = float(timestamp)
        except ValueError:
            raise Http404()

        scanner = ScanService()

        # TODO: scanner users can only access their own bundles.
        # The manager should be able to access all the scanner users' bundles?
        bundle = scanner.get_bundle(timestamp, request.user)
        return FileResponse(
            bundle.pdf_file, filename=f"{bundle.slug}.pdf", as_attachment=True
        )


class GetStagedBundleFragmentView(ScannerRequiredView):
    """
    Return a user-uploaded bundle PDF
    """

    def get(self, request, timestamp):
        try:
            timestamp = float(timestamp)
        except ValueError:
            raise Http404()

        scanner = ScanService()

        bundle = scanner.get_bundle(timestamp, request.user)
        n_known = scanner.get_n_known_images(bundle)
        n_unknown = scanner.get_n_unknown_images(bundle)
        n_extra = scanner.get_n_extra_images(bundle)
        n_extra_w_data = scanner.get_n_extra_images_with_data(bundle)
        n_discard = scanner.get_n_discard_images(bundle)
        n_errors = scanner.get_n_error_images(bundle)
        context = {
            "timestamp": timestamp,
            "slug": bundle.slug,
            "when": arrow.get(timestamp).humanize(),
            "number_of_pages": bundle.number_of_pages,
            "has_been_processed": bundle.has_page_images,
            "has_qr_codes": bundle.has_qr_codes,
            "is_mid_qr_read": scanner.is_bundle_mid_qr_read(bundle.pk),
            "is_perfect": scanner.is_bundle_perfect(bundle.pk),
            "n_known": n_known,
            "n_unknown": n_unknown,
            "n_extra": n_extra,
            "n_extra_w_data": n_extra_w_data,
            "n_discard": n_discard,
            "n_errors": n_errors,
        }
        if not context["has_been_processed"]:
            done = scanner.get_bundle_split_completions(bundle.pk)
            context.update(
                {
                    "number_of_split_pages": done,
                    "percent_split": (100 * done) // context["number_of_pages"],
                }
            )
        if context["is_mid_qr_read"]:
            done = scanner.get_bundle_qr_completions(bundle.pk)
            context.update(
                {
                    "number_of_read_pages": done,
                    "percent_read": (100 * done) // context["number_of_pages"],
                }
            )

        return render(request, "Scan/fragments/staged_bundle_card.html", context)

    def post(self, request, timestamp):
        try:
            timestamp = float(timestamp)
        except ValueError:
            raise Http404()

        scanner = ScanService()
        bundle = scanner.get_bundle_from_timestamp(timestamp)
        scanner.read_qr_codes(bundle.pk)
        return HttpResponseClientRefresh()

    def delete(self, request, timestamp):
        try:
            timestamp = float(timestamp)
        except ValueError:
            raise Http404()

        scanner = ScanService()
        bundle = scanner.get_bundle(timestamp, request.user)
        scanner._remove_bundle(bundle.pk)
        return HttpResponseClientRefresh()<|MERGE_RESOLUTION|>--- conflicted
+++ resolved
@@ -39,21 +39,12 @@
         incomplete_papers = mss.get_number_incomplete_test_papers()
         unused_papers = mss.get_number_unused_test_papers()
 
-<<<<<<< HEAD
-        all_test_papers = mss.get_test_paper_list()
-
-=======
->>>>>>> 7affb785
         context.update(
             {
                 "complete_test_papers": complete_papers,
                 "incomplete_test_papers": incomplete_papers,
                 "unused_test_papers": unused_papers,
                 "total_papers": total_papers,
-<<<<<<< HEAD
-                "all_test_papers": all_test_papers,
-=======
->>>>>>> 7affb785
                 "form": BundleUploadForm(),
                 "bundle_splitting": False,
             }
