--- conflicted
+++ resolved
@@ -1,11 +1,8 @@
 # SPDX-License-Identifier: AGPL-3.0-or-later
 # Copyright (C) 2022-2023 Edith Coates
 # Copyright (C) 2022 Brennen Chiu
-<<<<<<< HEAD
+# Copyright (C) 2023 Colin B. Macdonald
 # Copyright (C) 2023 Julian Lapenna
-=======
-# Copyright (C) 2023 Colin B. Macdonald
->>>>>>> 2012b495
 
 """Web_Plom URL Configuration
 
