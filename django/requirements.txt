--- conflicted
+++ resolved
@@ -1,14 +1,10 @@
-<<<<<<< HEAD
 # SPDX-License-Identifier: FSFAP
 # Copyright (C) 2022 Brennen Chiu
 # Copyright (C) 2022-2023 Andrew Rechnitzer
 # Copyright (C) 2022 Edith Coates
 # Copyright (C) 2023 Colin B. Macdonald
 
-django==4.1
-=======
 django==4.1.7
->>>>>>> 576e8e4b
 django-braces
 django-reset-migrations
 pymupdf
