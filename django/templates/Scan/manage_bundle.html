{% extends "base/base.html" %}

{% block title %}Web Plom - Scan{% endblock %}

{% block page_heading %}Scan bundles{% endblock %}

{% block main_content %}
<<<<<<< HEAD
<a class="btn btn-primary" href="{% url 'scan_get_bundle' slug timestamp %}" target="_blank">View bundle</a>
{% comment %} Sticky navbar {% endcomment %}
=======
<div class="d-grid gap-2">
    {% for idx in images %}
    <div class="card w-50">
        <img 
            src="{% url 'scan_get_image' slug timestamp idx %}"
            class="card-img"
        >
    </div>
    {% endfor %}
</div>
>>>>>>> 2153cf79
{% endblock %}<|MERGE_RESOLUTION|>--- conflicted
+++ resolved
@@ -5,10 +5,6 @@
 {% block page_heading %}Scan bundles{% endblock %}
 
 {% block main_content %}
-<<<<<<< HEAD
-<a class="btn btn-primary" href="{% url 'scan_get_bundle' slug timestamp %}" target="_blank">View bundle</a>
-{% comment %} Sticky navbar {% endcomment %}
-=======
 <div class="d-grid gap-2">
     {% for idx in images %}
     <div class="card w-50">
@@ -19,5 +15,4 @@
     </div>
     {% endfor %}
 </div>
->>>>>>> 2153cf79
 {% endblock %}