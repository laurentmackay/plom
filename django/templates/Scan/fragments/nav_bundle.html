<!-- Copyright (C) 2022-2023 Brennen Chiu -->
<!-- Copyright (C) 2023 Andrew Rechnitzer -->
<!-- Copyright (C) 2023 Natalie Balashov -->

<div class="container w-100 p-0 m-3" id="navFragment">
    <div class="row">
        <div class="col shadow-sm rounded" style="background-color: lightgrey;">
            <div class="row p-0">
                <div class="col-sm-2 p-0 d-flex justify-content-center">
<<<<<<< HEAD
                    {% if prev_idx >= 0 %}
                    <button 
						class="btn w-100 h-100 d-flex justify-content-center"
                      	hx-get="{% url 'scan_nav_bundle' timestamp prev_idx %}"
		      		  	hx-swap="outerHTML"
		      			hx-target="#navFragment" 
						hx-replace-url="{% url 'scan_manage_bundle' timestamp prev_idx %}"
                    >
					<i class="bi bi-arrow-left fs-2 align-self-center"></i>
=======
                    {% if prev_idx >= 1 %}
                    <button
                      class="btn w-100 h-100 d-flex justify-content-center"
                      hx-get="{% url 'scan_nav_bundle' timestamp prev_idx %}"
		      hx-swap="outerHTML"
		      hx-target="#navFragment"
		      hx-replace-url="{% url 'scan_manage_bundle' timestamp prev_idx %}"
                      >
                      <i class="bi bi-arrow-left fs-2 align-self-center"></i>
>>>>>>> 26f3484f
                    </button>
                    {% endif %}
                </div>
                <div class="col d-flex justify-content-center">
                    <img
                        src="{% url 'scan_get_image' timestamp index %}"
                        class="w-100 thumbnail shadow-sm"
                        style="transform:rotate(calc(-1 * {{current_page.rotation}}deg))"
                    >
                </div>
                <div class="col-sm-2 p-0 d-flex justify-content-center">
<<<<<<< HEAD
                    {% if next_idx < total_pages %}
                    <button 
						class="btn w-100 h-100 d-flex justify-content-center"
		      			hx-get="{% url 'scan_nav_bundle' timestamp next_idx %}"
		      			hx-swap="outerHTML"
		      			hx-target="#navFragment"		      
		      			hx-replace-url="{% url 'scan_manage_bundle' timestamp next_idx %}"
                    >
                    <i class="bi bi-arrow-right fs-2 align-self-center"></i>
=======
                    {% if next_idx <= total_pages %}
                    <button
                      class="btn w-100 h-100 d-flex justify-content-center"
		      hx-get="{% url 'scan_nav_bundle' timestamp next_idx %}"
		      hx-swap="outerHTML"
		      hx-target="#navFragment"		      
		      hx-replace-url="{% url 'scan_manage_bundle' timestamp next_idx %}"
                      >
                      <i class="bi bi-arrow-right fs-2 align-self-center"></i>
>>>>>>> 26f3484f
                    </button>
                    {% endif %}
                </div>
            </div>
        </div>
        <div class="col-lg-3">
            <div class="card h-100">
                <div class="card-body">
<<<<<<< HEAD
                	<h5 class="card-title">Page {{ one_index }} of {{ total_pages }}</h5>
		    		<p class="card-text">
						{% if current_page.status == 'known' %}
						<div class="alert alert-success">
							<h6 class="alert-heading">Known</h6>
							<ul>
								<li>paper: {{current_page.info.paper_number}}</li>
								<li>page: {{current_page.info.page_number}} </li>
								<li>version: {{current_page.info.version}} </li>
								<li>rotation: {{current_page.rotation}}</li>
								<li>{{current_page.qr_codes|length}} qr-codes read:
								<ul>
								{% for crn, code in current_page.qr_codes.items %}
									<li>{{crn}}: {{code.tpv}}</li>
								{% endfor %}
								</ul>
								</li>
							</ul>
						</div>
						<div>
							<a class="btn btn-danger text-center w-100 mb-3" 
							   hx-post="{% url 'discard_image' timestamp index %}"
							   hx-confirm="Are you sure you wish to discard this known page?">
							Discard
							</a>
						</div>
						{% elif current_page.status == 'extra' %}
						<div class="alert alert-info">
							<h6 class="alert-heading">Extra</h6>
							<ul>
								<li>paper: {{current_page.info.paper_number}}</li>
								<li>question(s): {{current_page.info.question_list}} </li>
								<li>rotation: {{current_page.rotation}}</li>
								{% if current_page.qr_codes %}
								<li>		    
								{{current_page.qr_codes|length}} qr-codes read:
									<ul>
									{% for crn, code in current_page.qr_codes.items %}
										<li>{{crn}}: {{code.tpv}}</li>
									{% endfor %}
									</ul>
								</li>
								{% else %}
								<li>No qr-codes read</li>
								{% endif %}
							</ul>
						</div>
						<div>
							<a class="btn btn-danger text-center w-100 mb-3" 
							   hx-post="{% url 'discard_image' timestamp index %}"
							   hx-confirm="Are you sure you wish to discard this extra page?">
							Discard
							</a>
						</div>
						{% elif current_page.status == 'unknown' %}
						<div class="alert alert-warning">
							<h6 class="alert-heading">Unknown</h6>
							<ul>
								<li>No qr-codes could be read</li>
							</ul>
						</div>
						<div>
							<a class="btn btn-danger text-center w-100 mb-3" 
							   hx-post="{% url 'discard_image' timestamp index %}"
							   hx-confirm="Are you sure you wish to discard this unknown page?">
							Discard
							</a>
						</div>
						{% elif current_page.status == 'discard' %}
						<div class="alert alert-dark">
							<h6 class="alert-heading">Discard</h6>
							<ul>
								<li>{{current_page.info.reason}}</li>
								<li>rotation: {{current_page.rotation}}</li>
							</ul>
						</div>
						{% elif current_page.status == 'error' %}
						<div class="alert alert-danger">
							<h6 class="alert-heading">Error</h6>
							<ul>
								<li>{{current_page.info.reason}}</li>
								<li>rotation: {{current_page.rotation}}</li>
								<li>{{current_page.qr_codes|length}} qr-codes read:
								<ul>
								{% for crn, code in current_page.qr_codes.items %}
									<li>{{crn}}: {{code.tpv}}</li>
								{% endfor %}
								</ul>
								</li>
							</ul>
						</div>
						<div>
							<a class="btn btn-danger text-center w-100 mb-3" 
							   hx-post="{% url 'discard_image' timestamp index %}"
							   hx-confirm="Are you sure you wish to discard this error page? We do not generally recommend doing this since error pages tend to indicate larger scanning problems.">
							Discard
							</a>
						</div>
						{% elif current_page.status == 'unread' %}
						<div class="alert alert-dark">
							<h6 class="alert-heading">Unread</h6>
							<ul>
								<li>Have not read qr-codes yet</li>
							</ul>
						</div>
						{% endif %}
		    		</p>
            	</div>
=======
                  <h5 class="card-title">Page {{ index }} of {{ total_pages }}</h5>
		    <p class="card-text">
		      {% if current_page.status == 'known' %}
		      <div class="alert alert-success">
			<h6 class="alert-heading">Known</h6>
			<ul>
			  <li>paper: {{current_page.info.paper_number}}</li>
			  <li>page: {{current_page.info.page_number}} </li>
			  <li>version: {{current_page.info.version}} </li>
			  <li>rotation: {{current_page.rotation}}</li>
			  <li>{{current_page.qr_codes|length}} qr-codes read:
			    <ul>
			      {% for crn, code in current_page.qr_codes.items %}
			      <li>{{crn}}: {{code.tpv}}</li>
			      {% endfor %}
			    </ul>
			  </li>
			</ul>
		      </div>
		      {% elif current_page.status == 'extra' %}
		      <div class="alert alert-info">
			<h6 class="alert-heading">Extra</h6>
			<ul>
			  <li>paper: {{current_page.info.paper_number}}</li>
			  <li>question(s): {{current_page.info.question_list}} </li>
			  <li>rotation: {{current_page.rotation}}</li>
			  {% if current_page.qr_codes %}
			  <li>		    
			    {{current_page.qr_codes|length}} qr-codes read:
			    <ul>
			      {% for crn, code in current_page.qr_codes.items %}
			      <li>{{crn}}: {{code.tpv}}</li>
			      {% endfor %}
			    </ul>
			  </li>
			  {% else %}
			  <li>No qr-codes read</li>
			  {% endif %}
			</ul>
		      </div>
		      {% elif current_page.status == 'unknown' %}
		      <div class="alert alert-warning">
			<h6 class="alert-heading">Unknown</h6>
			<ul>
			  <li>No qr-codes could be read</li>
			</ul>
		      </div>
		      {% elif current_page.status == 'discard' %}
		      <div class="alert alert-dark">
			<h6 class="alert-heading">Discard</h6>
			<ul>
			  <li>{{current_page.info.reason}}</li>
			  <li>rotation: {{current_page.rotation}}</li>
			</ul>
		      </div>
		      {% elif current_page.status == 'error' %}
		      <div class="alert alert-danger">
			<h6 class="alert-heading">Error</h6>
			<ul>
			  <li>{{current_page.info.reason}}</li>
			  <li>rotation: {{current_page.rotation}}</li>
			  <li>{{current_page.qr_codes|length}} qr-codes read:
			    <ul>
			      {% for crn, code in current_page.qr_codes.items %}
			      <li>{{crn}}: {{code.tpv}}</li>
			      {% endfor %}
			    </ul>
			  </li>
			</ul>
		      </div>
		      {% elif current_page.status == 'unread' %}
		      <div class="alert alert-dark">
			<h6 class="alert-heading">Unread</h6>
			<ul>
			  <li>Have not read qr-codes yet</li>
			</ul>
		      </div>
		      
		      {% endif %}
		    </p>
                </div>
>>>>>>> 26f3484f
            </div>
        </div>
    </div>
</div><|MERGE_RESOLUTION|>--- conflicted
+++ resolved
@@ -7,17 +7,6 @@
         <div class="col shadow-sm rounded" style="background-color: lightgrey;">
             <div class="row p-0">
                 <div class="col-sm-2 p-0 d-flex justify-content-center">
-<<<<<<< HEAD
-                    {% if prev_idx >= 0 %}
-                    <button 
-						class="btn w-100 h-100 d-flex justify-content-center"
-                      	hx-get="{% url 'scan_nav_bundle' timestamp prev_idx %}"
-		      		  	hx-swap="outerHTML"
-		      			hx-target="#navFragment" 
-						hx-replace-url="{% url 'scan_manage_bundle' timestamp prev_idx %}"
-                    >
-					<i class="bi bi-arrow-left fs-2 align-self-center"></i>
-=======
                     {% if prev_idx >= 1 %}
                     <button
                       class="btn w-100 h-100 d-flex justify-content-center"
@@ -27,7 +16,6 @@
 		      hx-replace-url="{% url 'scan_manage_bundle' timestamp prev_idx %}"
                       >
                       <i class="bi bi-arrow-left fs-2 align-self-center"></i>
->>>>>>> 26f3484f
                     </button>
                     {% endif %}
                 </div>
@@ -36,20 +24,9 @@
                         src="{% url 'scan_get_image' timestamp index %}"
                         class="w-100 thumbnail shadow-sm"
                         style="transform:rotate(calc(-1 * {{current_page.rotation}}deg))"
-                    >
+                    />
                 </div>
                 <div class="col-sm-2 p-0 d-flex justify-content-center">
-<<<<<<< HEAD
-                    {% if next_idx < total_pages %}
-                    <button 
-						class="btn w-100 h-100 d-flex justify-content-center"
-		      			hx-get="{% url 'scan_nav_bundle' timestamp next_idx %}"
-		      			hx-swap="outerHTML"
-		      			hx-target="#navFragment"		      
-		      			hx-replace-url="{% url 'scan_manage_bundle' timestamp next_idx %}"
-                    >
-                    <i class="bi bi-arrow-right fs-2 align-self-center"></i>
-=======
                     {% if next_idx <= total_pages %}
                     <button
                       class="btn w-100 h-100 d-flex justify-content-center"
@@ -59,7 +36,6 @@
 		      hx-replace-url="{% url 'scan_manage_bundle' timestamp next_idx %}"
                       >
                       <i class="bi bi-arrow-right fs-2 align-self-center"></i>
->>>>>>> 26f3484f
                     </button>
                     {% endif %}
                 </div>
@@ -68,198 +44,115 @@
         <div class="col-lg-3">
             <div class="card h-100">
                 <div class="card-body">
-<<<<<<< HEAD
-                	<h5 class="card-title">Page {{ one_index }} of {{ total_pages }}</h5>
-		    		<p class="card-text">
-						{% if current_page.status == 'known' %}
-						<div class="alert alert-success">
-							<h6 class="alert-heading">Known</h6>
-							<ul>
-								<li>paper: {{current_page.info.paper_number}}</li>
-								<li>page: {{current_page.info.page_number}} </li>
-								<li>version: {{current_page.info.version}} </li>
-								<li>rotation: {{current_page.rotation}}</li>
-								<li>{{current_page.qr_codes|length}} qr-codes read:
-								<ul>
-								{% for crn, code in current_page.qr_codes.items %}
-									<li>{{crn}}: {{code.tpv}}</li>
-								{% endfor %}
-								</ul>
-								</li>
-							</ul>
-						</div>
-						<div>
-							<a class="btn btn-danger text-center w-100 mb-3" 
-							   hx-post="{% url 'discard_image' timestamp index %}"
-							   hx-confirm="Are you sure you wish to discard this known page?">
-							Discard
-							</a>
-						</div>
-						{% elif current_page.status == 'extra' %}
-						<div class="alert alert-info">
-							<h6 class="alert-heading">Extra</h6>
-							<ul>
-								<li>paper: {{current_page.info.paper_number}}</li>
-								<li>question(s): {{current_page.info.question_list}} </li>
-								<li>rotation: {{current_page.rotation}}</li>
-								{% if current_page.qr_codes %}
-								<li>		    
-								{{current_page.qr_codes|length}} qr-codes read:
-									<ul>
-									{% for crn, code in current_page.qr_codes.items %}
-										<li>{{crn}}: {{code.tpv}}</li>
-									{% endfor %}
-									</ul>
-								</li>
-								{% else %}
-								<li>No qr-codes read</li>
-								{% endif %}
-							</ul>
-						</div>
-						<div>
-							<a class="btn btn-danger text-center w-100 mb-3" 
-							   hx-post="{% url 'discard_image' timestamp index %}"
-							   hx-confirm="Are you sure you wish to discard this extra page?">
-							Discard
-							</a>
-						</div>
-						{% elif current_page.status == 'unknown' %}
-						<div class="alert alert-warning">
-							<h6 class="alert-heading">Unknown</h6>
-							<ul>
-								<li>No qr-codes could be read</li>
-							</ul>
-						</div>
-						<div>
-							<a class="btn btn-danger text-center w-100 mb-3" 
-							   hx-post="{% url 'discard_image' timestamp index %}"
-							   hx-confirm="Are you sure you wish to discard this unknown page?">
-							Discard
-							</a>
-						</div>
-						{% elif current_page.status == 'discard' %}
-						<div class="alert alert-dark">
-							<h6 class="alert-heading">Discard</h6>
-							<ul>
-								<li>{{current_page.info.reason}}</li>
-								<li>rotation: {{current_page.rotation}}</li>
-							</ul>
-						</div>
-						{% elif current_page.status == 'error' %}
-						<div class="alert alert-danger">
-							<h6 class="alert-heading">Error</h6>
-							<ul>
-								<li>{{current_page.info.reason}}</li>
-								<li>rotation: {{current_page.rotation}}</li>
-								<li>{{current_page.qr_codes|length}} qr-codes read:
-								<ul>
-								{% for crn, code in current_page.qr_codes.items %}
-									<li>{{crn}}: {{code.tpv}}</li>
-								{% endfor %}
-								</ul>
-								</li>
-							</ul>
-						</div>
-						<div>
-							<a class="btn btn-danger text-center w-100 mb-3" 
-							   hx-post="{% url 'discard_image' timestamp index %}"
-							   hx-confirm="Are you sure you wish to discard this error page? We do not generally recommend doing this since error pages tend to indicate larger scanning problems.">
-							Discard
-							</a>
-						</div>
-						{% elif current_page.status == 'unread' %}
-						<div class="alert alert-dark">
-							<h6 class="alert-heading">Unread</h6>
-							<ul>
-								<li>Have not read qr-codes yet</li>
-							</ul>
-						</div>
-						{% endif %}
-		    		</p>
+
+                  <h5 class="card-title">Page {{ one_index }} of {{ total_pages }}</h5>
+		  <p class="card-text">
+		    {% if current_page.status == 'known' %}
+		    <div class="alert alert-success">
+		      <h6 class="alert-heading">Known</h6>
+		      <ul>
+			<li>paper: {{current_page.info.paper_number}}</li>
+			<li>page: {{current_page.info.page_number}} </li>
+			<li>version: {{current_page.info.version}} </li>
+			<li>rotation: {{current_page.rotation}}</li>
+			<li>{{current_page.qr_codes|length}} qr-codes read:
+			  <ul>
+			    {% for crn, code in current_page.qr_codes.items %}
+			    <li>{{crn}}: {{code.tpv}}</li>
+			    {% endfor %}
+			  </ul>
+			</li>
+		      </ul>
+		    </div>
+		    <div>
+		      <a class="btn btn-danger text-center w-100 mb-3" 
+			 hx-post="{% url 'discard_image' timestamp index %}"
+			 hx-confirm="Are you sure you wish to discard this known page?">
+			Discard
+		      </a>
+		    </div>
+		    {% elif current_page.status == 'extra' %}
+		    <div class="alert alert-info">
+		      <h6 class="alert-heading">Extra</h6>
+		      <ul>
+			<li>paper: {{current_page.info.paper_number}}</li>
+			<li>question(s): {{current_page.info.question_list}} </li>
+			<li>rotation: {{current_page.rotation}}</li>
+			{% if current_page.qr_codes %}
+			<li>		    
+			  {{current_page.qr_codes|length}} qr-codes read:
+			  <ul>
+			    {% for crn, code in current_page.qr_codes.items %}
+			    <li>{{crn}}: {{code.tpv}}</li>
+			    {% endfor %}
+			  </ul>
+			</li>
+			{% else %}
+			<li>No qr-codes read</li>
+			{% endif %}
+		      </ul>
+		    </div>
+		    <div>
+		      <a class="btn btn-danger text-center w-100 mb-3" 
+			 hx-post="{% url 'discard_image' timestamp index %}"
+			 hx-confirm="Are you sure you wish to discard this extra page?">
+			Discard
+		      </a>
+		    </div>
+		    {% elif current_page.status == 'unknown' %}
+		    <div class="alert alert-warning">
+		      <h6 class="alert-heading">Unknown</h6>
+		      <ul>
+			<li>No qr-codes could be read</li>
+		      </ul>
+		    </div>
+		    <div>
+		      <a class="btn btn-danger text-center w-100 mb-3" 
+			 hx-post="{% url 'discard_image' timestamp index %}"
+			 hx-confirm="Are you sure you wish to discard this unknown page?">
+			Discard
+		      </a>
+		    </div>
+		    {% elif current_page.status == 'discard' %}
+		    <div class="alert alert-dark">
+		      <h6 class="alert-heading">Discard</h6>
+		      <ul>
+			<li>{{current_page.info.reason}}</li>
+			<li>rotation: {{current_page.rotation}}</li>
+		      </ul>
+		    </div>
+		    {% elif current_page.status == 'error' %}
+		    <div class="alert alert-danger">
+		      <h6 class="alert-heading">Error</h6>
+		      <ul>
+			<li>{{current_page.info.reason}}</li>
+			<li>rotation: {{current_page.rotation}}</li>
+			<li>{{current_page.qr_codes|length}} qr-codes read:
+			  <ul>
+			    {% for crn, code in current_page.qr_codes.items %}
+			    <li>{{crn}}: {{code.tpv}}</li>
+			    {% endfor %}
+			  </ul>
+			</li>
+		      </ul>
+		    </div>
+		    <div>
+		      <a class="btn btn-danger text-center w-100 mb-3" 
+			 hx-post="{% url 'discard_image' timestamp index %}"
+			 hx-confirm="Are you sure you wish to discard this error page? We do not generally recommend doing this since error pages tend to indicate larger scanning problems.">
+			Discard
+		      </a>
+		    </div>
+		    {% elif current_page.status == 'unread' %}
+		    <div class="alert alert-dark">
+		      <h6 class="alert-heading">Unread</h6>
+		      <ul>
+			<li>Have not read qr-codes yet</li>
+		      </ul>
+		    </div>
+		    {% endif %}
+		  </p>
             	</div>
-=======
-                  <h5 class="card-title">Page {{ index }} of {{ total_pages }}</h5>
-		    <p class="card-text">
-		      {% if current_page.status == 'known' %}
-		      <div class="alert alert-success">
-			<h6 class="alert-heading">Known</h6>
-			<ul>
-			  <li>paper: {{current_page.info.paper_number}}</li>
-			  <li>page: {{current_page.info.page_number}} </li>
-			  <li>version: {{current_page.info.version}} </li>
-			  <li>rotation: {{current_page.rotation}}</li>
-			  <li>{{current_page.qr_codes|length}} qr-codes read:
-			    <ul>
-			      {% for crn, code in current_page.qr_codes.items %}
-			      <li>{{crn}}: {{code.tpv}}</li>
-			      {% endfor %}
-			    </ul>
-			  </li>
-			</ul>
-		      </div>
-		      {% elif current_page.status == 'extra' %}
-		      <div class="alert alert-info">
-			<h6 class="alert-heading">Extra</h6>
-			<ul>
-			  <li>paper: {{current_page.info.paper_number}}</li>
-			  <li>question(s): {{current_page.info.question_list}} </li>
-			  <li>rotation: {{current_page.rotation}}</li>
-			  {% if current_page.qr_codes %}
-			  <li>		    
-			    {{current_page.qr_codes|length}} qr-codes read:
-			    <ul>
-			      {% for crn, code in current_page.qr_codes.items %}
-			      <li>{{crn}}: {{code.tpv}}</li>
-			      {% endfor %}
-			    </ul>
-			  </li>
-			  {% else %}
-			  <li>No qr-codes read</li>
-			  {% endif %}
-			</ul>
-		      </div>
-		      {% elif current_page.status == 'unknown' %}
-		      <div class="alert alert-warning">
-			<h6 class="alert-heading">Unknown</h6>
-			<ul>
-			  <li>No qr-codes could be read</li>
-			</ul>
-		      </div>
-		      {% elif current_page.status == 'discard' %}
-		      <div class="alert alert-dark">
-			<h6 class="alert-heading">Discard</h6>
-			<ul>
-			  <li>{{current_page.info.reason}}</li>
-			  <li>rotation: {{current_page.rotation}}</li>
-			</ul>
-		      </div>
-		      {% elif current_page.status == 'error' %}
-		      <div class="alert alert-danger">
-			<h6 class="alert-heading">Error</h6>
-			<ul>
-			  <li>{{current_page.info.reason}}</li>
-			  <li>rotation: {{current_page.rotation}}</li>
-			  <li>{{current_page.qr_codes|length}} qr-codes read:
-			    <ul>
-			      {% for crn, code in current_page.qr_codes.items %}
-			      <li>{{crn}}: {{code.tpv}}</li>
-			      {% endfor %}
-			    </ul>
-			  </li>
-			</ul>
-		      </div>
-		      {% elif current_page.status == 'unread' %}
-		      <div class="alert alert-dark">
-			<h6 class="alert-heading">Unread</h6>
-			<ul>
-			  <li>Have not read qr-codes yet</li>
-			</ul>
-		      </div>
-		      
-		      {% endif %}
-		    </p>
-                </div>
->>>>>>> 26f3484f
             </div>
         </div>
     </div>
