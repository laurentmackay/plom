--- conflicted
+++ resolved
@@ -42,7 +42,6 @@
         <div class="col-lg-3">
             <div class="card h-100">
                 <div class="card-body">
-<<<<<<< HEAD
 
                   <h5 class="card-title">Page {{ index }} of {{ total_pages }}</h5>
 		  <p class="card-text">
@@ -256,208 +255,6 @@
 		    {% endif %}
 		  </p>
             	</div>
-=======
-                    <h5 class="card-title">Page {{ index }} of {{ total_pages }}</h5>
-                    <p class="card-text">
-                        {% if current_page.status == 'known' %}
-                            <div class="alert alert-success">
-                                <h6 class="alert-heading">Known</h6>
-                                <ul>
-                                    <li>paper: {{ current_page.info.paper_number }}</li>
-                                    <li>page: {{ current_page.info.page_number }}</li>
-                                    <li>version: {{ current_page.info.version }}</li>
-                                    <li>rotation: {{ current_page.rotation }}</li>
-                                    <li>
-                                        {{ current_page.qr_codes|length }} qr-codes read:
-                                        <ul>
-                                            {% for crn, code in current_page.qr_codes.items %}<li>{{ crn }}: {{ code.tpv }}</li>{% endfor %}
-                                        </ul>
-                                    </li>
-                                </ul>
-                            </div>
-                            {% if is_pushed %}
-                            {% else %}
-                                <div>
-                                    <a class="btn btn-danger text-center w-100 mb-3"
-                                       hx-post="{% url 'discard_image' timestamp index %}"
-                                       hx-confirm="Are you sure you wish to discard this known page?">Discard</a>
-                                </div>
-                            {% endif %}
-                        {% elif current_page.status == 'extra' %}
-                            <div class="alert alert-info">
-                                <h6 class="alert-heading">Extra</h6>
-                                <ul>
-                                    <li>paper: {{ current_page.info.paper_number }}</li>
-                                    <li>question(s): {{ current_page.info.question_list }}</li>
-                                    <li>rotation: {{ current_page.rotation }}</li>
-                                    {% if current_page.qr_codes %}
-                                        <li>
-                                            {{ current_page.qr_codes|length }} qr-codes read:
-                                            <ul>
-                                                {% for crn, code in current_page.qr_codes.items %}<li>{{ crn }}: {{ code.tpv }}</li>{% endfor %}
-                                            </ul>
-                                        </li>
-                                    {% else %}
-                                        <li>No qr-codes read</li>
-                                    {% endif %}
-                                </ul>
-                            </div>
-                            {% if is_pushed %}
-                            {% else %}
-                                <div>
-                                    <a class="btn btn-danger text-center w-100 mb-3"
-                                       hx-post="{% url 'discard_image' timestamp index %}"
-                                       hx-confirm="Are you sure you wish to discard this extra page?">Discard</a>
-                                </div>
-                                {% if current_page.info.paper_number and current_page.info.question_list %}
-                                    <div>
-                                        <a class="btn btn-danger text-center w-100 mb-3"
-                                           hx-delete="{% url 'extralise_image' timestamp index %}"
-                                           hx-confirm="Are you sure you wish to clear the extra page information?">
-                                            Clear information
-                                        </a>
-                                    </div>
-                                {% else %}
-                                    <div class="alert alert-secondary">
-                                        <h6>Set extra page information</h6>
-                                        <form hx-post="{% url 'extralise_image' timestamp index %}"
-                                              hx-target="#invalidmessage"
-                                              hx-swap="innerHTML">
-                                            <div class="input-group p-3">
-                                                <div x-data="{bundlepapers: true}">
-                                                    Paper:
-                                                    <div class="form-check">
-                                                        <input name="bundleOrArbitrary"
-                                                               class="form-check-input"
-                                                               type="checkbox"
-                                                               x-bind:value="bundlepapers"
-                                                               id="bundlepapers"
-                                                               x-model="bundlepapers">
-                                                        <label class="form-check-label" for="bundlepapers">from this bundle</label>
-                                                    </div>
-                                                    <div x-show="bundlepapers">
-                                                        <select name="bundlePaper"
-                                                                class="form-select"
-                                                                aria-label="Default select example">
-                                                            <option selected>Paper from bundle</option>
-                                                            {% for pn in bundle_paper_numbers %}<option value="{{ pn }}">{{ pn }}</option>{% endfor %}
-                                                        </select>
-                                                    </div>
-                                                    <div x-show="!bundlepapers">
-                                                        <select name="arbitraryPaper"
-                                                                class="form-select"
-                                                                aria-label="Default select example">
-                                                            <option selected>any produced paper</option>
-                                                            {% for pn in all_paper_numbers %}<option value="{{ pn }}">{{ pn }}</option>{% endfor %}
-                                                        </select>
-                                                    </div>
-                                                    Questions:
-                                                    <div x-data="{allq: false}">
-                                                        <div class="form-check">
-                                                            <input name="questionAll"
-                                                                   value="all"
-                                                                   class="form-check-input"
-                                                                   type="checkbox"
-                                                                   id="questionall"
-                                                                   x-model="allq">
-                                                            <label class="form-check-label" for="questionall">all questions</label>
-                                                        </div>
-                                                        <div x-show="!allq" x-transition>
-                                                            {% for ql in question_labels %}
-                                                                <div class="form-check">
-                                                                    <input name="questions"
-                                                                           class="form-check-input"
-                                                                           type="checkbox"
-                                                                           value="{{ forloop.counter }}"
-                                                                           id="{{ ql }}">
-                                                                    <label class="form-check-label" for="{{ ql }}">Index: {{ ql }}</label>
-                                                                </div>
-                                                            {% endfor %}
-                                                        </div>
-                                                    </div>
-                                                </div>
-                                            </div>
-                                            <button class="btn btn-primary" type="submit">Set data</button>
-                                        </form>
-                                    </div>
-                                    <div class="py-4" id="invalidmessage"></div>
-                                {% endif %}
-                            {% endif %}
-                        {% elif current_page.status == 'unknown' %}
-                            <div class="alert alert-warning">
-                                <h6 class="alert-heading">Unknown</h6>
-                                <ul>
-                                    <li>No qr-codes could be read</li>
-                                </ul>
-                            </div>
-                            {% if is_pushed %}
-                            {% else %}
-                                <div>
-                                    <a class="btn btn-danger text-center w-100 mb-3"
-                                       hx-post="{% url 'discard_image' timestamp index %}"
-                                       hx-confirm="Are you sure you wish to discard this unknown page?">Discard</a>
-                                </div>
-                                <div>
-                                    <a class="btn btn-warning text-center w-100 mb-3"
-                                       hx-put="{% url 'extralise_image' timestamp index %}"
-                                       hx-confirm="Are you sure you wish to set this unknown page as an extra page?">
-                                        Cast to extra page
-                                    </a>
-                                </div>
-                            {% endif %}
-                        {% elif current_page.status == 'discard' %}
-                            <div class="alert alert-dark">
-                                <h6 class="alert-heading">Discard</h6>
-                                <ul>
-                                    <li>{{ current_page.info.reason }}</li>
-                                    <li>rotation: {{ current_page.rotation }}</li>
-                                </ul>
-                            </div>
-                            {% if is_pushed %}
-                            {% else %}
-                                <div>
-                                    <a class="btn btn-warning text-center w-100 mb-3"
-                                       hx-put="{% url 'extralise_image' timestamp index %}"
-                                       hx-confirm="Are you sure you wish to set this unknown page as an extra page?">
-                                        Cast to extra page
-                                    </a>
-                                </div>
-                            {% endif %}
-                        {% elif current_page.status == 'error' %}
-                            <div class="alert alert-danger">
-                                <h6 class="alert-heading">Error</h6>
-                                <ul>
-                                    <li>{{ current_page.info.reason }}</li>
-                                    <li>rotation: {{ current_page.rotation }}</li>
-                                    <li>
-                                        {{ current_page.qr_codes|length }} qr-codes read:
-                                        <ul>
-                                            {% for crn, code in current_page.qr_codes.items %}<li>{{ crn }}: {{ code.tpv }}</li>{% endfor %}
-                                        </ul>
-                                    </li>
-                                </ul>
-                            </div>
-                            {% if is_pushed %}
-                            {% else %}
-                                <div>
-                                    <a class="btn btn-danger text-center w-100 mb-3"
-                                       hx-post="{% url 'discard_image' timestamp index %}"
-                                       hx-confirm="Are you sure you wish to discard this error page? We do not generally recommend doing this since error pages tend to indicate larger scanning problems.">
-                                        Discard
-                                    </a>
-                                </div>
-                            {% endif %}
-                        {% elif current_page.status == 'unread' %}
-                            <div class="alert alert-dark">
-                                <h6 class="alert-heading">Unread</h6>
-                                <ul>
-                                    <li>Have not read qr-codes yet</li>
-                                </ul>
-                            </div>
-                        {% endif %}
-                    </p>
-                </div>
->>>>>>> f2d47e96
             </div>
         </div>
     </div>
