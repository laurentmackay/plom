<<<<<<< HEAD
<!-- Copyright (C) 2022 Edith Coates -->
<!-- Copyright (C) 2022 Brennen Chiu -->
<!-- Copyright (C) 2023 Andrew Rechnitzer -->
{% extends 'base/base.html' %}
{% block title %}Web Plom - Scan{% endblock %}
{% block page_heading %}Scan bundles{% endblock %}
=======
<!--
    SPDX-License-Identifier: AGPL-3.0-or-later
    Copyright (C) 2022 Edith Coates
    Copyright (C) 2022 Brennen Chiu
    Copyright (C) 2023 Andrew Rechnitzer
    Copyright (C) 2023 Colin B. Macdonald
-->
{% extends "base/base.html" %}
{% block title %}
    Web Plom - Scan
{% endblock title %}
{% block page_heading %}
    Scan bundles
{% endblock page_heading %}
>>>>>>> 95f9d6d6
{% block main_content %}
    <div class="d-grid gap-2">
        <div class="card w-50">
            <div class="card-body">
                <h5>Summary of pushed papers:</h5>
                <div class="row">
                    <div class="col">
                        <p class="text-success">{{ complete_test_papers }} / {{ total_papers }} complete test papers</p>
                    </div>
                    <div class="col">
                        <p class="text-secondary">{{ unused_test_papers }} / {{ total_papers }} unused test papers</p>
                    </div>
                    <div class="col">
                        {% if incomplete_test_papers == 0 %}
                            <p class="text-success">all used papers complete</p>
                        {% else %}
                            <p class="text-danger">
                                <i class="bi bi-exclamation-diamond-fill text-danger"></i>
                                {{ incomplete_test_papers }} incomplete test paper(s)
                                <i class="bi bi-exclamation-diamond-fill text-danger"></i>
                            </p>
                        {% endif %}
                    </div>
                </div>
                <div class="row">
                    <div class="col">
                        <a class="btn btn-success" href="{% url 'scan_summary' %}">View Details</a>
                    </div>
                </div>
            </div>
        </div>
        <div class="card w-50">
            <div class="card-body">
                <h5 class="card-title">Upload bundle PDF</h5>
                <details style="margin-bottom: 10px;">
                    <summary>Dummy help text!</summary>
                    <p>
                        <ul>
                            <li>Upload scanned tests here.</li>
                            <li>Plom will read the QR codes and find problems if there are any.</li>
                        </ul>
                    </p>
                </details>
                <form enctype="multipart/form-data"
                      method="post"
                      action="{% url 'scan_home' %}">
                    {% csrf_token %}
                    {{ form }}
                    <input type="submit"
                           class="btn"
                           value="Upload"
                           style="background-color: #0F984F;
                                  color: white">
                </form>
            </div>
        </div>
        <br>
        <div>
            <div class="row" style="margin-right: 0.1px;">
                <div class="col-4 border">
                    <div>
                        <h5>{{ staged_bundles|length }} Staged Bundles</h5>
                        <div class="d-grid gap-2">
                            {% if staged_bundles %}
                                {% for bundle in staged_bundles %}
                                    <div hx-get="{% url 'scan_get_staged_bundle_fragment' bundle.timestamp %}"
                                         hw-swap="innerHTML"
                                         hx-trigger="load"
                                         id="bundle{{ bundle.slug }}"></div>
                                {% endfor %}
                            {% else %}
                                <h6>No bundles uploaded yet.</h6>
                            {% endif %}
                        </div>
                    </div>
                </div>
                <div class="col-4 border">
                    <div>
                        <h5>{{ pushed_bundles|length }} Pushed Bundles</h5>
                        {% if pushed_bundles %}
                            <div class="d-grid gap-2">
                                {% for bundle in pushed_bundles %}
                                    <div class="card"
                                         style="min-width: fit-content;
                                                max-width: 90%;
                                                height:100%">
                                        <div class="card-body d-flex flex-row p-0">
<<<<<<< HEAD
                                            <img src="{% url 'scan_get_thumbnail' bundle.timestamp 1 %}"
                                                 class="border rounded-start"
                                                 style="max-height: 16em;
                                                        transform:rotate(calc(-1 * {{ cover_angle }}deg))">
=======
                                            <img src="{% url 'scan_get_image' bundle.timestamp 1 %}"
                                                 class="border rounded-start"
                                                 style="max-height: 14em">
>>>>>>> 95f9d6d6
                                            <div class="p-2">
                                                <h5 class="card-title">{{ bundle.slug }}.pdf</h5>
                                                <ul class="list-unstyled">
                                                    <li>Total pages: {{ bundle.pages }}</li>
                                                </ul>
                                                <a class="btn"
<<<<<<< HEAD
                                                   href="{% url 'scan_bundle_thumbnails' bundle.timestamp %}"
=======
                                                   href="{% url 'scan_manage_bundle' bundle.timestamp 1 %}"
>>>>>>> 95f9d6d6
                                                   style="background-color: #0F984F;
                                                          color: white">View</a>
                                                <a class="btn btn-secondary"
                                                   target="_"
                                                   href="{% url 'scan_get_bundle' bundle.timestamp %}">Download</a>
                                            </div>
                                        </div>
                                    </div>
                                {% endfor %}
                            </div>
                        {% else %}
                            <div class="d-grid gap-2">
                                <h6>No bundles pushed yet.</h6>
                            </div>
                        {% endif %}
                    </div>
                </div>
            </div>
        </div>
<<<<<<< HEAD
    {% endblock %}
=======
    {% endblock main_content %}
>>>>>>> 95f9d6d6
<|MERGE_RESOLUTION|>--- conflicted
+++ resolved
@@ -1,11 +1,3 @@
-<<<<<<< HEAD
-<!-- Copyright (C) 2022 Edith Coates -->
-<!-- Copyright (C) 2022 Brennen Chiu -->
-<!-- Copyright (C) 2023 Andrew Rechnitzer -->
-{% extends 'base/base.html' %}
-{% block title %}Web Plom - Scan{% endblock %}
-{% block page_heading %}Scan bundles{% endblock %}
-=======
 <!--
     SPDX-License-Identifier: AGPL-3.0-or-later
     Copyright (C) 2022 Edith Coates
@@ -20,7 +12,6 @@
 {% block page_heading %}
     Scan bundles
 {% endblock page_heading %}
->>>>>>> 95f9d6d6
 {% block main_content %}
     <div class="d-grid gap-2">
         <div class="card w-50">
@@ -108,27 +99,17 @@
                                                 max-width: 90%;
                                                 height:100%">
                                         <div class="card-body d-flex flex-row p-0">
-<<<<<<< HEAD
                                             <img src="{% url 'scan_get_thumbnail' bundle.timestamp 1 %}"
                                                  class="border rounded-start"
                                                  style="max-height: 16em;
                                                         transform:rotate(calc(-1 * {{ cover_angle }}deg))">
-=======
-                                            <img src="{% url 'scan_get_image' bundle.timestamp 1 %}"
-                                                 class="border rounded-start"
-                                                 style="max-height: 14em">
->>>>>>> 95f9d6d6
                                             <div class="p-2">
                                                 <h5 class="card-title">{{ bundle.slug }}.pdf</h5>
                                                 <ul class="list-unstyled">
                                                     <li>Total pages: {{ bundle.pages }}</li>
                                                 </ul>
                                                 <a class="btn"
-<<<<<<< HEAD
                                                    href="{% url 'scan_bundle_thumbnails' bundle.timestamp %}"
-=======
-                                                   href="{% url 'scan_manage_bundle' bundle.timestamp 1 %}"
->>>>>>> 95f9d6d6
                                                    style="background-color: #0F984F;
                                                           color: white">View</a>
                                                 <a class="btn btn-secondary"
@@ -148,8 +129,4 @@
                 </div>
             </div>
         </div>
-<<<<<<< HEAD
-    {% endblock %}
-=======
-    {% endblock main_content %}
->>>>>>> 95f9d6d6
+    {% endblock main_content %}