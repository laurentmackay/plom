--- conflicted
+++ resolved
@@ -5,10 +5,6 @@
 # Copyright (C) 2023 Andrew Rechnitzer
 # Copyright (C) 2023 Julian Lapenna
 
-import arrow
-from datetime import datetime
-
-from django.utils import timezone
 from django.db import transaction
 from django.db.models import Exists, OuterRef, Prefetch
 
@@ -19,7 +15,7 @@
     Image,
     Bundle,
 )
-from Scan.models import StagingImage, StagingBundle
+from Scan.models import StagingBundle
 
 
 class ManageScanService:
@@ -334,21 +330,11 @@
 
         return StagingBundle.objects.filter(pushed=False).count()
 
-<<<<<<< HEAD
     @transaction.atomic
     def get_pushed_bundles_list(self):
         """
         Return a list of all pushed bundles.
         """
-=======
-        bundle_list = []
-        for bundle in bundles:
-            n_pages = StagingImage.objects.filter(bundle=bundle).count()
-            n_complete = Image.objects.filter(bundle__hash=bundle.pdf_hash).count()
-            time_uploaded = timezone.make_aware(
-                datetime.fromtimestamp(bundle.timestamp)
-            )
->>>>>>> 3eb88ce4
 
         bundle_list = []
         for bundle in Bundle.objects.all():
