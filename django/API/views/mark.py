--- conflicted
+++ resolved
@@ -210,12 +210,7 @@
                 status=status.HTTP_415_UNSUPPORTED_MEDIA_TYPE,
             )
 
-<<<<<<< HEAD
-        # TODO: mark_data["marking_time"] is unrecorded
-        mts.mark_task(request.user, code, mark_data["score"], img, annot_data)
-=======
         mts.mark_task(request.user, code, mark_data["score"], mark_data["mtime"], img, annot_data)
->>>>>>> 9c74b61e
 
         return Response(
             [mts.get_n_marked_tasks(), mts.get_n_total_tasks()],
