--- conflicted
+++ resolved
@@ -3,13 +3,8 @@
 
 from django.db import models
 from django.contrib.auth.models import User
-<<<<<<< HEAD
 from django.utils import timezone
-
-from Mark.models.tasks import MarkingTask
-=======
 from Mark.models import MarkingTask
->>>>>>> d3dc6f3c
 
 
 class AnnotationImage(models.Model):
@@ -29,8 +24,4 @@
     marking_time = models.PositiveIntegerField(null=True)
     task = models.ForeignKey(MarkingTask, null=True, on_delete=models.SET_NULL)
     user = models.ForeignKey(User, null=True, on_delete=models.SET_NULL)
-<<<<<<< HEAD
-    time = models.DateTimeField(default=timezone.now)
-=======
-    time_of_last_update = models.DateTimeField(auto_now=True)
->>>>>>> d3dc6f3c
+    time_of_last_update = models.DateTimeField(auto_now=True)