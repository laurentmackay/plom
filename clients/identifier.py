__author__ = "Andrew Rechnitzer"
__copyright__ = "Copyright (C) 2018-2019 Andrew Rechnitzer"
__credits__ = ["Andrew Rechnitzer", "Colin Macdonald", "Elvis Cai", "Matt Coles"]
__license__ = "AGPLv3"

from collections import defaultdict
import csv
import json
import os
import sys
import tempfile
from io import StringIO, BytesIO, TextIOWrapper
from PyQt5.QtCore import (
    Qt,
    QAbstractTableModel,
    QModelIndex,
    QStringListModel,
    QTimer,
    QVariant,
    pyqtSignal,
)
from PyQt5.QtGui import QIntValidator
from PyQt5.QtWidgets import QCompleter, QWidget, QMainWindow, QInputDialog, QMessageBox
from examviewwindow import ExamViewWindow
import messenger
from useful_classes import ErrorMessage, SimpleMessage
from uiFiles.ui_identify import Ui_IdentifyWindow
from client_utils import requestToken

sys.path.append("..")  # this allows us to import from ../resources
from resources.version import Plom_API_Version

# set up variables to store paths for marker and id clients
tempDirectory = tempfile.TemporaryDirectory()
directoryPath = tempDirectory.name


class Paper:
    """A simple container for storing a test's idgroup code (tgv) and
    the associated filename for the image. Once identified also
    store the studentName and ID-numer.
    """

    def __init__(self, tgv, fname, stat="unidentified", id="", name=""):
        # tgv = t0000p00v0
        # ... = 0123456789
        # The test-IDgroup code
        self.prefix = tgv
        # The test number
        self.test = tgv[1:5]
        # Set status as unid'd
        self.status = stat
        # no name or id-number yet.
        self.sname = name
        self.sid = id
        # the filename of the image.
        self.originalFile = fname

    def setStatus(self, st):
        self.status = st

    def setReverted(self):
        # reset the test as unidentified and no ID or name.
        self.status = "unidentified"
        self.sid = ""
        self.sname = ""

    def setID(self, sid, sname):
        # tgv = t0000p00v0
        # ... = 0123456789
        # Set the test as ID'd and store name / number.
        self.status = "identified"
        self.sid = sid
        self.sname = sname


class ExamModel(QAbstractTableModel):
    """A tablemodel for handling the test-ID-ing data."""

    def __init__(self, parent=None):
        QAbstractTableModel.__init__(self, parent)
        # Data stored in this ordered list.
        self.paperList = []
        # Headers.
        self.header = ["Code", "Status", "ID", "Name"]

    def setData(self, index, value, role=Qt.EditRole):
        # Columns are [code, status, ID and Name]
        # Put data in appropriate box when setting.
        if role != Qt.EditRole:
            return False
        if index.column() == 0:
            self.paperList[index.row()].prefix = value
            self.dataChanged.emit(index, index)
            return True
        elif index.column() == 1:
            self.paperList[index.row()].status = value
            self.dataChanged.emit(index, index)
            return True
        elif index.column() == 2:
            self.paperList[index.row()].sid = value
            self.dataChanged.emit(index, index)
            return True
        elif index.column() == 3:
            self.paperList[index.row()].sname = value
            self.dataChanged.emit(index, index)
            return True
        return False

    def identifyStudent(self, index, sid, sname):
        # When ID'd - set status, ID and Name.
        self.setData(index[1], "identified")
        self.setData(index[2], sid)
        self.setData(index[3], sname)

    def revertStudent(self, index):
        # When reverted - set status, ID and Name appropriately.
        self.setData(index[1], "unidentified")
        self.setData(index[2], "")
        self.setData(index[3], "")

    def addPaper(self, rho):
        # Append paper to list and update last row of table
        r = self.rowCount()
        self.beginInsertRows(QModelIndex(), r, r)
        self.paperList.append(rho)
        self.endInsertRows()
        return r

    def rowCount(self, parent=None):
        return len(self.paperList)

    def columnCount(self, parent=None):
        return 4

    def data(self, index, role=Qt.DisplayRole):
        # Columns are [code, status, ID and Name]
        # Get data from appropriate box when called.
        if role != Qt.DisplayRole:
            return QVariant()
        elif index.column() == 0:
            return self.paperList[index.row()].prefix
        elif index.column() == 1:
            return self.paperList[index.row()].status
        elif index.column() == 2:
            return self.paperList[index.row()].sid
        elif index.column() == 3:
            return self.paperList[index.row()].sname
        return QVariant()

    def headerData(self, c, orientation, role):
        # Return the correct header.
        if role != Qt.DisplayRole:
            return
        elif orientation == Qt.Horizontal:
            return self.header[c]
        return c


# TODO: should be a QMainWindow but at any rate not a Dialog
# TODO: should this be parented by the QApplication?
class IDClient(QWidget):
    my_shutdown_signal = pyqtSignal(int)

    def __init__(self, userName, password, server, message_port, web_port):
        # Init the client with username, password, server and port data.
        super(IDClient, self).__init__()
        # Init the messenger with server and port data.
        messenger.setServerDetails(server, message_port, web_port)
        messenger.startMessenger()

        # Save username, password, and path the local temp directory for
        # image files and the class list.
        self.userName = userName
        self.password = password
        self.workingDirectory = directoryPath
        # List of papers we have to ID.
        self.paperList = []
        # Fire up the interface.
        self.ui = Ui_IdentifyWindow()
        self.ui.setupUi(self)
        # Paste username into the GUI.
        self.ui.userLabel.setText(self.userName)
        # Exam model for the table of papers - associate to table in GUI.
        self.exM = ExamModel()
        self.ui.tableView.setModel(self.exM)
        # A view window for the papers so user can zoom in as needed.
        # Paste into appropriate location in gui.
        self.testImg = ExamViewWindow()
        self.ui.gridLayout_7.addWidget(self.testImg, 0, 0)
        # Start using connection to server.
        try:
            self.token = requestToken(self.userName, self.password)
        except ValueError as e:
            print("DEBUG: token fail: {}".format(e))
            QTimer.singleShot(100, self.shutDownError)
            return
        # Get the classlist from server for name/ID completion.
        self.getClassList()
        # Init the name/ID completers and a validator for ID
        self.setCompleters()
        # Get the predicted list from server for ID guesses.
        self.getPredictions()
        # Connect buttons and key-presses to functions.
        self.ui.idEdit.returnPressed.connect(self.enterID)
        self.ui.nameEdit.returnPressed.connect(self.enterName)
        self.ui.closeButton.clicked.connect(self.shutDown)
        self.ui.nextButton.clicked.connect(self.skipOnClick)
        self.ui.predButton.clicked.connect(self.acceptPrediction)

        # Make sure no button is clicked by a return-press
        self.ui.nextButton.setAutoDefault(False)
        self.ui.closeButton.setAutoDefault(False)

        # Make sure window is maximised and request a paper from server.
        self.showMaximized()
        # Get list of papers already ID'd and add to table.
        self.getAlreadyIDList()
        # Connect the view **after** list updated.
        # Connect the table's model sel-changed to appropriate function.
        self.ui.tableView.selectionModel().selectionChanged.connect(self.selChanged)
        self.requestNext()
        # make sure exam view window's view is reset....
        # very slight delay to ensure things loaded first
        QTimer.singleShot(100, self.testImg.view.resetView)
        # Create variable to store ID/Name conf window position
        # Initially set to top-left corner of window
        self.msgGeometry = None

    def skipOnClick(self):
        """Skip the current, moving to the next or loading a new one"""
        index = self.ui.tableView.selectedIndexes()
        if len(index) == 0:
            return
        r = index[0].row()  # which row is selected
        if r == self.exM.rowCount() - 1:  # the last row is selected.
            if self.requestNext():
                return
        self.moveToNextUnID()

    def getClassList(self):
        """Send request for classlist (iRCL) to server. The server then sends
        back the CSV of the classlist.
        Merge the two name-fields. Should replace this with the requirement
        of either two fields = FamilyName+GivenName or a single Name field.
        """
        # Send request for classlist (iRCL) to server
        msg, remotefile = messenger.SRMsg(["iRCL", self.userName, self.token])
        assert msg == "ACK", "Classlist problem"
        fileobj = BytesIO(b"")
        messenger.getFileDav(remotefile, fileobj)
        fileobj.seek(0)  # rewind

        # We have list, server can clean up (e.g., remove from webdav server)
        msg, = messenger.SRMsg(["iDWF", self.userName, self.token, remotefile])
        assert msg == "ACK"

        # csv reader needs file in text mode: this chokes on non-utf8?
        csvfile = TextIOWrapper(fileobj)
        # csvfile = TextIOWrapper(fileobj, errors='backslashreplace')

        # create dictionaries from the classlist
        self.studentNamesToNumbers = defaultdict(int)
        self.studentNumbersToNames = defaultdict(str)
        reader = csv.DictReader(csvfile, skipinitialspace=True)
        for row in reader:
            sn = row["studentName"]
            self.studentNamesToNumbers[sn] = str(row["id"])
            self.studentNumbersToNames[str(row["id"])] = sn
        return True

    def getPredictions(self):
        """Send request for prediction list (iRPL) to server. The server then sends
        back the CSV of the predictions testnumber -> studentID.
        """
        # Send request for prediction list to server
        msg, remotefile = messenger.SRMsg(["iRPL", self.userName, self.token])
        assert msg == "ACK", "Prediction list problem"
        fileobj = BytesIO(b"")
        messenger.getFileDav(remotefile, fileobj)
        fileobj.seek(0)  # rewind

        # We have list, server can clean up (e.g., remove from webdav server)
        msg, = messenger.SRMsg(["iDWF", self.userName, self.token, remotefile])
        assert msg == "ACK"

        csvfile = TextIOWrapper(fileobj)

        # create dictionary from the prediction list
        self.predictedTestToNumbers = defaultdict(int)
        reader = csv.DictReader(csvfile, skipinitialspace=True)
        for row in reader:
            self.predictedTestToNumbers[int(row["test"])] = str(row["id"])

        # Also tweak font size
        fnt = self.font()
        fnt.setPointSize(fnt.pointSize() * 2)
        self.ui.pNameLabel.setFont(fnt)
        # also tweak size of "accept prediction" button font
        self.ui.predButton.setFont(fnt)
        # make the SID larger still.
        fnt.setPointSize(fnt.pointSize() * 1.5)
        self.ui.pSIDLabel.setFont(fnt)
        # And if no predictions then hide that box
        if len(self.predictedTestToNumbers) == 0:
            self.ui.predictionBox.hide()

        return True

    def setCompleters(self):
        """Set up the studentname + studentnumber line-edit completers.
        Means that user can enter the first few numbers (or letters) and
        be prompted with little pop-up with list of possible completions.
        """
        # Build stringlistmodels - one for ID and one for names.
        self.sidlist = QStringListModel()
        self.snamelist = QStringListModel()
        # Feed in the numbers and names.
        self.sidlist.setStringList(list(self.studentNumbersToNames.keys()))
        self.snamelist.setStringList(list(self.studentNamesToNumbers.keys()))
        # Build the number-completer
        self.sidcompleter = QCompleter()
        self.sidcompleter.setModel(self.sidlist)
        # Build the name-completer (matches substring, not just prefix)
        self.snamecompleter = QCompleter()
        self.snamecompleter.setModel(self.snamelist)
        self.snamecompleter.setCaseSensitivity(Qt.CaseInsensitive)
        self.snamecompleter.setFilterMode(Qt.MatchContains)
        # Link the ID-completer to the ID-lineedit in the gui.
        self.ui.idEdit.setCompleter(self.sidcompleter)
        # Similarly for the name-completer
        self.ui.nameEdit.setCompleter(self.snamecompleter)
        # Make sure both lineedits have little "Clear this" buttons.
        self.ui.idEdit.setClearButtonEnabled(True)
        self.ui.nameEdit.setClearButtonEnabled(True)
        # the id-line edit needs a validator to make sure that only 8 digit numbers entered
        self.idValidator = QIntValidator(10000000, 10 ** 8 - 1)
        self.ui.idEdit.setValidator(self.idValidator)

    def shutDownError(self):
        self.my_shutdown_signal.emit(1)
        self.close()

    def shutDown(self):
        """Send the server a DNF (did not finish) message so it knows to
        take anything that this user has out-for-id-ing and return it to
        the todo pile. Then send a user-closing message so that the
        authorisation token is removed. Then finally close.
        """
        self.DNF()
        msg, = messenger.SRMsg(["UCL", self.userName, self.token])
        assert msg == "ACK"
        self.my_shutdown_signal.emit(1)
        self.close()

    def DNF(self):
        """Send the server a "did not finished" message for each paper
        in the list that has not been ID'd. The server will put these back
        onto the todo-pile.
        """
        # Go through each entry in the table - it not ID'd then send a DNF
        # to the server.
        rc = self.exM.rowCount()
        for r in range(rc):
            if self.exM.data(self.exM.index(r, 1)) != "identified":
                # Tell user DNF, user, auth-token, and paper's code.
                msg = messenger.SRMsg(
                    [
                        "iDNF",
                        self.userName,
                        self.token,
                        self.exM.data(self.exM.index(r, 0)),
                    ]
                )

    def getAlreadyIDList(self):
        # Ask server for list of previously ID'd papers
        msg, remotefile = messenger.SRMsg(["iGAL", self.userName, self.token])
        assert msg == "ACK", "problem getting previously IDed list from server"
        fileobj = BytesIO(b"")
        messenger.getFileDav(remotefile, fileobj)
        # Ack that test received - server then deletes it from webdav
        msg, = messenger.SRMsg(["iDWF", self.userName, self.token, remotefile])
        assert msg == "ACK"

        # rewind the stream
        fileobj.seek(0)
        json_file = TextIOWrapper(fileobj)
        # Add those marked papers to our paper-list
        idList = json.load(json_file)
        for x in idList:
            self.addPaperToList(
                Paper(x[0], fname="", stat="identified", id=x[2], name=x[3]),
                update=False,
            )

    def selChanged(self, selnew, selold):
        # When the selection changes, update the ID and name line-edit boxes
        # with the data from the table - if it exists.
        # Update the displayed image with that of the newly selected test.
        self.ui.idEdit.setText(self.exM.data(selnew.indexes()[2]))
        self.ui.nameEdit.setText(self.exM.data(selnew.indexes()[3]))
        self.updateImage(selnew.indexes()[0].row())
        self.ui.idEdit.setFocus()

    def checkFiles(self, r):
        tgv = self.exM.paperList[r].prefix
        if self.exM.paperList[r].originalFile is not "":
            return
        msg = messenger.SRMsg(["iGGI", self.userName, self.token, tgv])
        if msg[0] == "ERR":
            return
        fname = os.path.join(self.workingDirectory, "{}.png".format(msg[1]))
        tfname = msg[2]  # the temp original image file on webdav
        messenger.getFileDav(tfname, fname)
        # got original file so ask server to remove it.
        msg = messenger.SRMsg(["iDWF", self.userName, self.token, tfname])
        self.exM.paperList[r].originalFile = fname

    def updateImage(self, r=0):
        # Here the system should check if imagefile exist and grab if needed.
        self.checkFiles(r)
        # Update the test-image pixmap with the image in the indicated file.
        self.testImg.updateImage(self.exM.paperList[r].originalFile)
        # update the prediction if present
        tn = int(self.exM.paperList[r].test)
        if self.exM.paperList[r].status == "identified":
            self.ui.pSIDLabel.setText(self.exM.paperList[r].sid)
            self.ui.pNameLabel.setText(self.exM.paperList[r].sname)
            QTimer.singleShot(0, self.setuiedit)
        elif tn in self.predictedTestToNumbers:
            psid = self.predictedTestToNumbers[tn]
            pname = self.studentNumbersToNames[psid]
            if pname == "":
                self.ui.predictionBox.hide()
            else:
                self.ui.predictionBox.show()
                self.ui.pSIDLabel.setText(psid)
                self.ui.pNameLabel.setText(pname)
                QTimer.singleShot(0, self.setuiedit)
        else:
            self.ui.pSIDLabel.setText("")
            self.ui.pNameLabel.setText("")
            QTimer.singleShot(0, self.ui.idEdit.clear)
            self.ui.idEdit.setFocus()

    def setuiedit(self):
        self.ui.idEdit.setText(self.ui.pSIDLabel.text())

    def addPaperToList(self, paper, update=True):
        # Add paper to the exam-table-model - get back the corresponding row.
        r = self.exM.addPaper(paper)
        # select that row and display the image
        if update:
            # One more unid'd paper
            self.ui.tableView.selectRow(r)
            self.updateImage(r)

    def updateProgress(self):
        # ask server for id-count update
        msg = messenger.SRMsg(["iPRC", self.userName, self.token])
        # returns [ACK, #id'd, #total]
        if msg[0] == "ACK":
            self.ui.idProgressBar.setMaximum(msg[2])
            self.ui.idProgressBar.setValue(msg[1])

<<<<<<< HEAD
        attempts = 0
        while True:
            attempts += 1
            # little sanity check - shouldn't be needed.
            # TODO remove this sanity check - or replace with a pop-up warning thingy.
            if attempts > 5:
                return False
            # ask server for ID of next task
            msg = messenger.SRMsg(["iANT", self.userName, self.token])
            if msg[0] == "ERR":
                return False
            # grab returned test-code
            test = msg[1]
            # claim that test
            msg = messenger.SRMsg(["iCST", self.userName, self.token, test])
            # return message is [ACK, True, code, filename] or [ACK, False]
            if msg[0] == "ERR":
                return
            if msg[1] == True:
                break

        test = msg[2]
        fname = msg[3]
=======
    def requestNext(self):
        """Ask the server for an unID'd paper (iNID). Server should return
        message [ACK, testcode, filename]. Get file from webdav, add to the
        list of papers and update the image.
        """
        # ask server for next unid'd paper
        msg = messenger.SRMsg(["iNID", self.userName, self.token])
        if msg[0] == "ERR":
            return False
        # return message is [ACK, code, filename]
        test = msg[1]
        fname = msg[2]
>>>>>>> 463f791c
        # Image name will be <code>.png
        iname = os.path.join(
            self.workingDirectory, test + ".png"
        )  # windows/linux compatibility
        # Grab image from webdav and copy to <code.png>
        messenger.getFileDav(fname, iname)
        # Add the paper [code, filename, etc] to the list
        self.addPaperToList(Paper(test, iname))
        # Tell server we got the image (iGTP) - the server then deletes it.
        msg = messenger.SRMsg(["iDWF", self.userName, self.token, fname])
        # Clean up table - and set focus on the ID-lineedit so user can
        # just start typing in the next ID-number.
        self.ui.tableView.resizeColumnsToContents()
        self.ui.idEdit.setFocus()
        return True

    def acceptPrediction(self):
        # first check currently selected paper is unidentified - else do nothing
        index = self.ui.tableView.selectedIndexes()
        status = self.exM.data(index[1])
        if status != "unidentified":
            return
        code = self.exM.data(index[0])
        sname = self.ui.pNameLabel.text()
        sid = self.ui.pSIDLabel.text()
        msg = messenger.SRMsg(["iRID", self.userName, self.token, code, sid, sname])
        if msg[0] == "ERR":
            # If an error, revert the student and clear things.
            self.exM.revertStudent(index)
            # Use timer to avoid conflict between completer and
            # clearing the line-edit. Very annoying but this fixes it.
            QTimer.singleShot(0, self.ui.idEdit.clear)
            QTimer.singleShot(0, self.ui.nameEdit.clear)
            return
        else:
            self.exM.identifyStudent(index, sid, sname)
            # Use timer to avoid conflict between completer and
            # clearing the line-edit. Very annoying but this fixes it.
            QTimer.singleShot(0, self.ui.idEdit.clear)
            QTimer.singleShot(0, self.ui.nameEdit.clear)
            # Update un-id'd count.

        self.updateProgress()

        if index[0].row() == self.exM.rowCount() - 1:  # at bottom of table.
            self.requestNext()  # updates progressbars.
        else:  # else move to the next unidentified paper.
            self.moveToNextUnID()  # doesn't
        return

    def identifyStudent(self, index, alreadyIDd=False):
        """User ID's the student of the current paper. Some care around whether
        or not the paper was ID'd previously. Not called directly - instead
        is called by "enterID" or "enterName" when user hits return on either
        of those lineedits.
        """
        # Pass the contents of the ID-lineedit and Name-lineedit to the exam
        # model to put data into the table.
        self.exM.identifyStudent(index, self.ui.idEdit.text(), self.ui.nameEdit.text())
        code = self.exM.data(index[0])
        # Return paper to server with the code, ID, name.
        msg = messenger.SRMsg(
            [
                "iRID",
                self.userName,
                self.token,
                code,
                self.ui.idEdit.text(),
                self.ui.nameEdit.text(),
            ]
        )
        if msg[0] == "ERR":
            # If an error, revert the student and clear things.
            self.exM.revertStudent(index)
            # Use timer to avoid conflict between completer and
            # clearing the line-edit. Very annoying but this fixes it.
            QTimer.singleShot(0, self.ui.idEdit.clear)
            QTimer.singleShot(0, self.ui.nameEdit.clear)
            return False
        else:
            # Use timer to avoid conflict between completer and
            # clearing the line-edit. Very annoying but this fixes it.
            QTimer.singleShot(0, self.ui.idEdit.clear)
            QTimer.singleShot(0, self.ui.nameEdit.clear)
            # Update progressbars
            self.updateProgress()
            return True

    def moveToNextUnID(self):
        # Move to the next test in table which is not ID'd.
        rt = self.exM.rowCount()
        if rt == 0:
            return
        rstart = self.ui.tableView.selectedIndexes()[0].row()
        r = (rstart + 1) % rt
        # Be careful to not get stuck in loop if all are ID'd.
        while self.exM.data(self.exM.index(r, 1)) == "identified" and r != rstart:
            r = (r + 1) % rt
        self.ui.tableView.selectRow(r)

    def enterID(self):
        """Triggered when user hits return in the ID-lineedit.. that is
        when they have entered a full student ID.
        """
        # if no papers then simply return.
        if self.exM.rowCount() == 0:
            return
        # Grab table-index and code of current test.
        index = self.ui.tableView.selectedIndexes()
        code = self.exM.data(index[0])
        # No code then return.
        if code is None:
            return
        # Get the status of the test
        status = self.exM.data(index[1])
        alreadyIDd = False
        # If the paper is already ID'd ask the user if they want to
        # change it - set the alreadyIDd flag to true.
        if status == "identified":
            msg = SimpleMessage("Do you want to change the ID?")
            # Put message popup on top-corner of idenfier window
            if msg.exec_() == QMessageBox.No:
                return
            else:
                alreadyIDd = True

        # Check if the entered ID is in the list from the classlist.
        if self.ui.idEdit.text() in self.studentNumbersToNames:
            # If so then fill in the name-edit with the corresponding name.
            self.ui.nameEdit.setText(self.studentNumbersToNames[self.ui.idEdit.text()])
            # Ask user to confirm ID/Name
            msg = SimpleMessage(
                "Student ID {} = {}. Enter and move to next?".format(
                    self.ui.idEdit.text(), self.ui.nameEdit.text()
                )
            )
            # Put message popup in its last location
            if self.msgGeometry is not None:
                msg.setGeometry(self.msgGeometry)

            # If user says "no" then just return from function.
            if msg.exec_() == QMessageBox.No:
                self.msgGeometry = msg.geometry()
                return
            self.msgGeometry = msg.geometry()

        else:
            # Number is not in class list - ask user if they really want to
            # enter that number.
            msg = SimpleMessage(
                "Student ID {} not in list. Do you want to enter it anyway?".format(
                    self.ui.idEdit.text()
                )
            )
            # Put message popup on top-corner of idenfier window
            msg.move(self.pos())
            # If no then return from function.
            if msg.exec_() == QMessageBox.No:
                self.msgPosition = msg.pos()
                return
            self.msgPosition = msg.pos()
            # Otherwise get a name from the user (and the okay)
            name, ok = QInputDialog.getText(self, "Enter name", "Enter student name:")
            # If okay, then set name accordingly, else set name to "unknown"
            if ok:
                self.ui.nameEdit.setText(str(name))
            else:
                self.ui.nameEdit.setText("Unknown")
        # Run identify student command (which talks to server)
        if self.identifyStudent(index, alreadyIDd):
            if alreadyIDd:
                self.moveToNextUnID()
                return
            if index[0].row() == self.exM.rowCount() - 1:  # last row is highlighted
                if self.requestNext():
                    return
            self.moveToNextUnID()

    def enterName(self):
        """Triggered when user hits return in the name-lineedit.. that is
        when they have entered a full student ID.
        """
        # if no papers then simply return.
        if self.exM.rowCount() == 0:
            return
        # Grab table-index and code of current test.
        index = self.ui.tableView.selectedIndexes()
        code = self.exM.data(index[0])
        # No code then return.
        if code is None:
            return
        # Get the status of the test
        status = self.exM.data(index[1])
        alreadyIDd = False
        # If the paper is already ID'd ask the user if they want to
        # change it - set the alreadyIDd flag to true.
        if status == "identified":
            msg = SimpleMessage("Do you want to change the ID?")
            # Put message popup on top-corner of idenfier window
            msg.move(self.pos())
            if msg.exec_() == QMessageBox.No:
                return
            else:
                alreadyIDd = True
        # Check if the entered name is in the list from the classlist.
        if self.ui.nameEdit.text() in self.studentNamesToNumbers:
            # If so then fill in the ID-edit with the corresponding number.
            self.ui.idEdit.setText(self.studentNamesToNumbers[self.ui.nameEdit.text()])
            # Ask user to confirm ID/Name
            msg = SimpleMessage(
                "Student ID {} = {}. Enter and move to next?".format(
                    self.ui.idEdit.text(), self.ui.nameEdit.text()
                )
            )
            # Put message popup on top-corner of idenfier window
            msg.move(self.pos())
            # Put message popup in its last location
            if self.msgGeometry is not None:
                msg.setGeometry(self.msgGeometry)
            self.msgGeometry = msg.geometry()
            # If user says "no" then just return from function.
            if msg.exec_() == QMessageBox.No:
                return
        else:
            # Name is not in class list - ask user if they really want to
            # enter that name.
            msg = SimpleMessage(
                "Student name {} not in list. Do you want to enter it anyway?".format(
                    self.ui.nameEdit.text()
                )
            )
            # Put message popup on top-corner of idenfier window
            msg.move(self.pos())
            # If no then return from function.
            if msg.exec_() == QMessageBox.No:
                return
            # Otherwise get a number from the user (and the okay)
            num, ok = QInputDialog.getText(
                self, "Enter number", "Enter student number:"
            )
            # If okay, then set number accordingly, else give error
            if ok:
                self.ui.idEdit.setText(str(num))
            else:
                msg = ErrorMessage("Cannot enter without a student number.")
                msg.exec_()
                return
        # Run identify student command (which talks to server)
        if self.identifyStudent(index, alreadyIDd):
            if alreadyIDd:
                self.moveToNextUnID()
                return
            if index[0].row() == self.exM.rowCount() - 1:  # last row is highlighted
                if self.requestNext():
                    return
            self.moveToNextUnID()<|MERGE_RESOLUTION|>--- conflicted
+++ resolved
@@ -464,7 +464,6 @@
             self.ui.idProgressBar.setMaximum(msg[2])
             self.ui.idProgressBar.setValue(msg[1])
 
-<<<<<<< HEAD
         attempts = 0
         while True:
             attempts += 1
@@ -488,20 +487,6 @@
 
         test = msg[2]
         fname = msg[3]
-=======
-    def requestNext(self):
-        """Ask the server for an unID'd paper (iNID). Server should return
-        message [ACK, testcode, filename]. Get file from webdav, add to the
-        list of papers and update the image.
-        """
-        # ask server for next unid'd paper
-        msg = messenger.SRMsg(["iNID", self.userName, self.token])
-        if msg[0] == "ERR":
-            return False
-        # return message is [ACK, code, filename]
-        test = msg[1]
-        fname = msg[2]
->>>>>>> 463f791c
         # Image name will be <code>.png
         iname = os.path.join(
             self.workingDirectory, test + ".png"
