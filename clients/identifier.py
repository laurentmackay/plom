--- conflicted
+++ resolved
@@ -460,18 +460,17 @@
             self.ui.idProgressBar.setMaximum(msg[2])
             self.ui.idProgressBar.setValue(msg[1])
 
-<<<<<<< HEAD
         attempts = 0
         while True:
             attempts += 1
             # little sanity check - shouldn't be needed.
-            # TODO remove.
+            # TODO remove this sanity check - or replace with a pop-up warning thingy.
             if attempts > 5:
-                return
+                return False
             # ask server for ID of next task
             msg = messenger.SRMsg(["iANT", self.userName, self.token])
             if msg[0] == "ERR":
-                return
+                return False
             # grab returned test-code
             test = msg[1]
             # claim that test
@@ -484,15 +483,6 @@
 
         test = msg[2]
         fname = msg[3]
-=======
-        # ask server for next unid'd paper
-        msg = messenger.SRMsg(["iNID", self.userName, self.token])
-        if msg[0] == "ERR":
-            return False
-        # return message is [ACK, code, filename]
-        test = msg[1]
-        fname = msg[2]
->>>>>>> 613ab14d
         # Image name will be <code>.png
         iname = os.path.join(
             self.workingDirectory, test + ".png"
