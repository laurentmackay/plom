--- conflicted
+++ resolved
@@ -47,11 +47,8 @@
     CommandGDT,
     DeltaItem,
     TextItem,
-<<<<<<< HEAD
     GroupDTItem,
-=======
     GhostComment,
->>>>>>> 7e3b46c8
 )
 
 
@@ -309,14 +306,11 @@
         # create a delta-object with a different offset.
         # else just place the comment.
         if self.commentDelta == 0 or not self.legalDelta:
-<<<<<<< HEAD
             # make sure blurb has text interaction turned off
             prevState = self.blurb.textInteractionFlags()
             self.blurb.setTextInteractionFlags(Qt.NoTextInteraction)
-=======
             # Update position of text
             self.blurb.moveBy(0, -self.blurb.boundingRect().height() / 2)
->>>>>>> 7e3b46c8
             command = CommandText(self, self.blurb, self.ink)
             self.undoStack.push(command)
             # return blurb to previous state
