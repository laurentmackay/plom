--- conflicted
+++ resolved
@@ -345,16 +345,7 @@
         if self.deleteItem == self.imageItem:
             self.deleteItem = None
             return
-<<<<<<< HEAD
         command = CommandDelete(self, self.deleteItem, self.originPos)
-=======
-        # check if the delete item is part of a group
-        dg = self.deleteItem.group()
-        print(dg)
-        if dg is not None:
-            self.deleteItem = dg
-        command = CommandDelete(self, self.deleteItem)
->>>>>>> 30f54d56
         self.undoStack.push(command)
 
     def mousePressDelta(self, event):
@@ -637,7 +628,6 @@
         else:
             return super(PageScene, self).event(event)
 
-<<<<<<< HEAD
     def printUndoStack(self):
         c = self.undoStack.count()
         for k in range(c):
@@ -736,12 +726,4 @@
             for Y in X[0][1:]:
                 # ['l',x,y]
                 pth.lineTo(QPointF(Y[1], Y[2]))
-            self.undoStack.push(CommandHighlight(self, pth))
-=======
-    def getTextList(self):
-        lst = []
-        for X in self.items():
-            if isinstance(X, TextItem):
-                lst.append(X.getContents())
-        return lst
->>>>>>> 30f54d56
+            self.undoStack.push(CommandHighlight(self, pth))