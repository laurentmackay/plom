--- conflicted
+++ resolved
@@ -475,14 +475,8 @@
             self.scene().undoStack.push(command)
         return QGraphicsPathItem.itemChange(self, change, value)
 
-<<<<<<< HEAD
     def pickle(self):
         return ["Cross", self.pt.x() + self.x(), self.pt.y() + self.y()]
-=======
-    def dump(self):
-        lst = ["cross", self.pt]
-        print(json.dumps(lst))
->>>>>>> 30f54d56
 
 
 class HighLightItem(QGraphicsPathItem):
@@ -502,7 +496,6 @@
             self.scene().undoStack.push(command)
         return QGraphicsPathItem.itemChange(self, change, value)
 
-<<<<<<< HEAD
     def pickle(self):
         pth = []
         for k in range(self.path.elementCount()):
@@ -516,11 +509,6 @@
                 else:
                     print("EEK")
         return ["Highlight", pth]
-=======
-    def dump(self):
-        lst = ["highlight", self.path]
-        print(json.dumps(lst))
->>>>>>> 30f54d56
 
 
 class LineItem(QGraphicsLineItem):
