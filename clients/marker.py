# -*- coding: utf-8 -*-

"""
The Plom Marker client
"""

__author__ = "Andrew Rechnitzer"
__copyright__ = "Copyright (C) 2018-2020 Andrew Rechnitzer"
__credits__ = ["Andrew Rechnitzer", "Colin Macdonald", "Elvis Cai", "Matt Coles"]
__license__ = "AGPL-3.0-or-later"
# SPDX-License-Identifier: AGPL-3.0-or-later

from collections import defaultdict
import os
import json
import shutil
import sys
import tempfile
import threading
import time
import toml
import queue

from PyQt5.QtCore import (
    Qt,
    QAbstractTableModel,
    QElapsedTimer,
    QModelIndex,
    QObject,
    QSortFilterProxyModel,
    QTimer,
    QThread,
    pyqtSlot,
    QVariant,
    pyqtSignal,
)
from PyQt5.QtGui import QStandardItem, QStandardItemModel
from PyQt5.QtWidgets import (
    QDialog,
    QInputDialog,
    QMainWindow,
    QMessageBox,
    QProgressDialog,
    QPushButton,
    QWidget,
)


from examviewwindow import ExamViewWindow
import messenger
from annotator import Annotator
from plom_exceptions import *
from useful_classes import AddTagBox, ErrorMessage, SimpleMessage
from useful_classes import commentLoadAll, commentIsVisible
from reorientationwindow import ExamReorientWindow
from uiFiles.ui_marker import Ui_MarkerWindow
from test_view import GroupView, TestGroupSelect

# in order to get shortcuts under OSX this needs to set this.... but only osx.
# To test platform
import platform

if platform.system() == "Darwin":
    from PyQt5.QtGui import qt_set_sequence_auto_mnemonic

    qt_set_sequence_auto_mnemonic(True)

sys.path.append("..")  # this allows us to import from ../resources
from resources.version import Plom_API_Version

# set up variables to store paths for marker and id clients
tempDirectory = tempfile.TemporaryDirectory(prefix="plom_")
directoryPath = tempDirectory.name

# Read https://mayaposch.wordpress.com/2011/11/01/how-to-really-truly-use-qthreads-the-full-explanation/
# and https://stackoverflow.com/questions/6783194/background-thread-with-qthread-in-pyqt
# and finally https://woboq.com/blog/qthread-you-were-not-doing-so-wrong.html
# I'll do it the simpler subclassing way
class BackgroundDownloader(QThread):
    downloadSuccess = pyqtSignal(str, list, str)  # [task, files, tags]
    downloadNoneAvailable = pyqtSignal()
    downloadFail = pyqtSignal(str)

    def __init__(self, qu, v):
        QThread.__init__(self)
        self.question = qu
        self.version = v
        self.workingDirectory = directoryPath

    def run(self):
        attempts = 0
        while True:
            attempts += 1
            # little sanity check - shouldn't be needed.
            # TODO remove.
            if attempts > 5:
                return
            # ask server for task-code of next task
            try:
                task = messenger.MaskNextTask(self.question, self.version)
                if not task:  # no more tests left
                    self.downloadNoneAvailable.emit()
                    self.quit()
                    return
            except PlomSeriousException as err:
                self.downloadFail.emit(str(err))
                self.quit()
                return

            try:
                imageList, tags = messenger.MclaimThisTask(task)
                break
            except PlomBenignException as err:
                # task taken by another user, so continue
                continue
            except PlomSeriousException as err:
                self.downloadFail.emit(str(err))
                self.quit()

        # Image names = "<task>.<imagenumber>.png"
        inames = []
        for i in range(len(imageList)):
            tmp = os.path.join(self.workingDirectory, "{}.{}.png".format(task, i))
            inames.append(tmp)
            with open(tmp, "wb+") as fh:
                fh.write(imageList[i])
        self.downloadSuccess.emit(task, inames, tags)
        self.quit()


class BackgroundUploader(QThread):
    uploadSuccess = pyqtSignal(str, int, int)
    uploadFail = pyqtSignal(str, str)

    def enqueueNewUpload(self, *args):
        """Place something in the upload queue

        Note: if you call this from the main thread, this code runs in the
        main thread.  That is ok b/c queue.Queue is threadsafe.  But its
        important to be aware, not all code in this object runs in the new
        thread: it depends where that code is called!
        """
        print("Debug: upQ enqueing new in thread " + str(threading.get_ident()))
        self.q.put(args)

    def empty(self):
        return self.q.empty()

    def run(self):
        def tryToUpload():
            # define this inside run so it will run in the new thread
            # https://stackoverflow.com/questions/52036021/qtimer-on-a-qthread
            from queue import Empty as EmptyQueueException

            try:
                (
                    code,
                    gr,
                    aname,
                    pname,
                    cname,
                    mtime,
                    qu,
                    ver,
                    tags,
                ) = self.q.get_nowait()
            except EmptyQueueException:
                return
            print(
                "Debug: upQ (thread {}): popped code {} from queue, uploading".format(
                    str(threading.get_ident()), code
                )
            )
            # do name sanity check here
            if not (
                code.startswith("m")
                and os.path.basename(aname) == "G{}.png".format(code[1:])
                and os.path.basename(pname) == "G{}.plom".format(code[1:])
                and os.path.basename(cname) == "G{}.json".format(code[1:])
            ):
                raise PlomSeriousException(
                    "Upload file names mismatch [{}, {}, {}] - this should not happen".format(
                        fname, pname, cname
                    )
                )
            try:
                msg = messenger.MreturnMarkedTask(
                    code, qu, ver, gr, mtime, tags, aname, pname, cname
                )
            except Exception as ex:
                # TODO: just OperationFailed?  Just WebDavException?  Others pass thru?
                template = "An exception of type {0} occurred. Arguments:\n{1!r}"
                errmsg = template.format(type(ex).__name__, ex.args)
                self.uploadFail.emit(code, errmsg)
                return

            numdone = msg[0]
            numtotal = msg[1]
            print("Debug: upQ: emitting SUCCESS signal for {}".format(code))
            self.uploadSuccess.emit(code, numdone, numtotal)

        print("upQ.run: thread " + str(threading.get_ident()))
        self.q = queue.Queue()
        print("Debug: upQ: starting with new empty queue and starting timer")
        # TODO: Probably don't need the timer: after each enqueue, signal the
        # QThread (in the new thread's event loop) to call tryToUpload.
        timer = QTimer()
        timer.timeout.connect(tryToUpload)
        timer.start(250)
        self.exec_()


class Testquestion:
    """A simple container for storing a groupimage's code (task),
    numer, group, version, status, the mark, the original image
    filename, the annotated image filename, the mark, and the
    time spent marking the groupimage.
    """

    def __init__(self, task, fnames=[], stat="untouched", mrk="-1", mtime="0", tags=""):
        # task will be of the form m1234g9 = test 1234 question 9
        # ... = 0123456789
        # the test code
        self.prefix = task
        # the test number
        self.status = stat
        # By default set mark to be negative (since 0 is a possible mark)
        self.mark = mrk
        # The filename of the untouched image
        self.originalFiles = fnames
        # The filename for the (future) annotated image
        self.annotatedFile = ""
        # The filename for the (future) plom file
        self.plomFile = ""
        # The time spent marking the image.
        self.markingTime = mtime
        # Any user tags/comments
        self.tags = tags


class ExamModel(QStandardItemModel):
    """A tablemodel for handling the group image marking data."""

    def __init__(self, parent=None):
        QStandardItemModel.__init__(self, parent)
        self.setHorizontalHeaderLabels(
            [
                "Task",
                "Status",
                "Mark",
                "Time",
                "Tag",
                "OriginalFiles",
                "AnnotatedFile",
                "PlomFile",
                "PaperDir",
            ]
        )

    def addPaper(self, paper):
        # Append new groupimage to list and append new row to table.
        r = self.rowCount()
        self.appendRow(
            [
                QStandardItem(paper.prefix),
                QStandardItem(paper.status),
                QStandardItem(str(paper.mark)),
                QStandardItem(str(paper.markingTime)),
                QStandardItem(paper.tags),
                # TODO - work out how to store list more directly rather than as a string-rep of the list of file names.
                QStandardItem(repr(paper.originalFiles)),
                QStandardItem(paper.annotatedFile),
                QStandardItem(paper.plomFile),
            ]
        )
        return r

    def _getPrefix(self, r):
        # Return the prefix of the image
        return self.data(self.index(r, 0))

    def _getStatus(self, r):
        # Return the status of the image
        return self.data(self.index(r, 1))

    def _setStatus(self, r, stat):
        self.setData(self.index(r, 1), stat)

    def _getAnnotatedFile(self, r):
        # Return the filename of the annotated image
        return self.data(self.index(r, 6))

    def _setAnnotatedFile(self, r, aname, pname):
        # Set the annotated image filename
        self.setData(self.index(r, 6), aname)
        self.setData(self.index(r, 7), pname)

    def _setPaperDir(self, r, tdir):
        self.setData(self.index(r, 8), tdir)

    def _clearPaperDir(self, r):
        self._setPaperDir(r, None)

    def _getPaperDir(self, r):
        return self.data(self.index(r, 8))

    def _findTask(self, task):
        """Return the row index of this task.

        Raises ValueError if not found.
        """
        r0 = []
        for r in range(self.rowCount()):
            if self._getPrefix(r) == task:
                r0.append(r)

        if len(r0) == 0:
            raise ValueError("task {} not found!".format(task))
        elif not len(r0) == 1:
            raise ValueError(
                "Repeated task {} in rows {}  This should not happen!".format(task, r0)
            )
        return r0[0]

    def _setDataByTask(self, task, n, stuff):
        """Find the row with `task` and put `stuff` into `n`th column."""
        r = self._findTask(task)
        self.setData(self.index(r, n), stuff)

    def _getDataByTask(self, task, n):
        """Find the row with `task` and get the `n`th column."""
        r = self._findTask(task)
        return self.data(self.index(r, n))

    def getStatusByTask(self, task):
        """Return status for task"""
        return self._getDataByTask(task, 1)

    def setStatusByTask(self, task, st):
        """Set status for task"""
        self._setDataByTask(task, 1, st)

    def getTagsByTask(self, task):
        """Return tags for task"""
        return self._getDataByTask(task, 4)

    def setTagsByTask(self, task, tags):
        """Set tags for task"""
        return self._setDataByTask(task, 4, tags)

    def getAllTags(self):
        """Return all tags as a set."""
        tags = set()
        for r in range(self.rowCount()):
            v = self.data(self.index(r, 4))
            if len(v) > 0:
                tags.add(v)
        return tags

    def getMTimeByTask(self, task):
        """Return total marking time for task"""
        return int(self._getDataByTask(task, 3))

    def getPaperDirByTask(self, task):
        """Return temporary directory for this grading."""
        return self._getDataByTask(task, 8)

    def setPaperDirByTask(self, task, tdir):
        """Set temporary directory for this grading."""
        self._setDataByTask(task, 8, tdir)

    def getOriginalFiles(self, task):
        """Return filename for original un-annotated image."""
        return eval(self._getDataByTask(task, 5))

    def setOriginalFiles(self, task, fnames):
        """Set the original un-annotated image filenames."""
        self._setDataByTask(task, 5, repr(fnames))

    def setAnnotatedFile(self, task, aname, pname):
        """Set the annotated image and data filenames."""
        self._setDataByTask(task, 6, aname)
        self._setDataByTask(task, 7, pname)

    def markPaperByTask(self, task, mrk, aname, pname, mtime, tdir):
        # There should be exactly one row with this Task
        r = self._findTask(task)
        # When marked, set the annotated filename, the plomfile, the mark,
        # and the total marking time (in case it was annotated earlier)
        mt = int(self.data(self.index(r, 3)))
        # total elapsed time.
        self.setData(self.index(r, 3), mtime + mt)
        self._setStatus(r, "uploading...")
        self.setData(self.index(r, 2), mrk)
        self._setAnnotatedFile(r, aname, pname)
        self._setPaperDir(r, tdir)

    def deferPaper(self, task):
        # When user defers paper, it must be unmarked or reverted already.
        # TODO: what is point of this comment?
        self.setStatusByTask(task, "deferred")

    def revertPaper(self, task):
        # When user reverts to original image, set status to "reverted"
        # mark back to -1, and marking time to zero.
        r = self._findTask(task)
        self._setStatus(r, "reverted")
        self.setData(self.index(r, 2), -1)
        self.setData(self.index(r, 3), 0)
        # Do not erase any files: could still be uploading
        self._clearPaperDir(r)

    def removePaper(self, task):
        r = self._findTask(task)
        self.removeRow(r)

    def countReadyToMark(self):
        """Count how many are untouched or reverted."""
        count = 0
        for r in range(self.rowCount()):
            if self._getStatus(r) in ("untouched", "reverted"):
                count += 1
        return count


##########################
class ProxyModel(QSortFilterProxyModel):
    """A proxymodel wrapper to put around the table model to handle filtering and sorting."""

    def __init__(self, parent=None):
        QSortFilterProxyModel.__init__(self, parent)
        self.setFilterKeyColumn(4)
        self.filterString = ""

    def lessThan(self, left, right):
        # Check to see if data is integer, and compare that
        try:
            lv = int(left.data())
            rv = int(right.data())
            return lv < rv
        except ValueError:
            # else let qt handle it.
            return left.data() < right.data()

    def setFilterString(self, flt):
        self.filterString = flt

    def filterTags(self):
        self.setFilterFixedString(self.filterString)

    def filterAcceptsRow(self, pos, index):
        if len(self.filterString) == 0:
            return True
        if (
            self.filterString.casefold()
            in self.sourceModel().data(self.sourceModel().index(pos, 4)).casefold()
        ):
            return True
        return False

    def getPrefix(self, r):
        # Return the prefix of the image
        return self.data(self.index(r, 0))

    def getStatus(self, r):
        # Return the status of the image
        return self.data(self.index(r, 1))

    def getOriginalFiles(self, r):
        # Return the filename of the original un-annotated image
        return eval(self.data(self.index(r, 5)))

    def getAnnotatedFile(self, r):
        # Return the filename of the annotated image
        return self.data(self.index(r, 6))

    def rowFromTask(self, task):
        """Return the row index of this task or None if absent."""
        r0 = []
        for r in range(self.rowCount()):
            if self.getPrefix(r) == task:
                r0.append(r)

        if len(r0) == 0:
            return None
        elif not len(r0) == 1:
            raise ValueError(
                "Repeated task {} in rows {}  This should not happen!".format(task, r0)
            )
        return r0[0]


##########################


# TODO: should be a QMainWindow but at any rate not a Dialog
# TODO: should this be parented by the QApplication?
class MarkerClient(QWidget):
    my_shutdown_signal = pyqtSignal(int, list)

    def __init__(self, Qapp):
        super(MarkerClient, self).__init__()
        self.Qapp = Qapp

    def getToWork(self, mess, question, version, lastTime):

        # TODO or `self.msgr = mess`?  trouble in threads?
        global messenger
        messenger = mess
        # local temp directory for image files and the class list.
        self.workingDirectory = directoryPath
        self.question = question
        self.version = version
        # create max-mark, but not set until we get info from server
        self.maxScore = -1
        # For viewing the whole paper we'll need these two lists.
        self.viewFiles = []

        # Get the number of Tests, Pages, Questions and Versions
        try:
            self.testInfo = messenger.getInfoGeneral()
        except PlomSeriousException as err:
            self.throwSeriousError(err)
            return

        # Fire up the user interface
        self.ui = Ui_MarkerWindow()
        self.ui.setupUi(self)
        self.setWindowTitle('Plom Marker: "{}"'.format(self.testInfo["testName"]))
        # Paste the username, question and version into GUI.
        self.ui.userBox.setTitle("User: {}".format(messenger.whoami()))
        self.ui.pgLabel.setText(
            "Q{} of {}".format(str(self.question), self.testInfo["testName"])
        )
        self.ui.vLabel.setText(str(self.version))
        # Exam model for the table of groupimages - connect to table
        self.exM = ExamModel()
        # set proxy for filtering and sorting
        self.prxM = ProxyModel()
        self.prxM.setSourceModel(self.exM)
        self.ui.tableView.setModel(self.prxM)
        self.ui.tableView.hideColumn(5)  # hide original filename
        self.ui.tableView.hideColumn(6)  # hide annotated filename
        self.ui.tableView.hideColumn(7)  # hide plom filename
        self.ui.tableView.hideColumn(8)  # hide paperdir
        # Double-click or signale fires up the annotator window
        self.ui.tableView.doubleClicked.connect(self.annotateTest)
        self.ui.tableView.annotateSignal.connect(self.annotateTest)
        # A view window for the papers so user can zoom in as needed.
        # Paste into appropriate location in gui.
        self.testImg = ExamViewWindow()
        self.ui.gridLayout_6.addWidget(self.testImg, 0, 0)
        # create a settings variable for saving annotator window settings
        # initially all settings are "none"
        self.annotatorSettings = defaultdict(lambda: None)
        # if lasttime["POWERUSER"] is true, the disable warnings in annotator
        if "POWERUSER" in lastTime:
            if lastTime["POWERUSER"]:
                self.annotatorSettings["markWarnings"] = False
                self.annotatorSettings["commentWarnings"] = False
                self.viewAll = True
        else:
            self.viewAll = False

        # Connect gui buttons to appropriate functions
        self.ui.closeButton.clicked.connect(self.shutDown)
        self.ui.getNextButton.clicked.connect(self.requestNext)
        self.ui.annButton.clicked.connect(self.annotateTest)
        self.ui.revertButton.clicked.connect(self.revertTest)
        self.ui.deferButton.clicked.connect(self.deferTest)
        self.ui.tagButton.clicked.connect(self.tagTest)
        self.ui.filterButton.clicked.connect(self.setFilter)
        self.ui.filterLE.returnPressed.connect(self.setFilter)
        self.ui.viewButton.clicked.connect(self.viewSpecificImage)
        # self.ui.filterLE.focusInEvent.connect(lambda: self.ui.filterButton.setFocus())
        # Give IDs to the radio-buttons which select the marking style
        # 1 = mark total = user clicks the total-mark
        # 2 = mark-up = mark starts at 0 and user increments it
        # 3 = mark-down = mark starts at max and user decrements it
        # TODO: remove the total-radiobutton, but
        # for the timebeing we hide the totalrb from the user.
        self.ui.markStyleGroup.setId(self.ui.markTotalRB, 1)
        self.ui.markTotalRB.hide()
        self.ui.markTotalRB.setEnabled(False)
        # continue with the other buttons
        self.ui.markStyleGroup.setId(self.ui.markUpRB, 2)
        self.ui.markStyleGroup.setId(self.ui.markDownRB, 3)
        if lastTime["upDown"] == "up":
            self.ui.markUpRB.animateClick()
        elif lastTime["upDown"] == "down":
            self.ui.markDownRB.animateClick()

        # Give IDs to the radio buttons which select which mouse-hand is used
        # 0 = Right-handed user will typically have right-hand on mouse and
        # left hand on the keyboard. The annotator layout will follow this.
        # 1 = Left-handed user - reverse layout
        self.ui.mouseHandGroup.setId(self.ui.rightMouseRB, 0)
        self.ui.mouseHandGroup.setId(self.ui.leftMouseRB, 1)
        if lastTime["mouse"] == "right":
            self.ui.rightMouseRB.animateClick()
        elif lastTime["mouse"] == "left":
            self.ui.leftMouseRB.animateClick()

        # Get the max-mark for the question from the server.
        try:
            self.getMaxMark()
        except PlomSeriousException as err:
            self.throwSeriousError(err)
            return
        # Paste the max-mark into the gui.
        self.ui.scoreLabel.setText(str(self.maxScore))

        # Get list of papers already marked and add to table.
        try:
            self.getMarkedList()
        except PlomSeriousException as err:
            self.throwSeriousError(err)
            return

        # Update counts
        self.updateProgress()
        # Connect the view **after** list updated.
        # Connect the table-model's selection change to appropriate function
        self.ui.tableView.selectionModel().selectionChanged.connect(self.selChanged)
        # A simple cache table for latex'd comments
        self.commentCache = {}
        self.backgroundDownloader = None
        # Get a question to mark from the server
        self.requestNext()
        # reset the view so whole exam shown.
        self.testImg.resetB.animateClick()
        # resize the table too.
        QTimer.singleShot(100, self.ui.tableView.resizeRowsToContents)
        print("Debug: Marker main thread: " + str(threading.get_ident()))
        self.backgroundUploader = BackgroundUploader()
        self.backgroundUploader.uploadSuccess.connect(self.backgroundUploadFinished)
        self.backgroundUploader.uploadFail.connect(self.backgroundUploadFailed)
        self.backgroundUploader.start()
        # Now cache latex for comments:
        self.cacheLatexComments()

    def resizeEvent(self, e):
        # a resize can be triggered before we "getToWork" is called.
        if hasattr(self, "testImg"):
            # On resize used to resize the image to keep it all in view
            self.testImg.resetB.animateClick()
        # resize the table too.
        if hasattr(self, "ui.tableView"):
            self.ui.tableView.resizeRowsToContents()
        super(MarkerClient, self).resizeEvent(e)

    def throwSeriousError(self, err):
        ErrorMessage(
            'A serious error has been thrown:\n"{}".\nCannot recover from this, so shutting down Marker.'.format(
                err
            )
        ).exec_()
        self.shutDownError()
        # TODO: Decide on case-by-case basis what can survive.  For now, crash
        raise(err)

    def throwBenign(self, err):
        ErrorMessage("{}".format(err)).exec_()

    def getMaxMark(self):
        """Get max mark from server and set."""
        # Send max-mark request (mGMX) to server
        self.maxScore = messenger.MgetMaxMark(self.question, self.version)

    def getMarkedList(self):
        # Ask server for list of previously marked papers
        markedList = messenger.MrequestDoneTasks(self.question, self.version)
        for x in markedList:
            # TODO: might not the "markedList" have some other statuses?
            self.exM.addPaper(
                Testquestion(
                    x[0], fnames=[], stat="marked", mrk=x[2], mtime=x[3], tags=x[4]
                )
            )

    def checkAndGrabFiles(self, task):
        # TODO: doesn't seem to do a lot of checking, despite name
        if len(self.exM.getOriginalFiles(task)) > 0:
            return

        try:
            [imageList, anImage, plImage] = messenger.MrequestImages(task)
        except PlomSeriousException as e:
            self.throwSeriousError(e)
            return
        except PlomBenignException as e:
            self.throwBenign(e)
            self.exM.removePaper(task)
            return

        paperdir = tempfile.mkdtemp(prefix=task + "_", dir=self.workingDirectory)
        print("Debug: create paperdir {} for already-graded download".format(paperdir))

        # Image names = "<task>.<imagenumber>.png"
        inames = []
        for i in range(len(imageList)):
            tmp = os.path.join(self.workingDirectory, "{}.{}.png".format(task, i))
            inames.append(tmp)
            with open(tmp, "wb+") as fh:
                fh.write(imageList[i])
        self.exM.setOriginalFiles(task, inames)

        if anImage is None:
            return

        self.exM.setPaperDirByTask(task, paperdir)
        aname = os.path.join(paperdir, "G{}.png".format(task[1:]))
        pname = os.path.join(paperdir, "G{}.plom".format(task[1:]))
        with open(aname, "wb+") as fh:
            fh.write(anImage)
        with open(pname, "wb+") as fh:
            fh.write(plImage)
        self.exM.setAnnotatedFile(task, aname, pname)

    def updateImage(self, pr=0):
        # Here the system should check if imagefiles exist and grab if needed.
        self.checkAndGrabFiles(self.prxM.getPrefix(pr))

        # Grab the group-image from file and display in the examviewwindow
        # If group has been marked then display the annotated file
        # Else display the original group image
        if self.prxM.getStatus(pr) in ("marked", "uploading...", "???"):
            self.testImg.updateImage(self.prxM.getAnnotatedFile(pr))
        else:
            self.testImg.updateImage(self.prxM.getOriginalFiles(pr))
        # wait a moment and click the reset-view button
        QTimer.singleShot(100, self.testImg.view.resetView)
        # Give focus to the table (so enter-key fires up annotator)
        self.ui.tableView.setFocus()

    def updateProgress(self):
        # ask server for progress update
        try:
            v, m = messenger.MprogressCount(self.question, self.version)
            self.ui.mProgressBar.setMaximum(m)
            self.ui.mProgressBar.setValue(v)
        except PlomSeriousException as err:
            self.throwSeriousError(err)

    def requestNext(self):
        """Ask server for unmarked paper, get file, add to list, update view.

        Retry a view times in case two clients are asking for same.

        Side effects: on success, updates the table of tasks
        TODO: return value on success?  Currently None.
        TODO: rationalize return values
        """
        attempts = 0
        while True:
            attempts += 1
            # little sanity check - shouldn't be needed.
            # TODO remove.
            if attempts > 5:
                return
            # ask server for task of next task
            try:
                task = messenger.MaskNextTask(self.question, self.version)
                if not task:
                    return False
            except PlomSeriousException as err:
                self.throwSeriousError(err)

            try:
                imageList, tags = messenger.MclaimThisTask(task)
                break
            except PlomBenignException as err:
                # task already taken.
                continue

        # Image names = "<task>.<imagenumber>.png"
        inames = []
        for i in range(len(imageList)):
            tmp = os.path.join(self.workingDirectory, "{}.{}.png".format(task, i))
            inames.append(tmp)
            with open(tmp, "wb+") as fh:
                fh.write(imageList[i])

        self.exM.addPaper(Testquestion(task, inames, tags=tags))
        pr = self.prxM.rowFromTask(task)
        if pr is not None:
            # if newly-added row is visible, select it and redraw
            self.ui.tableView.selectRow(pr)
            self.updateImage(pr)
            # Clean up the table
            self.ui.tableView.resizeColumnsToContents()
            self.ui.tableView.resizeRowsToContents()

    def requestNextInBackgroundStart(self):
        if self.backgroundDownloader:
            print("Previous Downloader: " + str(self.backgroundDownloader))
            # if prev downloader still going than wait.  might block the gui
            self.backgroundDownloader.wait()
        self.backgroundDownloader = BackgroundDownloader(self.question, self.version)
        self.backgroundDownloader.downloadSuccess.connect(
            self.requestNextInBackgroundFinished
        )
        self.backgroundDownloader.downloadNoneAvailable.connect(
            self.requestNextInBackgroundNoneAvailable
        )
        self.backgroundDownloader.downloadFail.connect(
            self.requestNextInBackgroundFailed
        )
        self.backgroundDownloader.start()

    def requestNextInBackgroundFinished(self, test, fnames, tags):
        self.exM.addPaper(Testquestion(test, fnames, tags=tags))
        # Clean up the table
        self.ui.tableView.resizeColumnsToContents()
        self.ui.tableView.resizeRowsToContents()

    def requestNextInBackgroundNoneAvailable(self):
        # Keep this function here just in case we want to do something in the future.
        pass

    def requestNextInBackgroundFailed(self, errmsg):
        # TODO what should we do?  Is there a realistic way forward
        # or should we just die with an exception?
        ErrorMessage(
            "Unfortunately, there was an unexpected error downloading "
            "next paper.\n\n{}\n\n"
            "Please consider filing an issue?  I don't know if its "
            "safe to continue from here...".format(errmsg)
        ).exec_()

<<<<<<< HEAD
    def moveToNextUnmarkedTest(self, task):
=======
    def moveToNextUnmarkedTest(self, tgv):
        """Move the list to the next unmarked test, if possible.

        Return True if we moved and False if not, for any reason."""
        if self.backgroundDownloader:
            # Might need to wait for a background downloader.  Important to
            # processEvents() so we can receive the downloader-finished signal.
            # TODO: assumes the downloader tries to stay just one ahead.
            count = 0
            while self.backgroundDownloader.isRunning():
                time.sleep(0.05)
                self.Qapp.processEvents()
                count += 1
                if (count % 10) == 0:
                    print("Debug: waiting for downloader to fill table...")
                if count >= 100:
                    msg = SimpleMessage(
                        "Still waiting for downloader to get the next image.  "
                        "Do you want to wait a few more seconds?\n\n"
                        "(It is safe to choose 'no': the Annotator will simply close)"
                    )
                    if msg.exec_() == QMessageBox.No:
                        return False
                    count = 0
            self.Qapp.processEvents()

>>>>>>> aba9600c
        # Move to the next unmarked test in the table.
        # Be careful not to get stuck in a loop if all marked
        prt = self.prxM.rowCount()
        if prt == 0:
<<<<<<< HEAD
            return  # TODO True or False?
        # get current position from the task
        prstart = self.prxM.rowFromTask(task)
=======
            return False
        # get current position from the tgv
        prstart = self.prxM.rowFromTGV(tgv)
>>>>>>> aba9600c
        if not prstart:
            # it might be hidden by filters
            prstart = 0
        pr = prstart
        while self.prxM.getStatus(pr) in ["marked", "uploading...", "deferred", "???"]:
            pr = (pr + 1) % prt
            if pr == prstart:
                break
        if pr == prstart:
            return False
        self.ui.tableView.selectRow(pr)
        return True

    def revertTest(self):
        """Get rid of any annotations or marks and go back to unmarked original"""
        # TODO: shouldn't the server be informed?
        # https://gitlab.math.ubc.ca/andrewr/MLP/issues/406
        # TODO: In particular, reverting the paper must not jump queue!
        if len(self.ui.tableView.selectedIndexes()):
            pr = self.ui.tableView.selectedIndexes()[0].row()
        else:
            return
        task = self.prxM.getPrefix(pr)
        # If test is untouched or already reverted, nothing to do
        if self.exM.getStatusByTask(task) in ("untouched", "reverted"):
            return
        # Check user really wants to revert
        msg = SimpleMessage("Do you want to revert to original scan?")
        if msg.exec_() == QMessageBox.No:
            return
        # Revert the test in the table (set status, mark etc)
        self.exM.revertPaper(task)
        # Update the image (is now back to original untouched image)
        self.updateImage(pr)

    def deferTest(self):
        """Mark test as "defer" - to be skipped until later."""
        if len(self.ui.tableView.selectedIndexes()):
            pr = self.ui.tableView.selectedIndexes()[0].row()
        else:
            return
        task = self.prxM.getPrefix(pr)
        if self.exM.getStatusByTask(task) == "deferred":
            return
        if self.exM.getStatusByTask(task) in ("marked", "uploading...", "???"):
            msg = ErrorMessage("Paper is already marked - revert it before deferring.")
            msg.exec_()
            return
        self.exM.deferPaper(task)

    def startTheAnnotator(self, task, paperdir, fnames, saveName, pname=None):
        """This fires up the annotation window for user annotation + marking."""
        # Set marking style total/up/down - will pass to annotator
        markStyle = self.ui.markStyleGroup.checkedId()
        # Set mousehand left/right - will pass to annotator
        mouseHand = self.ui.mouseHandGroup.checkedId()
        # Set plom-dictionary to none
        pdict = None
        # check if given a plom-file and override markstyle + pdict accordingly
        if pname is not None:
            with open(pname, "r") as fh:
                pdict = json.load(fh)
            markStyle = pdict["markStyle"]
            # TODO: there should be a filename sanity check here to
            # make sure plom file matches current image-file

        # while annotator is firing up request next paper in background
        # after giving system a moment to do `annotator.exec_()`
        if self.exM.countReadyToMark() == 0:
            self.requestNextInBackgroundStart()
        # build the annotator - pass it the image filename, the max-mark
        # the markingstyle (up/down/total) and mouse-hand (left/right)
        annotator = Annotator(
            task,
            self.testInfo["testName"],
            paperdir,
            fnames,
            saveName,
            self.maxScore,
            markStyle,
            mouseHand,
            parent=self,
            plomDict=pdict,
        )
        # run the annotator
        annotator.ann_finished_accept.connect(self.callbackAnnIsDoneAccept)
        annotator.ann_finished_reject.connect(self.callbackAnnIsDoneCancel)
        self.setEnabled(False)
        annotator.show()

    def annotateTest(self):
        """Grab current test from table, do checks, start annotator."""
        if len(self.ui.tableView.selectedIndexes()):
            row = self.ui.tableView.selectedIndexes()[0].row()
        else:
            return
        task = self.prxM.getPrefix(row)
        # split fcn: maybe we want to start the annotator not based on current selection
        self.annotateTest_doit(task)

    def annotateTest_doit(self, task):
        """Start annotator on a particular task."""
        # Create annotated filename. If original mXXXXgYY, then
        # annotated version is GXXXXgYY (G=graded).
        assert task.startswith("m")
        Gtask = "G" + task[1:]
        paperdir = tempfile.mkdtemp(prefix=task[1:] + "_", dir=self.workingDirectory)
        print("Debug: create paperdir {} for annotating".format(paperdir))
        aname = os.path.join(paperdir, Gtask + ".png")
        cname = os.path.join(paperdir, Gtask + ".json")
        pname = os.path.join(paperdir, Gtask + ".plom")

        # If image has been marked confirm with user if they want
        # to annotate further.
        remarkFlag = False

        if self.exM.getStatusByTask(task) in ("marked", "uploading...", "???"):
            msg = SimpleMessage("Continue marking paper?")
            if not msg.exec_() == QMessageBox.Yes:
                return
            remarkFlag = True
            oldpaperdir = self.exM.getPaperDirByTask(task)
            print("Debug: oldpaperdir is " + oldpaperdir)
            assert oldpaperdir is not None
            oldaname = os.path.join(oldpaperdir, Gtask + ".png")
            oldpname = os.path.join(oldpaperdir, Gtask + ".plom")
            # oldcname = os.path.join(oldpaperdir, Gtask + ".json")
            # TODO: json file not downloaded
            # https://gitlab.math.ubc.ca/andrewr/MLP/issues/415
            shutil.copyfile(oldaname, aname)
            shutil.copyfile(oldpname, pname)
            # shutil.copyfile(oldcname, cname)

        # Yes do this even for a regrade!  We will recreate the annotations
        # (using the plom file) on top of the original file.
        fnames = self.exM.getOriginalFiles(task)
        if self.backgroundDownloader:
            count = 0
            # Notes: we could check using `while not os.path.exists(fname):`
            # Or we can wait on the downloader, which works when there is only
            # one download thread.  Better yet might be a dict/database that
            # we update on downloadFinished signal.
            while self.backgroundDownloader.isRunning():
                time.sleep(0.1)
                count += 1
                # if .remainder(count, 10) == 0: # this is only python3.7 and later. - see #509
                if (count % 10) == 0:
                    print("Debug: waiting for downloader: {}".format(fnames))
                if count >= 40:
                    msg = SimpleMessage(
                        "Still waiting for download.  Do you want to wait a bit longer?"
                    )
                    if msg.exec_() == QMessageBox.No:
                        return
                    count = 0

        # maybe the downloader failed for some (rare) reason
<<<<<<< HEAD
        for fn in fnames:
            if not os.path.exists(fn):
                return
        # print("Debug: original image {} copy to paperdir {}".format(fname, paperdir))
        # TODO - fix this!!!!
        # shutil.copyfile(fname, aname)
=======
        if not os.path.exists(fname):
            print("Debug: some kind of downloader fail?")
            return
        print("Debug: original image {} copy to paperdir {}".format(fname, paperdir))
        shutil.copyfile(fname, aname)
>>>>>>> aba9600c

        # stash the previous state, not ideal because makes column wider
        prevState = self.exM.getStatusByTask(task)
        self.exM.setStatusByTask(task, "ann:" + prevState)

        if remarkFlag:
            self.startTheAnnotator(task[1:], paperdir, fnames, aname, pname)
        else:
            self.startTheAnnotator(task[1:], paperdir, fnames, aname, None)
        # we started the annotator, we'll get a signal back when its done

    # when the annotator is done, we end up here...
    @pyqtSlot(str, list)
    def callbackAnnIsDoneCancel(self, task, stuff):
        self.setEnabled(True)
        assert not stuff  # currently nothing given back on cancel
        prevState = self.exM.getStatusByTask("m" + task).split(":")[-1]
        # TODO: could also erase the paperdir
        self.exM.setStatusByTask("m" + task, prevState)

    # ... or here
    @pyqtSlot(str, list)
<<<<<<< HEAD
    def callbackAnnIsDoneAccept(self, task, stuff):
        self.setEnabled(True)
        gr, launchAgain, mtime, paperdir, fnames, aname, pname, cname = stuff
=======
    def callbackAnnIsDoneAccept(self, tgv, stuff):
        gr, launchAgain, mtime, paperdir, aname, pname, cname = stuff
>>>>>>> aba9600c

        if not (0 <= gr and gr <= self.maxScore):
            msg = ErrorMessage(
                "Mark of {} is outside allowed range. Rejecting. This should not happen. Please file a bug".format(
                    self.annotator.score
                )
            )
            msg.exec_()
            # TODO: what do do here?  revert?
            self.setEnabled(True)
            return

        # Copy the mark, annotated filename and the markingtime into the table
        # TODO: sort this out whether task is "m00..." or "00..."?!
        self.exM.markPaperByTask("m" + task, gr, aname, pname, mtime, paperdir)
        # update the mtime to be the total marking time
        totmtime = self.exM.getMTimeByTask("m" + task)
        tags = self.exM.getTagsByTask("m" + task)

        # the actual upload will happen in another thread
        self.backgroundUploader.enqueueNewUpload(
            "m" + task,  # current task
            gr,  # grade
            aname,  # annotated file
            pname,  # plom file
            cname,  # comment file
            totmtime,  # total marking time
            self.question,
            self.version,
            tags,
        )

        if launchAgain is False:
            self.setEnabled(True)
            # update image view, if the row we just finished is selected
            prIndex = self.ui.tableView.selectedIndexes()
            if len(prIndex) == 0:
                return
            pr = prIndex[0].row()
            if self.prxM.getPrefix(pr) == "m" + task:
                self.updateImage(pr)
            return
<<<<<<< HEAD
        if self.moveToNextUnmarkedTest("m" + task):
            # self.annotateTest()
            self.ui.annButton.animateClick()
=======
        if self.moveToNextUnmarkedTest("t" + tgv):
            self.annotateTest()
        self.setEnabled(True)
        print("Debug: either we are done or problems downloading...")
>>>>>>> aba9600c

    def backgroundUploadFinished(self, code, numdone, numtotal):
        """An upload has finished, do appropriate UI updates"""
        stat = self.exM.getStatusByTask(code)
        # maybe it changed while we waited for the upload
        if stat == "uploading...":
            self.exM.setStatusByTask(code, "marked")
        if numdone > 0 and numtotal > 0:
            self.ui.mProgressBar.setValue(numdone)
            self.ui.mProgressBar.setMaximum(numtotal)

    def backgroundUploadFailed(self, code, errmsg):
        """An upload has failed, not sure what to do but do to it LOADLY"""
        self.exM.setStatusByTask(code, "???")
        ErrorMessage(
            "Unfortunately, there was an unexpected error; server did "
            "not accept our marked paper {}.\n\n{}\n\n"
            "Please consider filing an issue?  Perhaps you could try "
            "annotating that paper again?".format(code, errmsg)
        ).exec_()

    def selChanged(self, selnew, selold):
        # When selection changed, update the displayed image
        idx = selnew.indexes()
        if len(idx) > 0:
            self.updateImage(idx[0].row())

    def shutDownError(self):
        self.my_shutdown_signal.emit(2, [])
        self.close()

    def shutDown(self):
        print("Debug: Marker shutdown from thread " + str(threading.get_ident()))
        if self.backgroundUploader:
            count = 42
            while self.backgroundUploader.isRunning():
                if self.backgroundUploader.empty():
                    # don't try to quit until the queue is empty
                    self.backgroundUploader.quit()
                time.sleep(0.1)
                count += 1
                if count >= 50:
                    count = 0
                    msg = SimpleMessage(
                        "Still waiting for uploader to finish.  Do you want to wait a bit longer?"
                    )
                    if msg.exec_() == QMessageBox.No:
                        # politely ask one more time
                        self.backgroundUploader.quit()
                        time.sleep(0.1)
                        # then nuke it from orbit
                        if self.backgroundUploader.isRunning():
                            self.backgroundUploader.terminate()
                        break
            self.backgroundUploader.wait()

        # When shutting down, first alert server of any images that were
        # not marked - using 'DNF' (did not finish). Sever will put
        # those files back on the todo pile.
        self.DNF()
        # Then send a 'user closing' message - server will revoke
        # authentication token.
        try:
            messenger.closeUser()
        except PlomSeriousException as err:
            self.throwSeriousError(err)

        markStyle = self.ui.markStyleGroup.checkedId()
        mouseHand = self.ui.mouseHandGroup.checkedId()
        self.my_shutdown_signal.emit(2, [markStyle, mouseHand])
        self.close()

    def DNF(self):
        # Go through table and send a 'did not finish' message for anything
        # that is not marked.
        # Note - do this for everything, not just the proxy-model
        for r in range(self.exM.rowCount()):
            if self.exM.data(self.exM.index(r, 1)) != "marked":
                # Tell server the code fo any paper that is not marked.
                # server will put that back on the todo-pile.
                try:
                    messenger.MdidNotFinishTask(self.exM.data(self.exM.index(r, 0)))
                except PlomSeriousException as err:
                    self.throwSeriousError(err)

    def viewWholePaper(self):
        index = self.ui.tableView.selectedIndexes()
        task = self.prxM.getPrefix(index[0].row())
        testNumber = task[1:5]  # since task = mXXXXgYY
        try:
            pageNames, imagesAsBytes = messenger.MrequestWholePaper(testNumber)
        except PlomBenignException as err:
            self.throwBenign(err)

        self.viewFiles = []
        for iab in imagesAsBytes:
            tfn = tempfile.NamedTemporaryFile(delete=False).name
            self.viewFiles.append(tfn)
            with open(tfn, "wb") as fh:
                fh.write(iab)

        return [testNumber, pageNames, self.viewFiles]

    def doneWithViewFiles(self):
        for f in self.viewFiles:
            if os.path.isfile(f):
                os.unlink(f)
        self.viewFiles = []

    def cacheLatexComments(self):
        clist = commentLoadAll()
        # sort list in order of longest comment to shortest comment
        clist.sort(key=lambda C: -len(C["text"]))

        # Build a progress dialog to warn user
        pd = QProgressDialog("Caching latex comments", None, 0, 2 * len(clist), self)
        pd.setWindowModality(Qt.WindowModal)
        pd.setMinimumDuration(0)
        pd.setAutoClose(True)
        # Start caching.
        c = 0
        n = int(self.question)
        testname = self.testInfo["testName"]

        for X in clist:
            if commentIsVisible(X, n, testname) and X["text"][:4].upper() == "TEX:":
                txt = X["text"][4:].strip()
                pd.setLabelText("Caching:\n{}".format(txt[:64]))
                # latex the red version
                self.latexAFragment(txt)
                c += 1
                pd.setValue(c)
                # and latex the preview
                txtp = "\\color{blue}\n" + txt  # make color blue for ghost rendering
                self.latexAFragment(txtp)
                c += 1
                pd.setValue(c)
            else:
                c += 2
                pd.setValue(c)

    def latexAFragment(self, txt):
        if txt in self.commentCache:
            # have already latex'd this comment
            shutil.copyfile(self.commentCache[txt], "frag.png")
            return True

        try:
            fragment = messenger.MlatexFragment(txt)
        except PlomLatexException as err:
            # a latex error
            return False
        # a name for the fragment file
        fragFile = tempfile.NamedTemporaryFile(
            delete=False, dir=self.workingDirectory
        ).name
        # save it
        with open(fragFile, "wb+") as fh:
            fh.write(fragment)
        # and put a copy to frag.png
        shutil.copyfile(fragFile, "frag.png")
        # add it to the cache
        self.commentCache[txt] = fragFile
        return True

    def tagTest(self):
        if len(self.ui.tableView.selectedIndexes()):
            pr = self.ui.tableView.selectedIndexes()[0].row()
        else:
            return
        task = self.prxM.getPrefix(pr)
        tagSet = self.exM.getAllTags()
        currentTag = self.exM.getTagsByTask(task)

        atb = AddTagBox(self, currentTag, list(tagSet))
        if atb.exec_() == QDialog.Accepted:
            txt = atb.TE.toPlainText().strip()
            # truncate at 256 characters.  TODO: without warning?
            if len(txt) > 256:
                txt = txt[:256]

            self.exM.setTagsByTask(task, txt)
            # resize view too
            self.ui.tableView.resizeRowsToContents()

            # send updated tag back to server.
            try:
                msg = messenger.MsetTag(task, txt)
            except PlomSeriousException as err:
                self.throwSeriousError(err)
        return

    def setFilter(self):
        self.prxM.setFilterString(self.ui.filterLE.text().strip())
        self.prxM.filterTags()

    def viewSpecificImage(self):
        if self.viewAll:
            tgs = TestGroupSelect(self.testInfo, self.question)
            if tgs.exec_() == QDialog.Accepted:
                tn = tgs.tsb.value()
                gn = tgs.gsb.value()
            else:
                return
        else:
            tgs = TestGroupSelect(self.testInfo)
            if tgs.exec_() == QDialog.Accepted:
                tn = tgs.tsb.value()
                gn = self.question
            else:
                return
        task = "m{}g{}".format(str(tn).zfill(4), int(self.question))
        try:
            imageList = messenger.MrequestOriginalImages(task)
        except PlomNoMoreException as err:
            msg = ErrorMessage("No image corresponding to code {}".format(task))
            msg.exec_()
            return
        # put imagefiles into a temp-dir so they are removed afterwards
        with tempfile.TemporaryDirectory() as tdir:
            inames = []
            i = 0
            for img in imageList:
                inames.append("{}/{}.{}".format(tdir, task, i))
                with open(inames[-1], "wb") as fh:
                    fh.write(img)
                i += 1
            tvw = GroupView(inames)
            tvw.exec_()<|MERGE_RESOLUTION|>--- conflicted
+++ resolved
@@ -657,7 +657,7 @@
         ).exec_()
         self.shutDownError()
         # TODO: Decide on case-by-case basis what can survive.  For now, crash
-        raise(err)
+        raise (err)
 
     def throwBenign(self, err):
         ErrorMessage("{}".format(err)).exec_()
@@ -828,10 +828,7 @@
             "safe to continue from here...".format(errmsg)
         ).exec_()
 
-<<<<<<< HEAD
     def moveToNextUnmarkedTest(self, task):
-=======
-    def moveToNextUnmarkedTest(self, tgv):
         """Move the list to the next unmarked test, if possible.
 
         Return True if we moved and False if not, for any reason."""
@@ -857,20 +854,14 @@
                     count = 0
             self.Qapp.processEvents()
 
->>>>>>> aba9600c
         # Move to the next unmarked test in the table.
         # Be careful not to get stuck in a loop if all marked
         prt = self.prxM.rowCount()
         if prt == 0:
-<<<<<<< HEAD
-            return  # TODO True or False?
-        # get current position from the task
-        prstart = self.prxM.rowFromTask(task)
-=======
             return False
         # get current position from the tgv
-        prstart = self.prxM.rowFromTGV(tgv)
->>>>>>> aba9600c
+        prstart = self.prxM.rowFromTask(task)
+
         if not prstart:
             # it might be hidden by filters
             prstart = 0
@@ -1028,20 +1019,10 @@
                     count = 0
 
         # maybe the downloader failed for some (rare) reason
-<<<<<<< HEAD
         for fn in fnames:
             if not os.path.exists(fn):
+                print("Debug: some kind of downloader fail?")
                 return
-        # print("Debug: original image {} copy to paperdir {}".format(fname, paperdir))
-        # TODO - fix this!!!!
-        # shutil.copyfile(fname, aname)
-=======
-        if not os.path.exists(fname):
-            print("Debug: some kind of downloader fail?")
-            return
-        print("Debug: original image {} copy to paperdir {}".format(fname, paperdir))
-        shutil.copyfile(fname, aname)
->>>>>>> aba9600c
 
         # stash the previous state, not ideal because makes column wider
         prevState = self.exM.getStatusByTask(task)
@@ -1064,14 +1045,9 @@
 
     # ... or here
     @pyqtSlot(str, list)
-<<<<<<< HEAD
     def callbackAnnIsDoneAccept(self, task, stuff):
         self.setEnabled(True)
         gr, launchAgain, mtime, paperdir, fnames, aname, pname, cname = stuff
-=======
-    def callbackAnnIsDoneAccept(self, tgv, stuff):
-        gr, launchAgain, mtime, paperdir, aname, pname, cname = stuff
->>>>>>> aba9600c
 
         if not (0 <= gr and gr <= self.maxScore):
             msg = ErrorMessage(
@@ -1114,16 +1090,12 @@
             if self.prxM.getPrefix(pr) == "m" + task:
                 self.updateImage(pr)
             return
-<<<<<<< HEAD
+
         if self.moveToNextUnmarkedTest("m" + task):
             # self.annotateTest()
             self.ui.annButton.animateClick()
-=======
-        if self.moveToNextUnmarkedTest("t" + tgv):
-            self.annotateTest()
         self.setEnabled(True)
         print("Debug: either we are done or problems downloading...")
->>>>>>> aba9600c
 
     def backgroundUploadFinished(self, code, numdone, numtotal):
         """An upload has finished, do appropriate UI updates"""
