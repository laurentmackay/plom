# -*- coding: utf-8 -*-

"""
The Plom Marker client
"""

__author__ = "Andrew Rechnitzer"
__copyright__ = "Copyright (C) 2018-2019 Andrew Rechnitzer"
__credits__ = ["Andrew Rechnitzer", "Colin Macdonald", "Elvis Cai", "Matt Coles"]
__license__ = "AGPL-3.0-or-later"
# SPDX-License-Identifier: AGPL-3.0-or-later

from collections import defaultdict
import os
import json
import shutil
import sys
import tempfile
import time
import threading
import queue
import math

from PyQt5.QtCore import (
    Qt,
    QAbstractTableModel,
    QElapsedTimer,
    QModelIndex,
    QObject,
    QSortFilterProxyModel,
    QTimer,
    QThread,
    pyqtSlot,
    QVariant,
    pyqtSignal,
)
from PyQt5.QtGui import QStandardItem, QStandardItemModel
from PyQt5.QtWidgets import (
    QDialog,
    QInputDialog,
    QMainWindow,
    QMessageBox,
    QProgressDialog,
    QPushButton,
    QWidget,
)


from examviewwindow import ExamViewWindow
import messenger
from annotator import Annotator
from plom_exceptions import *
from useful_classes import AddTagBox, ErrorMessage, SimpleMessage
from reorientationwindow import ExamReorientWindow
from uiFiles.ui_marker import Ui_MarkerWindow
from test_view import GroupView

# in order to get shortcuts under OSX this needs to set this.... but only osx.
# To test platform
import platform

if platform.system() == "Darwin":
    from PyQt5.QtGui import qt_set_sequence_auto_mnemonic

    qt_set_sequence_auto_mnemonic(True)

sys.path.append("..")  # this allows us to import from ../resources
from resources.version import Plom_API_Version

# set up variables to store paths for marker and id clients
tempDirectory = tempfile.TemporaryDirectory(prefix="plom_")
directoryPath = tempDirectory.name

# Read https://mayaposch.wordpress.com/2011/11/01/how-to-really-truly-use-qthreads-the-full-explanation/
# and https://stackoverflow.com/questions/6783194/background-thread-with-qthread-in-pyqt
# and finally https://woboq.com/blog/qthread-you-were-not-doing-so-wrong.html
# I'll do it the simpler subclassing way
class BackgroundDownloader(QThread):
    downloadSuccess = pyqtSignal(str, str, str)  # [tgv, file, tags]
    downloadNoneAvailable = pyqtSignal()
    downloadFail = pyqtSignal(str)

    def __init__(self, pg, v):
        QThread.__init__(self)
        self.pageGroup = pg
        self.version = v
        self.workingDirectory = directoryPath

    def run(self):
        attempts = 0
        while True:
            attempts += 1
            # little sanity check - shouldn't be needed.
            # TODO remove.
            if attempts > 5:
                return
            # ask server for tgv of next task
            try:
                test = messenger.MaskNextTask(self.pageGroup, self.version)
                if not test:  # no more tests left
                    self.downloadNoneAvailable.emit()
                    self.quit()
                    return
            except PlomSeriousException as err:
                self.downloadFail.emit(str(err))
                self.quit()

            try:
                image, tags = messenger.MclaimThisTask(test)
                break
            except PlomBenignException as err:
                # task taken by another user, so continue
                continue
            except PlomSeriousException as err:
                self.downloadFail.emit(str(err))
                self.quit()

        # Return message should be [ACK, True, code, temp-filename, tags]
        # Code is tXXXXgYYvZ - so save as tXXXXgYYvZ.png
        fname = os.path.join(self.workingDirectory, test + ".png")
        # save it
        with open(fname, "wb+") as fh:
            fh.write(image)
        self.downloadSuccess.emit(test, fname, tags)
        self.quit()


class BackgroundUploader(QThread):
    uploadSuccess = pyqtSignal(str, int, int)
    uploadFail = pyqtSignal(str, str)

    def enqueueNewUpload(self, *args):
        """Place something in the upload queue

        Note: if you call this from the main thread, this code runs in the
        main thread.  That is ok b/c queue.Queue is threadsafe.  But its
        important to be aware, not all code in this object runs in the new
        thread: it depends where that code is called!
        """
        print("Debug: upQ enqueing new in thread " + str(threading.get_ident()))
        self.q.put(args)

    def empty(self):
        return self.q.empty()

    def run(self):
        def tryToUpload():
            # define this inside run so it will run in the new thread
            # https://stackoverflow.com/questions/52036021/qtimer-on-a-qthread
            from queue import Empty as EmptyQueueException

            try:
                code, gr, aname, pname, cname, mtime, pg, ver, tags = (
                    self.q.get_nowait()
                )
            except EmptyQueueException:
                return
            print(
                "Debug: upQ (thread {}): popped code {} from queue, uploading".format(
                    str(threading.get_ident()), code
                )
            )
            # do name sanity check here
            if not (
                code.startswith("t")
                and os.path.basename(aname) == "G{}.png".format(code[1:])
                and os.path.basename(pname) == "G{}.plom".format(code[1:])
                and os.path.basename(cname) == "G{}.json".format(code[1:])
            ):
                raise PlomSeriousException(
                    "Upload file names mismatch [{}, {}, {}] - this should not happen".format(
                        fname, pname, cname
                    )
                )
            try:
                msg = messenger.MreturnMarkedTask(
                    code, pg, ver, gr, mtime, tags, aname, pname, cname
                )
            except Exception as ex:
                # TODO: just OperationFailed?  Just WebDavException?  Others pass thru?
                template = "An exception of type {0} occurred. Arguments:\n{1!r}"
                errmsg = template.format(type(ex).__name__, ex.args)
                self.uploadFail.emit(code, errmsg)
                return

            numdone = msg[0]
            numtotal = msg[1]
            print("Debug: upQ: emitting SUCCESS signal for {}".format(code))
            self.uploadSuccess.emit(code, numdone, numtotal)

        print("upQ.run: thread " + str(threading.get_ident()))
        self.q = queue.Queue()
        print("Debug: upQ: starting with new empty queue and starting timer")
        # TODO: Probably don't need the timer: after each enqueue, signal the
        # QThread (in the new thread's event loop) to call tryToUpload.
        timer = QTimer()
        timer.timeout.connect(tryToUpload)
        timer.start(250)
        self.exec_()


class TestPageGroup:
    """A simple container for storing a groupimage's code (tgv),
    numer, group, version, status, the mark, the original image
    filename, the annotated image filename, the mark, and the
    time spent marking the groupimage.
    """

    def __init__(self, tgv, fname="", stat="untouched", mrk="-1", mtime="0", tags=""):
        # tgv = t0000p00v0
        # ... = 0123456789
        # the test code
        self.prefix = tgv
        # the test number
        self.status = stat
        # By default set mark to be negative (since 0 is a possible mark)
        self.mark = mrk
        # The filename of the untouched image
        self.originalFile = fname
        # The filename for the (future) annotated image
        self.annotatedFile = ""
        # The filename for the (future) plom file
        self.plomFile = ""
        # The time spent marking the image.
        self.markingTime = mtime
        # Any user tags/comments
        self.tags = tags


class ExamModel(QStandardItemModel):
    """A tablemodel for handling the group image marking data."""

    def __init__(self, parent=None):
        QStandardItemModel.__init__(self, parent)
        self.setHorizontalHeaderLabels(
            [
                "TGV",
                "Status",
                "Mark",
                "Time",
                "Tag",
                "OriginalFile",
                "AnnotatedFile",
                "PlomFile",
                "PaperDir",
            ]
        )

    def addPaper(self, paper):
        # Append new groupimage to list and append new row to table.
        r = self.rowCount()
        self.appendRow(
            [
                QStandardItem(paper.prefix),
                QStandardItem(paper.status),
                QStandardItem(str(paper.mark)),
                QStandardItem(str(paper.markingTime)),
                QStandardItem(paper.tags),
                QStandardItem(paper.originalFile),
                QStandardItem(paper.annotatedFile),
                QStandardItem(paper.plomFile),
            ]
        )
        return r

    def _getPrefix(self, r):
        # Return the prefix of the image
        return self.data(self.index(r, 0))

    def _getStatus(self, r):
        # Return the status of the image
        return self.data(self.index(r, 1))

    def _setStatus(self, r, stat):
        self.setData(self.index(r, 1), stat)

    def _getAnnotatedFile(self, r):
        # Return the filename of the annotated image
        return self.data(self.index(r, 6))

    def _setAnnotatedFile(self, r, aname, pname):
        # Set the annotated image filename
        self.setData(self.index(r, 6), aname)
        self.setData(self.index(r, 7), pname)

    def _setPaperDir(self, r, tdir):
        self.setData(self.index(r, 8), tdir)

    def _clearPaperDir(self, r):
        self._setPaperDir(r, None)

    def _getPaperDir(self, r):
        return self.data(self.index(r, 8))

    def _findTGV(self, tgv):
        """Return the row index of this tgv.

        Raises ValueError if not found.
        """
        r0 = []
        for r in range(self.rowCount()):
            if self._getPrefix(r) == tgv:
                r0.append(r)

        if len(r0) == 0:
            raise ValueError("tgv {} not found!".format(tgv))
        elif not len(r0) == 1:
            raise ValueError(
                "Repeated tgv {} in rows {}  This should not happen!".format(tgv, r0)
            )
        return r0[0]

    def _setDataByTGV(self, tgv, n, stuff):
        """Find the row with `tgv` and put `stuff` into `n`th column."""
        r = self._findTGV(tgv)
        self.setData(self.index(r, n), stuff)

    def _getDataByTGV(self, tgv, n):
        """Find the row with `tgv` and get the `n`th column."""
        r = self._findTGV(tgv)
        return self.data(self.index(r, n))

    def getStatusByTGV(self, tgv):
        """Return status for tgv"""
        return self._getDataByTGV(tgv, 1)

    def setStatusByTGV(self, tgv, st):
        """Set status for tgv"""
        self._setDataByTGV(tgv, 1, st)

    def getTagsByTGV(self, tgv):
        """Return tags for tgv"""
        return self._getDataByTGV(tgv, 4)

    def setTagsByTGV(self, tgv, tags):
        """Set tags for tgv"""
        return self._setDataByTGV(tgv, 4, tags)

    def getAllTags(self):
        """Return all tags as a set."""
        tags = set()
        for r in range(self.rowCount()):
            v = self.data(self.index(r, 4))
            if len(v) > 0:
                tags.add(v)
        return tags

    def getMTimeByTGV(self, tgv):
        """Return total marking time for tgv"""
        return int(self._getDataByTGV(tgv, 3))

    def getPaperDirByTGV(self, tgv):
        """Return temporary directory for this grading."""
        return self._getDataByTGV(tgv, 8)

    def setPaperDirByTGV(self, tgv, tdir):
        """Set temporary directory for this grading."""
        self._setDataByTGV(tgv, 8, tdir)

    def getOriginalFile(self, tgv):
        """Return filename for original un-annotated image."""
        return self._getDataByTGV(tgv, 5)

    def setOriginalFile(self, tgv, fname):
        """Set the original un-annotated image filename."""
        self._setDataByTGV(tgv, 5, fname)

    def setAnnotatedFile(self, tgv, aname, pname):
        """Set the annotated image and data filenames."""
        self._setDataByTGV(tgv, 6, aname)
        self._setDataByTGV(tgv, 7, pname)

    def markPaperByTGV(self, tgv, mrk, aname, pname, mtime, tdir):
        # There should be exactly one row with this TGV
        r = self._findTGV(tgv)
        # When marked, set the annotated filename, the plomfile, the mark,
        # and the total marking time (in case it was annotated earlier)
        mt = int(self.data(self.index(r, 3)))
        # total elapsed time.
        self.setData(self.index(r, 3), mtime + mt)
        self._setStatus(r, "uploading...")
        self.setData(self.index(r, 2), mrk)
        self._setAnnotatedFile(r, aname, pname)
        self._setPaperDir(r, tdir)

    def deferPaper(self, tgv):
        # When user defers paper, it must be unmarked or reverted already.
        # TODO: what is point of this comment?
        self.setStatusByTGV(tgv, "deferred")

    def revertPaper(self, tgv):
        # When user reverts to original image, set status to "reverted"
        # mark back to -1, and marking time to zero.
        r = self._findTGV(tgv)
        self._setStatus(r, "reverted")
        self.setData(self.index(r, 2), -1)
        self.setData(self.index(r, 3), 0)
        # Do not erase any files: could still be uploading
        self._clearPaperDir(r)

    def countReadyToMark(self):
        """Count how many are untouched or reverted."""
        count = 0
        for r in range(self.rowCount()):
            if self._getStatus(r) in ("untouched", "reverted"):
                count += 1
        return count


##########################
class ProxyModel(QSortFilterProxyModel):
    """A proxymodel wrapper to put around the table model to handle filtering and sorting."""

    def __init__(self, parent=None):
        QSortFilterProxyModel.__init__(self, parent)
        self.setFilterKeyColumn(4)
        self.filterString = ""

    def setFilterString(self, flt):
        self.filterString = flt

    def filterTags(self):
        self.setFilterFixedString(self.filterString)

    def filterAcceptsRow(self, pos, index):
        if len(self.filterString) == 0:
            return True
        if (
            self.filterString.casefold()
            in self.sourceModel().data(self.sourceModel().index(pos, 4)).casefold()
        ):
            return True
        return False

    def getPrefix(self, r):
        # Return the prefix of the image
        return self.data(self.index(r, 0))

    def getStatus(self, r):
        # Return the status of the image
        return self.data(self.index(r, 1))

    def getOriginalFile(self, r):
        # Return the filename of the original un-annotated image
        return self.data(self.index(r, 5))

    def getAnnotatedFile(self, r):
        # Return the filename of the annotated image
        return self.data(self.index(r, 6))

    def rowFromTGV(self, tgv):
        """Return the row index of this tgv or None if absent."""
        r0 = []
        for r in range(self.rowCount()):
            if self.getPrefix(r) == tgv:
                r0.append(r)

        if len(r0) == 0:
            return None
        elif not len(r0) == 1:
            raise ValueError(
                "Repeated tgv {} in rows {}  This should not happen!".format(tgv, r0)
            )
        return r0[0]


##########################


# TODO: should be a QMainWindow but at any rate not a Dialog
# TODO: should this be parented by the QApplication?
class MarkerClient(QWidget):
    my_shutdown_signal = pyqtSignal(int, list)

<<<<<<< HEAD
    def __init__(self):
=======
    def __init__(
        self,
        userName,
        password,
        server,
        message_port,
        web_port,
        pageGroup,
        version,
        lastTime,
    ):
        # Init the client with username, password, server and port data,
        # and which group/version is being marked.
>>>>>>> cf2c4495
        super(MarkerClient, self).__init__()

    def getToWork(self, mess, pageGroup, version):
        # TODO or `self.msgr = mess`?  trouble in threads?
        global messenger
        messenger = mess
        # local temp directory for image files and the class list.
        self.workingDirectory = directoryPath
        # Save the group and version.
        self.pageGroup = pageGroup
        self.version = version
        # create max-mark, but not set until we get info from server
        self.maxScore = -1
        # For viewing the whole paper we'll need these two lists.
        self.viewFiles = []
        # Fire up the user interface
        self.ui = Ui_MarkerWindow()
        self.ui.setupUi(self)
        # Paste the username, pagegroup and version into GUI.
        self.ui.userBox.setTitle("User: {}".format(messenger.whoami()))
        self.ui.pgLabel.setText(str(self.pageGroup).zfill(2))
        self.ui.vLabel.setText(str(self.version))
        # Exam model for the table of groupimages - connect to table
        self.exM = ExamModel()
        # set proxy for filtering and sorting
        self.prxM = ProxyModel()
        self.prxM.setSourceModel(self.exM)
        self.ui.tableView.setModel(self.prxM)
        self.ui.tableView.hideColumn(5)  # hide original filename
        self.ui.tableView.hideColumn(6)  # hide annotated filename
        self.ui.tableView.hideColumn(7)  # hide plom filename
        self.ui.tableView.hideColumn(8)  # hide paperdir
        # Double-click or signale fires up the annotator window
        self.ui.tableView.doubleClicked.connect(self.annotateTest)
        self.ui.tableView.annotateSignal.connect(self.annotateTest)
        # A view window for the papers so user can zoom in as needed.
        # Paste into appropriate location in gui.
        self.testImg = ExamViewWindow()
        self.ui.gridLayout_6.addWidget(self.testImg, 0, 0)
        # create a settings variable for saving annotator window settings
        # initially all settings are "none"
        self.annotatorSettings = defaultdict(lambda: None)
        # if lasttime["POWERUSER"] is true, the disable warnings in annotator
        if "POWERUSER" in lastTime:
            if lastTime["POWERUSER"]:
                self.annotatorSettings["markWarnings"] = False
                self.annotatorSettings["commentWarnings"] = False

        # Connect gui buttons to appropriate functions
        self.ui.closeButton.clicked.connect(self.shutDown)
        self.ui.getNextButton.clicked.connect(self.requestNext)
        self.ui.annButton.clicked.connect(self.annotateTest)
        self.ui.revertButton.clicked.connect(self.revertTest)
        self.ui.deferButton.clicked.connect(self.deferTest)
        self.ui.tagButton.clicked.connect(self.tagTest)
        self.ui.filterButton.clicked.connect(self.setFilter)
        self.ui.filterLE.returnPressed.connect(self.setFilter)
        self.ui.viewButton.clicked.connect(self.viewSpecificImage)
        # self.ui.filterLE.focusInEvent.connect(lambda: self.ui.filterButton.setFocus())
        # Give IDs to the radio-buttons which select the marking style
        # 1 = mark total = user clicks the total-mark
        # 2 = mark-up = mark starts at 0 and user increments it
        # 3 = mark-down = mark starts at max and user decrements it
        # TODO: remove the total-radiobutton, but
        # for the timebeing we hide the totalrb from the user.
        self.ui.markStyleGroup.setId(self.ui.markTotalRB, 1)
        self.ui.markTotalRB.hide()
        self.ui.markTotalRB.setEnabled(False)
        # continue with the other buttons
        self.ui.markStyleGroup.setId(self.ui.markUpRB, 2)
        self.ui.markStyleGroup.setId(self.ui.markDownRB, 3)
        if lastTime["upDown"] == "up":
            self.ui.markUpRB.animateClick()
        elif lastTime["upDown"] == "down":
            self.ui.markDownRB.animateClick()

        # Give IDs to the radio buttons which select which mouse-hand is used
        # 0 = Right-handed user will typically have right-hand on mouse and
        # left hand on the keyboard. The annotator layout will follow this.
        # 1 = Left-handed user - reverse layout
        self.ui.mouseHandGroup.setId(self.ui.rightMouseRB, 0)
        self.ui.mouseHandGroup.setId(self.ui.leftMouseRB, 1)
        if lastTime["mouse"] == "right":
            self.ui.rightMouseRB.animateClick()
        elif lastTime["mouse"] == "left":
            self.ui.leftMouseRB.animateClick()

        # Start using connection to serverself.
        # Get the max-mark for the question from the server.
        try:
            self.getMaxMark()
        except PlomSeriousException as err:
            self.throwSeriousError(err)
            return
        # Paste the max-mark into the gui.
        self.ui.scoreLabel.setText(str(self.maxScore))

        # Get list of papers already marked and add to table.
        try:
            self.getMarkedList()
        except PlomSeriousException as err:
            self.throwSeriousError(err)
            return

        # Update counts
        self.updateProgress()
        # Connect the view **after** list updated.
        # Connect the table-model's selection change to appropriate function
        self.ui.tableView.selectionModel().selectionChanged.connect(self.selChanged)
        # A simple cache table for latex'd comments
        self.commentCache = {}
        self.backgroundDownloader = None
        # Get a pagegroup to mark from the server
        self.requestNext()
        # reset the view so whole exam shown.
        self.testImg.resetB.animateClick()
        # resize the table too.
        QTimer.singleShot(100, self.ui.tableView.resizeRowsToContents)
        print("Debug: Marker main thread: " + str(threading.get_ident()))
        self.backgroundUploader = BackgroundUploader()
        self.backgroundUploader.uploadSuccess.connect(self.backgroundUploadFinished)
        self.backgroundUploader.uploadFail.connect(self.backgroundUploadFailed)
        self.backgroundUploader.start()
        # Now cache latex for comments:
        self.cacheLatexComments()

    def resizeEvent(self, e):
        # a resize can be triggered before we "getToWork" is called.
        if hasattr(self, "testImg"):
            # On resize used to resize the image to keep it all in view
            self.testImg.resetB.animateClick()
        # resize the table too.
        if hasattr(self, "ui.tableView"):
            self.ui.tableView.resizeRowsToContents()
        super(MarkerClient, self).resizeEvent(e)

    def throwSeriousError(self, err):
        ErrorMessage(
            'A serious error has been thrown:\n"{}".\nCannot recover from this, so shutting down totaller.'.format(
                err
            )
        ).exec_()
        self.shutDownError()

    def throwBenign(self, err):
        ErrorMessage('A benign exception has been thrown:\n"{}".'.format(err)).exec_()

    def getMaxMark(self):
        """Get max mark from server and set."""
        # Send max-mark request (mGMX) to server
        self.maxScore = messenger.MgetMaxMark(self.pageGroup, self.version)

    def getMarkedList(self):
        # Ask server for list of previously marked papers
        markedList = messenger.MrequestDoneTasks(self.pageGroup, self.version)
        for x in markedList:
            # TODO: might not the "markedList" have some other statuses?
            self.exM.addPaper(
                TestPageGroup(
                    x[0], fname="", stat="marked", mrk=x[2], mtime=x[3], tags=x[4]
                )
            )

    def checkAndGrabFiles(self, tgv):
        # TODO: doesn't seem to do a lot of checking, despite name
        if self.exM.getOriginalFile(tgv) != "":
            return

        try:
            [image, anImage, plImage] = messenger.MrequestImages(tgv)
        except PlomSeriousException as e:
            self.throwSeriousError(e)
            return

        paperdir = tempfile.mkdtemp(prefix=tgv + "_", dir=self.workingDirectory)
        print("Debug: create paperdir {} for already-graded download".format(paperdir))
        fname = os.path.join(self.workingDirectory, "{}.png".format(tgv))
        with open(fname, "wb+") as fh:
            fh.write(image)
        self.exM.setOriginalFile(tgv, fname)

        if anImage is None:
            return

        self.exM.setPaperDirByTGV(tgv, paperdir)
        aname = os.path.join(paperdir, "G{}.png".format(tgv[1:]))
        pname = os.path.join(paperdir, "G{}.plom".format(tgv[1:]))
        with open(aname, "wb+") as fh:
            fh.write(anImage)
        with open(pname, "wb+") as fh:
            fh.write(plImage)
        self.exM.setAnnotatedFile(tgv, aname, pname)

    def updateImage(self, pr=0):
        # Here the system should check if imagefiles exist and grab if needed.
        self.checkAndGrabFiles(self.prxM.getPrefix(pr))

        # Grab the group-image from file and display in the examviewwindow
        # If group has been marked then display the annotated file
        # Else display the original group image
        if self.prxM.getStatus(pr) in ("marked", "uploading...", "???"):
            self.testImg.updateImage(self.prxM.getAnnotatedFile(pr))
        else:
            self.testImg.updateImage(self.prxM.getOriginalFile(pr))
        # wait a moment and click the reset-view button
        QTimer.singleShot(100, self.testImg.view.resetView)
        # Give focus to the table (so enter-key fires up annotator)
        self.ui.tableView.setFocus()

    def updateProgress(self):
        # ask server for progress update
        try:
            v, m = messenger.MprogressCount(self.pageGroup, self.version)
            self.ui.mProgressBar.setMaximum(m)
            self.ui.mProgressBar.setValue(v)
        except PlomSeriousException as err:
            self.throwSeriousError(err)

    def requestNext(self):
        """Ask the server for an unmarked paper.  Get file, add to
        the list of papers and update the image.
        """
        attempts = 0
        while True:
            attempts += 1
            # little sanity check - shouldn't be needed.
            # TODO remove.
            if attempts > 5:
                return
            # ask server for tgv of next task
            try:
                test = messenger.MaskNextTask(self.pageGroup, self.version)
                if not test:
                    return False
            except PlomSeriousException as err:
                self.throwSeriousError(err)

            try:
                [image, tags] = messenger.MclaimThisTask(test)
                break
            except PlomBenignException as err:
                # task already taken.
                continue

        # Code is tXXXXgYYvZ - so save as tXXXXgYYvZ.png
        fname = os.path.join(self.workingDirectory, test + ".png")
        # save it
        with open(fname, "wb+") as fh:
            fh.write(image)
        self.exM.addPaper(TestPageGroup(test, fname, tags=tags))
        pr = self.prxM.rowFromTGV(test)
        if pr:
            # if newly-added row is visible, select it and redraw
            self.ui.tableView.selectRow(pr)
            self.updateImage(pr)
            # Clean up the table
            self.ui.tableView.resizeColumnsToContents()
            self.ui.tableView.resizeRowsToContents()

    def requestNextInBackgroundStart(self):
        if self.backgroundDownloader:
            print("Previous Downloader: " + str(self.backgroundDownloader))
            # if prev downloader still going than wait.  might block the gui
            self.backgroundDownloader.wait()
        self.backgroundDownloader = BackgroundDownloader(self.pageGroup, self.version)
        self.backgroundDownloader.downloadSuccess.connect(
            self.requestNextInBackgroundFinished
        )
        self.backgroundDownloader.downloadNoneAvailable.connect(
            self.requestNextInBackgroundNoneAvailable
        )
        self.backgroundDownloader.downloadFail.connect(
            self.requestNextInBackgroundFailed
        )
        self.backgroundDownloader.start()

    def requestNextInBackgroundFinished(self, test, fname, tags):
        self.exM.addPaper(TestPageGroup(test, fname, tags=tags))
        # Clean up the table
        self.ui.tableView.resizeColumnsToContents()
        self.ui.tableView.resizeRowsToContents()

    def requestNextInBackgroundNoneAvailable(self):
        # Keep this function here just in case we want to do something in the future.
        pass

    def requestNextInBackgroundFailed(self, errmsg):
        # TODO what should we do?  Is there a realistic way forward
        # or should we just die with an exception?
        ErrorMessage(
            "Unfortunately, there was an unexpected error downloading "
            "next paper.\n\n{}\n\n"
            "Please consider filing an issue?  I don't know if its "
            "safe to continue from here...".format(errmsg)
        ).exec_()

    def moveToNextUnmarkedTest(self, tgv):
        # Move to the next unmarked test in the table.
        # Be careful not to get stuck in a loop if all marked
        prt = self.prxM.rowCount()
        if prt == 0:
            return  # TODO True or False?
        # get current position from the tgv
        prstart = self.prxM.rowFromTGV(tgv)
        if not prstart:
            # it might be hidden by filters
            prstart = 0
        pr = prstart
        while self.prxM.getStatus(pr) in ["marked", "uploading...", "deferred", "???"]:
            pr = (pr + 1) % prt
            if pr == prstart:
                break
        if pr == prstart:
            return False
        self.ui.tableView.selectRow(pr)
        return True

    def revertTest(self):
        """Get rid of any annotations or marks and go back to unmarked original"""
        # TODO: shouldn't the server be informed?
        # https://gitlab.math.ubc.ca/andrewr/MLP/issues/406
        # TODO: In particular, reverting the paper must not jump queue!
        if len(self.ui.tableView.selectedIndexes()):
            pr = self.ui.tableView.selectedIndexes()[0].row()
        else:
            return
        tgv = self.prxM.getPrefix(pr)
        # If test is untouched or already reverted, nothing to do
        if self.exM.getStatusByTGV(tgv) in ("untouched", "reverted"):
            return
        # Check user really wants to revert
        msg = SimpleMessage("Do you want to revert to original scan?")
        if msg.exec_() == QMessageBox.No:
            return
        # Revert the test in the table (set status, mark etc)
        self.exM.revertPaper(tgv)
        # Update the image (is now back to original untouched image)
        self.updateImage(pr)

    def deferTest(self):
        """Mark test as "defer" - to be skipped until later."""
        if len(self.ui.tableView.selectedIndexes()):
            pr = self.ui.tableView.selectedIndexes()[0].row()
        else:
            return
        tgv = self.prxM.getPrefix(pr)
        if self.exM.getStatusByTGV(tgv) == "deferred":
            return
        if self.exM.getStatusByTGV(tgv) in ("marked", "uploading...", "???"):
            msg = ErrorMessage("Paper is already marked - revert it before deferring.")
            msg.exec_()
            return
        self.exM.deferPaper(tgv)

    def startTheAnnotator(self, tgv, paperdir, fname, pname=None):
        """This fires up the annotation window for user annotation + marking."""
        # Set marking style total/up/down - will pass to annotator
        markStyle = self.ui.markStyleGroup.checkedId()
        # Set mousehand left/right - will pass to annotator
        mouseHand = self.ui.mouseHandGroup.checkedId()
        # Set plom-dictionary to none
        pdict = None
        # check if given a plom-file and override markstyle + pdict accordingly
        if pname is not None:
            with open(pname, "r") as fh:
                pdict = json.load(fh)
            markStyle = pdict["markStyle"]
            # TODO: there should be a filename sanity check here to
            # make sure plom file matches current image-file

        # while annotator is firing up request next paper in background
        # after giving system a moment to do `annotator.exec_()`
        if self.exM.countReadyToMark() == 0:
            self.requestNextInBackgroundStart()
        # build the annotator - pass it the image filename, the max-mark
        # the markingstyle (up/down/total) and mouse-hand (left/right)
        annotator = Annotator(
            tgv,
            paperdir,
            fname,
            self.maxScore,
            markStyle,
            mouseHand,
            parent=self,
            plomDict=pdict,
        )
        # run the annotator
        annotator.ann_finished_accept.connect(self.callbackAnnIsDoneAccept)
        annotator.ann_finished_reject.connect(self.callbackAnnIsDoneCancel)
        self.setEnabled(False)
        annotator.show()

    def annotateTest(self):
        """Grab current test from table, do checks, start annotator."""
        if len(self.ui.tableView.selectedIndexes()):
            row = self.ui.tableView.selectedIndexes()[0].row()
        else:
            return
        tgv = self.prxM.getPrefix(row)
        # split fcn: maybe we want to start the annotator not based on current selection
        self.annotateTest_doit(tgv)

    def annotateTest_doit(self, tgv):
        """Start annotator on a particular tgv."""
        # Create annotated filename. If original tXXXXgYYvZ.png, then
        # annotated version is GXXXXgYYvZ (G=graded).
        assert tgv.startswith("t")
        Gtgv = "G" + tgv[1:]
        paperdir = tempfile.mkdtemp(prefix=tgv[1:] + "_", dir=self.workingDirectory)
        print("Debug: create paperdir {} for annotating".format(paperdir))
        aname = os.path.join(paperdir, Gtgv + ".png")
        cname = os.path.join(paperdir, Gtgv + ".json")
        pname = os.path.join(paperdir, Gtgv + ".plom")

        # If image has been marked confirm with user if they want
        # to annotate further.
        remarkFlag = False

        if self.exM.getStatusByTGV(tgv) in ("marked", "uploading...", "???"):
            msg = SimpleMessage("Continue marking paper?")
            if not msg.exec_() == QMessageBox.Yes:
                return
            remarkFlag = True
            oldpaperdir = self.exM.getPaperDirByTGV(tgv)
            print("Debug: oldpaperdir is " + oldpaperdir)
            assert oldpaperdir is not None
            oldaname = os.path.join(oldpaperdir, Gtgv + ".png")
            oldpname = os.path.join(oldpaperdir, Gtgv + ".plom")
            # oldcname = os.path.join(oldpaperdir, Gtgv + ".json")
            # TODO: json file not downloaded
            # https://gitlab.math.ubc.ca/andrewr/MLP/issues/415
            shutil.copyfile(oldaname, aname)
            shutil.copyfile(oldpname, pname)
            # shutil.copyfile(oldcname, cname)

        # Yes do this even for a regrade!  We will recreate the annotations
        # (using the plom file) on top of the original file.
        fname = "{}".format(self.exM.getOriginalFile(tgv))
        if self.backgroundDownloader:
            count = 0
            # Notes: we could check using `while not os.path.exists(fname):`
            # Or we can wait on the downloader, which works when there is only
            # one download thread.  Better yet might be a dict/database that
            # we update on downloadFinished signal.
            while self.backgroundDownloader.isRunning():
                time.sleep(0.1)
                count += 1
                if math.remainder(count, 10) == 0:
                    print("Debug: waiting for downloader: {}".format(fname))
                if count >= 40:
                    msg = SimpleMessage(
                        "Still waiting for download.  Do you want to wait a bit longer?"
                    )
                    if msg.exec_() == QMessageBox.No:
                        return
                    count = 0

        # maybe the downloader failed for some (rare) reason
        if not os.path.exists(fname):
            return
        print("Debug: original image {} copy to paperdir {}".format(fname, paperdir))
        shutil.copyfile(fname, aname)

        # stash the previous state, not ideal because makes column wider
        prevState = self.exM.getStatusByTGV(tgv)
        self.exM.setStatusByTGV(tgv, "ann:" + prevState)

        if remarkFlag:
            self.startTheAnnotator(tgv[1:], paperdir, aname, pname)
        else:
            self.startTheAnnotator(tgv[1:], paperdir, aname, None)
        # we started the annotator, we'll get a signal back when its done

    # when the annotator is done, we end up here...
    @pyqtSlot(str, list)
    def callbackAnnIsDoneCancel(self, tgv, stuff):
        self.setEnabled(True)
        assert not stuff  # currently nothing given back on cancel
        prevState = self.exM.getStatusByTGV("t" + tgv).split(":")[-1]
        # TODO: could also erase the paperdir
        self.exM.setStatusByTGV("t" + tgv, prevState)

    # ... or here
    @pyqtSlot(str, list)
    def callbackAnnIsDoneAccept(self, tgv, stuff):
        self.setEnabled(True)
        gr, launchAgain, mtime, paperdir, aname, pname, cname = stuff

        if not (0 <= gr and gr <= self.maxScore):
            msg = ErrorMessage(
                "Mark of {} is outside allowed range. Rejecting. This should not happen. Please file a bug".format(
                    self.annotator.score
                )
            )
            msg.exec_()
            # TODO: what do do here?  revert?
            return

        # Copy the mark, annotated filename and the markingtime into the table
        # TODO: sort this out whether tgv is "t00..." or "00..."?!
        self.exM.markPaperByTGV("t" + tgv, gr, aname, pname, mtime, paperdir)
        # update the mtime to be the total marking time
        totmtime = self.exM.getMTimeByTGV("t" + tgv)
        tags = self.exM.getTagsByTGV("t" + tgv)

        # the actual upload will happen in another thread
        self.backgroundUploader.enqueueNewUpload(
            "t" + tgv,  # current tgv
            gr,  # grade
            aname,  # annotated file
            pname,  # plom file
            cname,  # comment file
            totmtime,  # total marking time
            self.pageGroup,
            self.version,
            tags,
        )

        if launchAgain is False:
            # update image view, if the row we just finished is selected
            prIndex = self.ui.tableView.selectedIndexes()
            if len(prIndex) == 0:
                return
            pr = prIndex[0].row()
            if self.prxM.getPrefix(pr) == "t" + tgv:
                self.updateImage(pr)
            return
        if self.moveToNextUnmarkedTest("t" + tgv):
            # self.annotateTest()
            self.ui.annButton.animateClick()

    def backgroundUploadFinished(self, code, numdone, numtotal):
        """An upload has finished, do appropriate UI updates"""
        stat = self.exM.getStatusByTGV(code)
        # maybe it changed while we waited for the upload
        if stat == "uploading...":
            self.exM.setStatusByTGV(code, "marked")
        if numdone > 0 and numtotal > 0:
            self.ui.mProgressBar.setValue(numdone)
            self.ui.mProgressBar.setMaximum(numtotal)

    def backgroundUploadFailed(self, code, errmsg):
        """An upload has failed, not sure what to do but do to it LOADLY"""
        self.exM.setStatusByTGV(code, "???")
        ErrorMessage(
            "Unfortunately, there was an unexpected error; server did "
            "not accept our marked paper {}.\n\n{}\n\n"
            "Please consider filing an issue?  Perhaps you could try "
            "annotating that paper again?".format(code, errmsg)
        ).exec_()

    def selChanged(self, selnew, selold):
        # When selection changed, update the displayed image
        idx = selnew.indexes()
        if len(idx) > 0:
            self.updateImage(idx[0].row())

    def shutDownError(self):
        self.my_shutdown_signal.emit(2, [])
        self.close()

    def shutDown(self):
        print("Debug: Marker shutdown from thread " + str(threading.get_ident()))
        if self.backgroundUploader:
            count = 42
            while self.backgroundUploader.isRunning():
                if self.backgroundUploader.empty():
                    # don't try to quit until the queue is empty
                    self.backgroundUploader.quit()
                time.sleep(0.1)
                count += 1
                if count >= 50:
                    count = 0
                    msg = SimpleMessage(
                        "Still waiting for uploader to finish.  Do you want to wait a bit longer?"
                    )
                    if msg.exec_() == QMessageBox.No:
                        # politely ask one more time
                        self.backgroundUploader.quit()
                        time.sleep(0.1)
                        # then nuke it from orbit
                        if self.backgroundUploader.isRunning():
                            self.backgroundUploader.terminate()
                        break
            self.backgroundUploader.wait()

        # When shutting down, first alert server of any images that were
        # not marked - using 'DNF' (did not finish). Sever will put
        # those files back on the todo pile.
        self.DNF()
        # Then send a 'user closing' message - server will revoke
        # authentication token.
<<<<<<< HEAD
        try:
            messenger.closeUser()
        except PlomSeriousException as err:
            self.throwSeriousError(err)

        self.my_shutdown_signal.emit(2)
=======
        msg, = messenger.SRMsg(["UCL", self.userName, self.token])
        assert msg == "ACK"
        # set marking style, mousehand for return to client/parent
        markStyle = self.ui.markStyleGroup.checkedId()  # TODO
        mouseHand = self.ui.mouseHandGroup.checkedId()

        # finally send shutdown signal to client window and close.
        self.my_shutdown_signal.emit(2, [markStyle, mouseHand])
>>>>>>> cf2c4495
        self.close()

    def DNF(self):
        # Go through table and send a 'did not finish' message for anything
        # that is not marked.
        # Note - do this for everything, not just the proxy-model
        for r in range(self.exM.rowCount()):
            if self.exM.data(self.exM.index(r, 1)) != "marked":
                # Tell server the code fo any paper that is not marked.
                # server will put that back on the todo-pile.
                try:
                    messenger.MdidNotFinishTask(self.exM.data(self.exM.index(r, 0)))
                except PlomSeriousException as err:
                    self.throwSeriousError(err)

    def viewWholePaper(self):
        index = self.ui.tableView.selectedIndexes()
        tgv = self.prxM.getPrefix(index[0].row())
        testnumber = tgv[1:5]  # since tgv = tXXXXgYYvZ
        try:
            imagesAsBytes = messenger.MrequestWholePaper(testnumber)
        except PlomBenignException as err:
            self.throwBenign(err)

        self.viewFiles = []
        for iab in imagesAsBytes:
            tfn = tempfile.NamedTemporaryFile(delete=False).name
            self.viewFiles.append(tfn)
            with open(tfn, "wb") as fh:
                fh.write(iab)

        return self.viewFiles

    def doneWithViewFiles(self):
        for f in self.viewFiles:
            if os.path.isfile(f):
                os.unlink(f)
        self.viewFiles = []

    def cacheLatexComments(self):
        # grab the list of comments from disk
        if not os.path.exists("signedCommentList.json"):
            return
        clist = json.load(open("signedCommentList.json"))
        # sort list in order of longest comment to shortest comment
        clist.sort(key=lambda C: -len(C[1]))

        # Build a progress dialog to warn user
        pd = QProgressDialog("Caching latex comments", None, 0, 2 * len(clist), self)
        pd.setWindowModality(Qt.WindowModal)
        pd.setMinimumDuration(0)
        pd.setAutoClose(True)
        # Start caching.
        c = 0
        for X in clist:
            if X[1][:4].upper() == "TEX:":
                txt = X[1][4:].strip()
                pd.setLabelText("Caching:\n{}".format(txt[:64]))
                # latex the red version
                self.latexAFragment(txt)
                c += 1
                pd.setValue(c)
                # and latex the preview
                txtp = "\\color{blue}\n" + txt  # make color blue for ghost rendering
                self.latexAFragment(txtp)
                c += 1
                pd.setValue(c)
            else:
                c += 2
                pd.setValue(c)

    def latexAFragment(self, txt):
        if txt in self.commentCache:
            # have already latex'd this comment
            shutil.copyfile(self.commentCache[txt], "frag.png")
            return True

        try:
            fragment = messenger.MlatexFragment(txt)
        except PlomLatexException as err:
            # a latex error
            return False
        # a name for the fragment file
        fragFile = tempfile.NamedTemporaryFile(
            delete=False, dir=self.workingDirectory
        ).name
        # save it
        with open(fragFile, "wb+") as fh:
            fh.write(fragment)
        # and put a copy to frag.png
        shutil.copyfile(fragFile, "frag.png")
        # add it to the cache
        self.commentCache[txt] = fragFile
        return True

    def tagTest(self):
        if len(self.ui.tableView.selectedIndexes()):
            pr = self.ui.tableView.selectedIndexes()[0].row()
        else:
            return
        tgv = self.prxM.getPrefix(pr)
        tagSet = self.exM.getAllTags()
        currentTag = self.exM.getTagsByTGV(tgv)

        atb = AddTagBox(self, currentTag, list(tagSet))
        if atb.exec_() == QDialog.Accepted:
            txt = atb.TE.toPlainText().strip()
            # truncate at 256 characters.  TODO: without warning?
            if len(txt) > 256:
                txt = txt[:256]

            self.exM.setTagsByTGV(tgv, txt)
            # resize view too
            self.ui.tableView.resizeRowsToContents()

            # send updated tag back to server.
            try:
                msg = messenger.MsetTag(tgv, txt)
            except PlomSeriousException as err:
                self.throwSeriousError(err)
        return

    def setFilter(self):
        self.prxM.setFilterString(self.ui.filterLE.text().strip())
        self.prxM.filterTags()

    def viewSpecificImage(self):
        testNumber, ok = QInputDialog.getInt(
            self,
            "View another test",
            "From which test do you want to view (pageGroup, version)=({}, {})?".format(
                int(self.pageGroup), int(self.version)
            ),
            1,
            1,
            9999,
            1,
        )
        if ok:
            tgv = "t{}g{}v{}".format(
                str(testNumber).zfill(4), self.pageGroup, self.version
            )
            try:
                image = messenger.MrequestOriginalImage(tgv)
            except PlomNoMoreException as err:
                msg = ErrorMessage("No image corresponding to code {}".format(tgv))
                msg.exec_()
                return
            ifile = tempfile.NamedTemporaryFile(dir=self.workingDirectory)
            with open(ifile.name, "wb") as fh:
                fh.write(image)
            tvw = GroupView(ifile.name)
            tvw.exec_()<|MERGE_RESOLUTION|>--- conflicted
+++ resolved
@@ -472,26 +472,10 @@
 class MarkerClient(QWidget):
     my_shutdown_signal = pyqtSignal(int, list)
 
-<<<<<<< HEAD
     def __init__(self):
-=======
-    def __init__(
-        self,
-        userName,
-        password,
-        server,
-        message_port,
-        web_port,
-        pageGroup,
-        version,
-        lastTime,
-    ):
-        # Init the client with username, password, server and port data,
-        # and which group/version is being marked.
->>>>>>> cf2c4495
         super(MarkerClient, self).__init__()
 
-    def getToWork(self, mess, pageGroup, version):
+    def getToWork(self, mess, pageGroup, version, lastTime):
         # TODO or `self.msgr = mess`?  trouble in threads?
         global messenger
         messenger = mess
@@ -1081,23 +1065,14 @@
         self.DNF()
         # Then send a 'user closing' message - server will revoke
         # authentication token.
-<<<<<<< HEAD
         try:
             messenger.closeUser()
         except PlomSeriousException as err:
             self.throwSeriousError(err)
 
-        self.my_shutdown_signal.emit(2)
-=======
-        msg, = messenger.SRMsg(["UCL", self.userName, self.token])
-        assert msg == "ACK"
-        # set marking style, mousehand for return to client/parent
-        markStyle = self.ui.markStyleGroup.checkedId()  # TODO
+        markStyle = self.ui.markStyleGroup.checkedId()
         mouseHand = self.ui.mouseHandGroup.checkedId()
-
-        # finally send shutdown signal to client window and close.
         self.my_shutdown_signal.emit(2, [markStyle, mouseHand])
->>>>>>> cf2c4495
         self.close()
 
     def DNF(self):
