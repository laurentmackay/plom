--- conflicted
+++ resolved
@@ -117,7 +117,6 @@
                 self.downloadFail.emit(str(err))
                 self.quit()
 
-<<<<<<< HEAD
         # Image names = "<task>.<imagenumber>.png"
         inames = []
         for i in range(len(imageList)):
@@ -126,14 +125,6 @@
             with open(tmp, "wb+") as fh:
                 fh.write(imageList[i])
         self.downloadSuccess.emit(task, inames, tags)
-=======
-        # Code is tXXXXgYYvZ - so save as tXXXXgYYvZ.png
-        fname = os.path.join(self.workingDirectory, test + ".png")
-        # save it
-        with open(fname, "wb+") as fh:
-            fh.write(image)
-        self.downloadSuccess.emit(test, fname, tags)
->>>>>>> afe903ba
         self.quit()
 
 
@@ -510,23 +501,14 @@
     def __init__(self):
         super(MarkerClient, self).__init__()
 
-<<<<<<< HEAD
-    def getToWork(self, mess, testname, question, version, lastTime):
-=======
-    def getToWork(self, mess, pageGroup, version, lastTime):
->>>>>>> afe903ba
+    def getToWork(self, mess, question, version, lastTime):
+
         # TODO or `self.msgr = mess`?  trouble in threads?
         global messenger
         messenger = mess
         # local temp directory for image files and the class list.
         self.workingDirectory = directoryPath
-<<<<<<< HEAD
-        # Save the group and version.
-        self.testname = testname
         self.question = question
-=======
-        self.pageGroup = pageGroup
->>>>>>> afe903ba
         self.version = version
         # create max-mark, but not set until we get info from server
         self.maxScore = -1
@@ -543,20 +525,11 @@
         # Fire up the user interface
         self.ui = Ui_MarkerWindow()
         self.ui.setupUi(self)
-<<<<<<< HEAD
-
-        # Paste the username, question and version into GUI.
-        self.setWindowTitle('Plom Marker: "{}"'.format(self.testname))
-        self.ui.userBox.setTitle("User: {}".format(messenger.whoami()))
-        self.ui.pgLabel.setText(
-            "{} of {}".format(str(self.question).zfill(2), self.testname)
-=======
         self.setWindowTitle('Plom Marker: "{}"'.format(self.testInfo["testName"]))
         # Paste the username, pagegroup and version into GUI.
         self.ui.userBox.setTitle("User: {}".format(messenger.whoami()))
         self.ui.pgLabel.setText(
-            "Q{} of {}".format(str(self.pageGroup), self.testInfo["testName"])
->>>>>>> afe903ba
+            "Q{} of {}".format(str(self.question), self.testInfo["testName"])
         )
         self.ui.vLabel.setText(str(self.version))
         # Exam model for the table of groupimages - connect to table
@@ -782,7 +755,6 @@
             # TODO remove.
             if attempts > 5:
                 return
-<<<<<<< HEAD
             # ask server for task of next task
             try:
                 task = messenger.MaskNextTask(self.question, self.version)
@@ -791,12 +763,6 @@
             except PlomSeriousException as err:
                 self.throwSeriousError(err)
 
-=======
-            # ask server for tgv of next task
-            test = messenger.MaskNextTask(self.pageGroup, self.version)
-            if not test:
-                return False
->>>>>>> afe903ba
             try:
                 imageList, tags = messenger.MclaimThisTask(task)
                 break
@@ -940,13 +906,8 @@
         # build the annotator - pass it the image filename, the max-mark
         # the markingstyle (up/down/total) and mouse-hand (left/right)
         annotator = Annotator(
-<<<<<<< HEAD
             task,
-            self.testname,
-=======
-            tgv,
             self.testInfo["testName"],
->>>>>>> afe903ba
             paperdir,
             fnames,
             saveName,
@@ -1224,13 +1185,9 @@
         pd.setAutoClose(True)
         # Start caching.
         c = 0
-<<<<<<< HEAD
         n = int(self.question)
-        testname = self.testname
-=======
-        n = self.pageGroup
         testname = self.testInfo["testName"]
->>>>>>> afe903ba
+
         for X in clist:
             if commentIsVisible(X, n, testname) and X["text"][:4].upper() == "TEX:":
                 txt = X["text"][4:].strip()
@@ -1304,38 +1261,6 @@
         self.prxM.filterTags()
 
     def viewSpecificImage(self):
-<<<<<<< HEAD
-        testNumber, ok = QInputDialog.getInt(
-            self,
-            "View another test",
-            "From which test do you want to view question {}?".format(
-                int(self.question)
-            ),
-            1,
-            1,
-            9999,
-            1,
-        )
-        if ok:
-            task = "m{}g{}".format(str(testNumber).zfill(4), int(self.question))
-            try:
-                imageList = messenger.MrequestOriginalImages(task)
-            except PlomNoMoreException as err:
-                msg = ErrorMessage("No image corresponding to code {}".format(task))
-                msg.exec_()
-                return
-            # put imagefiles into a temp-dir so they are removed afterwards
-            with tempfile.TemporaryDirectory() as tdir:
-                inames = []
-                i = 0
-                for img in imageList:
-                    inames.append("{}/{}.{}".format(tdir, task, i))
-                    with open(inames[-1], "wb") as fh:
-                        fh.write(img)
-                    i += 1
-                tvw = GroupView(inames)
-                tvw.exec_()
-=======
         if self.viewAll:
             tgs = TestGroupSelect(self.testInfo, self.pageGroup)
             if tgs.exec_() == QDialog.Accepted:
@@ -1350,22 +1275,21 @@
                 gn = self.pageGroup
             else:
                 return
+        task = "m{}g{}".format(str(testNumber).zfill(4), int(self.question))
         try:
-            image = messenger.MrequestOriginalImage(tn, gn)
+            imageList = messenger.MrequestOriginalImages(task)
         except PlomNoMoreException as err:
-            msg = ErrorMessage(
-                "No image corresponding to test {} pageGroup {}".format(
-                    tn, self.pageGroup
-                )
-            )
+            msg = ErrorMessage("No image corresponding to code {}".format(task))
             msg.exec_()
             return
-        ifile = tempfile.NamedTemporaryFile(dir=self.workingDirectory)
-        with open(ifile.name, "wb") as fh:
-            fh.write(image)
-        tvw = GroupView(ifile.name)
-        tvw.setWindowTitle(
-            "Original ungraded image for question {} of test {}".format(gn, tn)
-        )
-        tvw.exec_()
->>>>>>> afe903ba
+        # put imagefiles into a temp-dir so they are removed afterwards
+        with tempfile.TemporaryDirectory() as tdir:
+            inames = []
+            i = 0
+            for img in imageList:
+                inames.append("{}/{}.{}".format(tdir, task, i))
+                with open(inames[-1], "wb") as fh:
+                    fh.write(img)
+                i += 1
+            tvw = GroupView(inames)
+            tvw.exec_()