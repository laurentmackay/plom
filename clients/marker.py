# -*- coding: utf-8 -*-

"""
The Plom Marker client
"""

__author__ = "Andrew Rechnitzer"
__copyright__ = "Copyright (C) 2018-2020 Andrew Rechnitzer"
__credits__ = ["Andrew Rechnitzer", "Colin Macdonald", "Elvis Cai", "Matt Coles"]
__license__ = "AGPL-3.0-or-later"
# SPDX-License-Identifier: AGPL-3.0-or-later

from collections import defaultdict
import os
import json
import shutil
import sys
import tempfile
import threading
import time
import toml
import queue

from PyQt5.QtCore import (
    Qt,
    QAbstractTableModel,
    QElapsedTimer,
    QModelIndex,
    QObject,
    QSortFilterProxyModel,
    QTimer,
    QThread,
    pyqtSlot,
    QVariant,
    pyqtSignal,
)
from PyQt5.QtGui import QStandardItem, QStandardItemModel
from PyQt5.QtWidgets import (
    QDialog,
    QInputDialog,
    QMainWindow,
    QMessageBox,
    QProgressDialog,
    QPushButton,
    QWidget,
)


from examviewwindow import ExamViewWindow
import messenger
from annotator import Annotator
from plom_exceptions import *
from useful_classes import AddTagBox, ErrorMessage, SimpleMessage
from useful_classes import commentLoadAll, commentIsVisible
from reorientationwindow import ExamReorientWindow
from uiFiles.ui_marker import Ui_MarkerWindow
from test_view import GroupView, TestGroupSelect

# in order to get shortcuts under OSX this needs to set this.... but only osx.
# To test platform
import platform

if platform.system() == "Darwin":
    from PyQt5.QtGui import qt_set_sequence_auto_mnemonic

    qt_set_sequence_auto_mnemonic(True)

sys.path.append("..")  # this allows us to import from ../resources
from resources.version import Plom_API_Version

# set up variables to store paths for marker and id clients
tempDirectory = tempfile.TemporaryDirectory(prefix="plom_")
directoryPath = tempDirectory.name

# Read https://mayaposch.wordpress.com/2011/11/01/how-to-really-truly-use-qthreads-the-full-explanation/
# and https://stackoverflow.com/questions/6783194/background-thread-with-qthread-in-pyqt
# and finally https://woboq.com/blog/qthread-you-were-not-doing-so-wrong.html
# I'll do it the simpler subclassing way
class BackgroundDownloader(QThread):
    downloadSuccess = pyqtSignal(str, list, str)  # [task, files, tags]
    downloadNoneAvailable = pyqtSignal()
    downloadFail = pyqtSignal(str)

    def __init__(self, qu, v):
        QThread.__init__(self)
        self.question = qu
        self.version = v
        self.workingDirectory = directoryPath

    def run(self):
        attempts = 0
        while True:
            attempts += 1
            # little sanity check - shouldn't be needed.
            # TODO remove.
            if attempts > 5:
                return
            # ask server for task-code of next task
            try:
                task = messenger.MaskNextTask(self.question, self.version)
                if not task:  # no more tests left
                    self.downloadNoneAvailable.emit()
                    self.quit()
                    return
            except PlomSeriousException as err:
                self.downloadFail.emit(str(err))
                self.quit()
                return

            try:
                imageList, tags = messenger.MclaimThisTask(task)
                break
            except PlomBenignException as err:
                # task taken by another user, so continue
                continue
            except PlomSeriousException as err:
                self.downloadFail.emit(str(err))
                self.quit()

        # Image names = "<task>.<imagenumber>.png"
        inames = []
        for i in range(len(imageList)):
            tmp = os.path.join(self.workingDirectory, "{}.{}.png".format(task, i))
            inames.append(tmp)
            with open(tmp, "wb+") as fh:
                fh.write(imageList[i])
        self.downloadSuccess.emit(task, inames, tags)
        self.quit()


class BackgroundUploader(QThread):
    uploadSuccess = pyqtSignal(str, int, int)
    uploadFail = pyqtSignal(str, str)

    def enqueueNewUpload(self, *args):
        """Place something in the upload queue

        Note: if you call this from the main thread, this code runs in the
        main thread.  That is ok b/c queue.Queue is threadsafe.  But its
        important to be aware, not all code in this object runs in the new
        thread: it depends where that code is called!
        """
        print("Debug: upQ enqueing new in thread " + str(threading.get_ident()))
        self.q.put(args)

    def empty(self):
        return self.q.empty()

    def run(self):
        def tryToUpload():
            # define this inside run so it will run in the new thread
            # https://stackoverflow.com/questions/52036021/qtimer-on-a-qthread
            from queue import Empty as EmptyQueueException

            try:
<<<<<<< HEAD
                (
                    code,
                    gr,
                    aname,
                    pname,
                    cname,
                    mtime,
                    qu,
                    ver,
                    tags,
                ) = self.q.get_nowait()
=======
                data = self.q.get_nowait()
>>>>>>> 3b085599
            except EmptyQueueException:
                return
            code = data[0]  # TODO: remove so that queue needs no knowledge of args
            print(
                "Debug: upQ (thread {}): popped code {} from queue, uploading".format(
                    str(threading.get_ident()), code
                )
            )
<<<<<<< HEAD
            # do name sanity check here
            if not (
                code.startswith("m")
                and os.path.basename(aname) == "G{}.png".format(code[1:])
                and os.path.basename(pname) == "G{}.plom".format(code[1:])
                and os.path.basename(cname) == "G{}.json".format(code[1:])
            ):
                raise PlomSeriousException(
                    "Upload file names mismatch [{}, {}, {}] - this should not happen".format(
                        fname, pname, cname
                    )
                )
            try:
                msg = messenger.MreturnMarkedTask(
                    code, qu, ver, gr, mtime, tags, aname, pname, cname
                )
            except Exception as ex:
                # TODO: just OperationFailed?  Just WebDavException?  Others pass thru?
                template = "An exception of type {0} occurred. Arguments:\n{1!r}"
                errmsg = template.format(type(ex).__name__, ex.args)
                self.uploadFail.emit(code, errmsg)
                return

            numdone = msg[0]
            numtotal = msg[1]
            print("Debug: upQ: emitting SUCCESS signal for {}".format(code))
            self.uploadSuccess.emit(code, numdone, numtotal)
=======
            upload(
                *data,
                failcallback=self.uploadFail.emit,
                successcallback=self.uploadSuccess.emit
            )
>>>>>>> 3b085599

        print("upQ.run: thread " + str(threading.get_ident()))
        self.q = queue.Queue()
        print("Debug: upQ: starting with new empty queue and starting timer")
        # TODO: Probably don't need the timer: after each enqueue, signal the
        # QThread (in the new thread's event loop) to call tryToUpload.
        timer = QTimer()
        timer.timeout.connect(tryToUpload)
        timer.start(250)
        self.exec_()


<<<<<<< HEAD
class Testquestion:
    """A simple container for storing a groupimage's code (task),
=======
def upload(
    code, gr, filenames, mtime, pg, ver, tags, failcallback=None, successcallback=None,
):
    # do name sanity checks here
    aname, pname, cname = filenames
    if not (
        code.startswith("t")
        and os.path.basename(aname) == "G{}.png".format(code[1:])
        and os.path.basename(pname) == "G{}.plom".format(code[1:])
        and os.path.basename(cname) == "G{}.json".format(code[1:])
    ):
        raise PlomSeriousException(
            "Upload file names mismatch [{}, {}, {}] - this should not happen".format(
                fname, pname, cname
            )
        )
    try:
        msg = messenger.MreturnMarkedTask(
            code, pg, ver, gr, mtime, tags, aname, pname, cname
        )
    except Exception as ex:
        # TODO: just OperationFailed?  Just WebDavException?  Others pass thru?
        template = "An exception of type {0} occurred. Arguments:\n{1!r}"
        errmsg = template.format(type(ex).__name__, ex.args)
        failcallback(code, errmsg)
        return

    numdone = msg[0]
    numtotal = msg[1]
    successcallback(code, numdone, numtotal)


class TestPageGroup:
    """A simple container for storing a groupimage's code (tgv),
>>>>>>> 3b085599
    numer, group, version, status, the mark, the original image
    filename, the annotated image filename, the mark, and the
    time spent marking the groupimage.
    """

    def __init__(self, task, fnames=[], stat="untouched", mrk="-1", mtime="0", tags=""):
        # task will be of the form m1234g9 = test 1234 question 9
        # ... = 0123456789
        # the test code
        self.prefix = task
        # the test number
        self.status = stat
        # By default set mark to be negative (since 0 is a possible mark)
        self.mark = mrk
        # The filename of the untouched image
        self.originalFiles = fnames
        # The filename for the (future) annotated image
        self.annotatedFile = ""
        # The filename for the (future) plom file
        self.plomFile = ""
        # The time spent marking the image.
        self.markingTime = mtime
        # Any user tags/comments
        self.tags = tags


class ExamModel(QStandardItemModel):
    """A tablemodel for handling the group image marking data."""

    def __init__(self, parent=None):
        QStandardItemModel.__init__(self, parent)
        self.setHorizontalHeaderLabels(
            [
                "Task",
                "Status",
                "Mark",
                "Time",
                "Tag",
                "OriginalFiles",
                "AnnotatedFile",
                "PlomFile",
                "PaperDir",
            ]
        )

    def addPaper(self, paper):
        # Append new groupimage to list and append new row to table.
        r = self.rowCount()
        self.appendRow(
            [
                QStandardItem(paper.prefix),
                QStandardItem(paper.status),
                QStandardItem(str(paper.mark)),
                QStandardItem(str(paper.markingTime)),
                QStandardItem(paper.tags),
                # TODO - work out how to store list more directly rather than as a string-rep of the list of file names.
                QStandardItem(repr(paper.originalFiles)),
                QStandardItem(paper.annotatedFile),
                QStandardItem(paper.plomFile),
            ]
        )
        return r

    def _getPrefix(self, r):
        # Return the prefix of the image
        return self.data(self.index(r, 0))

    def _getStatus(self, r):
        # Return the status of the image
        return self.data(self.index(r, 1))

    def _setStatus(self, r, stat):
        self.setData(self.index(r, 1), stat)

    def _getAnnotatedFile(self, r):
        # Return the filename of the annotated image
        return self.data(self.index(r, 6))

    def _setAnnotatedFile(self, r, aname, pname):
        # Set the annotated image filename
        self.setData(self.index(r, 6), aname)
        self.setData(self.index(r, 7), pname)

    def _setPaperDir(self, r, tdir):
        self.setData(self.index(r, 8), tdir)

    def _clearPaperDir(self, r):
        self._setPaperDir(r, None)

    def _getPaperDir(self, r):
        return self.data(self.index(r, 8))

    def _findTask(self, task):
        """Return the row index of this task.

        Raises ValueError if not found.
        """
        r0 = []
        for r in range(self.rowCount()):
            if self._getPrefix(r) == task:
                r0.append(r)

        if len(r0) == 0:
            raise ValueError("task {} not found!".format(task))
        elif not len(r0) == 1:
            raise ValueError(
                "Repeated task {} in rows {}  This should not happen!".format(task, r0)
            )
        return r0[0]

    def _setDataByTask(self, task, n, stuff):
        """Find the row with `task` and put `stuff` into `n`th column."""
        r = self._findTask(task)
        self.setData(self.index(r, n), stuff)

    def _getDataByTask(self, task, n):
        """Find the row with `task` and get the `n`th column."""
        r = self._findTask(task)
        return self.data(self.index(r, n))

    def getStatusByTask(self, task):
        """Return status for task"""
        return self._getDataByTask(task, 1)

    def setStatusByTask(self, task, st):
        """Set status for task"""
        self._setDataByTask(task, 1, st)

    def getTagsByTask(self, task):
        """Return tags for task"""
        return self._getDataByTask(task, 4)

    def setTagsByTask(self, task, tags):
        """Set tags for task"""
        return self._setDataByTask(task, 4, tags)

    def getAllTags(self):
        """Return all tags as a set."""
        tags = set()
        for r in range(self.rowCount()):
            v = self.data(self.index(r, 4))
            if len(v) > 0:
                tags.add(v)
        return tags

    def getMTimeByTask(self, task):
        """Return total marking time for task"""
        return int(self._getDataByTask(task, 3))

    def getPaperDirByTask(self, task):
        """Return temporary directory for this grading."""
        return self._getDataByTask(task, 8)

    def setPaperDirByTask(self, task, tdir):
        """Set temporary directory for this grading."""
        self._setDataByTask(task, 8, tdir)

    def getOriginalFiles(self, task):
        """Return filename for original un-annotated image."""
        return eval(self._getDataByTask(task, 5))

    def setOriginalFiles(self, task, fnames):
        """Set the original un-annotated image filenames."""
        self._setDataByTask(task, 5, repr(fnames))

    def setAnnotatedFile(self, task, aname, pname):
        """Set the annotated image and data filenames."""
        self._setDataByTask(task, 6, aname)
        self._setDataByTask(task, 7, pname)

    def markPaperByTask(self, task, mrk, aname, pname, mtime, tdir):
        # There should be exactly one row with this Task
        r = self._findTask(task)
        # When marked, set the annotated filename, the plomfile, the mark,
        # and the total marking time (in case it was annotated earlier)
        mt = int(self.data(self.index(r, 3)))
        # total elapsed time.
        self.setData(self.index(r, 3), mtime + mt)
        self._setStatus(r, "uploading...")
        self.setData(self.index(r, 2), mrk)
        self._setAnnotatedFile(r, aname, pname)
        self._setPaperDir(r, tdir)

    def deferPaper(self, task):
        # When user defers paper, it must be unmarked or reverted already.
        # TODO: what is point of this comment?
        self.setStatusByTask(task, "deferred")

    def revertPaper(self, task):
        # When user reverts to original image, set status to "reverted"
        # mark back to -1, and marking time to zero.
        r = self._findTask(task)
        self._setStatus(r, "reverted")
        self.setData(self.index(r, 2), -1)
        self.setData(self.index(r, 3), 0)
        # Do not erase any files: could still be uploading
        self._clearPaperDir(r)

    def removePaper(self, task):
        r = self._findTask(task)
        self.removeRow(r)

    def countReadyToMark(self):
        """Count how many are untouched or reverted."""
        count = 0
        for r in range(self.rowCount()):
            if self._getStatus(r) in ("untouched", "reverted"):
                count += 1
        return count


##########################
class ProxyModel(QSortFilterProxyModel):
    """A proxymodel wrapper to put around the table model to handle filtering and sorting."""

    def __init__(self, parent=None):
        QSortFilterProxyModel.__init__(self, parent)
        self.setFilterKeyColumn(4)
        self.filterString = ""

    def lessThan(self, left, right):
        # Check to see if data is integer, and compare that
        try:
            lv = int(left.data())
            rv = int(right.data())
            return lv < rv
        except ValueError:
            # else let qt handle it.
            return left.data() < right.data()

    def setFilterString(self, flt):
        self.filterString = flt

    def filterTags(self):
        self.setFilterFixedString(self.filterString)

    def filterAcceptsRow(self, pos, index):
        if len(self.filterString) == 0:
            return True
        if (
            self.filterString.casefold()
            in self.sourceModel().data(self.sourceModel().index(pos, 4)).casefold()
        ):
            return True
        return False

    def getPrefix(self, r):
        # Return the prefix of the image
        return self.data(self.index(r, 0))

    def getStatus(self, r):
        # Return the status of the image
        return self.data(self.index(r, 1))

    def getOriginalFiles(self, r):
        # Return the filename of the original un-annotated image
        return eval(self.data(self.index(r, 5)))

    def getAnnotatedFile(self, r):
        # Return the filename of the annotated image
        return self.data(self.index(r, 6))

    def rowFromTask(self, task):
        """Return the row index of this task or None if absent."""
        r0 = []
        for r in range(self.rowCount()):
            if self.getPrefix(r) == task:
                r0.append(r)

        if len(r0) == 0:
            return None
        elif not len(r0) == 1:
            raise ValueError(
                "Repeated task {} in rows {}  This should not happen!".format(task, r0)
            )
        return r0[0]


##########################


# TODO: should be a QMainWindow but at any rate not a Dialog
# TODO: should this be parented by the QApplication?
class MarkerClient(QWidget):
    my_shutdown_signal = pyqtSignal(int, list)

    def __init__(self, Qapp):
        super(MarkerClient, self).__init__()
        self.Qapp = Qapp

    def getToWork(self, mess, question, version, lastTime):

        # TODO or `self.msgr = mess`?  trouble in threads?
        global messenger
        messenger = mess
        # local temp directory for image files and the class list.
        self.workingDirectory = directoryPath
        self.question = question
        self.version = version
        # create max-mark, but not set until we get info from server
        self.maxScore = -1
        # For viewing the whole paper we'll need these two lists.
        self.viewFiles = []

        # Get the number of Tests, Pages, Questions and Versions
        try:
            self.testInfo = messenger.getInfoGeneral()
        except PlomSeriousException as err:
            self.throwSeriousError(err)
            return

        # Fire up the user interface
        self.ui = Ui_MarkerWindow()
        self.ui.setupUi(self)
        self.setWindowTitle('Plom Marker: "{}"'.format(self.testInfo["testName"]))
        # Paste the username, question and version into GUI.
        self.ui.userBox.setTitle("User: {}".format(messenger.whoami()))
        self.ui.pgLabel.setText(
            "Q{} of {}".format(str(self.question), self.testInfo["testName"])
        )
        self.ui.vLabel.setText(str(self.version))
        # Exam model for the table of groupimages - connect to table
        self.exM = ExamModel()
        # set proxy for filtering and sorting
        self.prxM = ProxyModel()
        self.prxM.setSourceModel(self.exM)
        self.ui.tableView.setModel(self.prxM)
        self.ui.tableView.hideColumn(5)  # hide original filename
        self.ui.tableView.hideColumn(6)  # hide annotated filename
        self.ui.tableView.hideColumn(7)  # hide plom filename
        self.ui.tableView.hideColumn(8)  # hide paperdir
        # Double-click or signale fires up the annotator window
        self.ui.tableView.doubleClicked.connect(self.annotateTest)
        self.ui.tableView.annotateSignal.connect(self.annotateTest)
        # A view window for the papers so user can zoom in as needed.
        # Paste into appropriate location in gui.
        self.testImg = ExamViewWindow()
        self.ui.gridLayout_6.addWidget(self.testImg, 0, 0)
        # create a settings variable for saving annotator window settings
        # initially all settings are "none"
        self.annotatorSettings = defaultdict(lambda: None)
<<<<<<< HEAD

        self.canViewAll = False
        if lastTime.get("POWERUSER", False):
            # if POWERUSER is set, disable warnings and allow viewing all
            self.annotatorSettings["markWarnings"] = False
            self.annotatorSettings["commentWarnings"] = False
            self.canViewAll = True
=======
        # if lasttime["POWERUSER"] is true, the disable warnings in annotator
        if "POWERUSER" in lastTime:
            if lastTime["POWERUSER"]:
                self.annotatorSettings["markWarnings"] = False
                self.annotatorSettings["commentWarnings"] = False
                self.viewAll = True
        else:
            self.viewAll = False
        self.allowBackgroundOps = True
        # unless special key was set:
        if lastTime.get("FOREGROUND", False):
            self.allowBackgroundOps = False
>>>>>>> 3b085599

        # Connect gui buttons to appropriate functions
        self.ui.closeButton.clicked.connect(self.shutDown)
        self.ui.getNextButton.clicked.connect(self.requestNext)
        self.ui.annButton.clicked.connect(self.annotateTest)
        self.ui.revertButton.clicked.connect(self.revertTest)
        self.ui.deferButton.clicked.connect(self.deferTest)
        self.ui.tagButton.clicked.connect(self.tagTest)
        self.ui.filterButton.clicked.connect(self.setFilter)
        self.ui.filterLE.returnPressed.connect(self.setFilter)
        self.ui.viewButton.clicked.connect(self.viewSpecificImage)
        # self.ui.filterLE.focusInEvent.connect(lambda: self.ui.filterButton.setFocus())
        # Give IDs to the radio-buttons which select the marking style
        # 1 = mark total = user clicks the total-mark
        # 2 = mark-up = mark starts at 0 and user increments it
        # 3 = mark-down = mark starts at max and user decrements it
        # TODO: remove the total-radiobutton, but
        # for the timebeing we hide the totalrb from the user.
        self.ui.markStyleGroup.setId(self.ui.markTotalRB, 1)
        self.ui.markTotalRB.hide()
        self.ui.markTotalRB.setEnabled(False)
        # continue with the other buttons
        self.ui.markStyleGroup.setId(self.ui.markUpRB, 2)
        self.ui.markStyleGroup.setId(self.ui.markDownRB, 3)
        if lastTime["upDown"] == "up":
            self.ui.markUpRB.animateClick()
        elif lastTime["upDown"] == "down":
            self.ui.markDownRB.animateClick()

        # Give IDs to the radio buttons which select which mouse-hand is used
        # 0 = Right-handed user will typically have right-hand on mouse and
        # left hand on the keyboard. The annotator layout will follow this.
        # 1 = Left-handed user - reverse layout
        self.ui.mouseHandGroup.setId(self.ui.rightMouseRB, 0)
        self.ui.mouseHandGroup.setId(self.ui.leftMouseRB, 1)
        if lastTime["mouse"] == "right":
            self.ui.rightMouseRB.animateClick()
        elif lastTime["mouse"] == "left":
            self.ui.leftMouseRB.animateClick()

        # Get the max-mark for the question from the server.
        try:
            self.getMaxMark()
        except PlomSeriousException as err:
            self.throwSeriousError(err)
            return
        # Paste the max-mark into the gui.
        self.ui.scoreLabel.setText(str(self.maxScore))

        # Get list of papers already marked and add to table.
        try:
            self.getMarkedList()
        except PlomSeriousException as err:
            self.throwSeriousError(err)
            return

        # Keep the original format around in case we need to change it
        self.ui._cachedProgressFormatStr = self.ui.mProgressBar.format()

        # Update counts
        self.updateProgress()
        # Connect the view **after** list updated.
        # Connect the table-model's selection change to appropriate function
        self.ui.tableView.selectionModel().selectionChanged.connect(self.selChanged)
        # A simple cache table for latex'd comments
        self.commentCache = {}
        self.backgroundDownloader = None
<<<<<<< HEAD
        # Get a question to mark from the server
=======
        self.backgroundUploader = None
        # Get a pagegroup to mark from the server
>>>>>>> 3b085599
        self.requestNext()
        # reset the view so whole exam shown.
        self.testImg.resetB.animateClick()
        # resize the table too.
        QTimer.singleShot(100, self.ui.tableView.resizeRowsToContents)
        print("Debug: Marker main thread: " + str(threading.get_ident()))
        if self.allowBackgroundOps:
            self.backgroundUploader = BackgroundUploader()
            self.backgroundUploader.uploadSuccess.connect(self.backgroundUploadFinished)
            self.backgroundUploader.uploadFail.connect(self.backgroundUploadFailed)
            self.backgroundUploader.start()
        # Now cache latex for comments:
        self.cacheLatexComments()

    def resizeEvent(self, e):
        # a resize can be triggered before we "getToWork" is called.
        if hasattr(self, "testImg"):
            # On resize used to resize the image to keep it all in view
            self.testImg.resetB.animateClick()
        # resize the table too.
        if hasattr(self, "ui.tableView"):
            self.ui.tableView.resizeRowsToContents()
        super(MarkerClient, self).resizeEvent(e)

    def throwSeriousError(self, err):
        ErrorMessage(
            'A serious error has been thrown:\n"{}".\nCannot recover from this, so shutting down Marker.'.format(
                err
            )
        ).exec_()
        self.shutDownError()
        # TODO: Decide on case-by-case basis what can survive.  For now, crash
        raise (err)

    def throwBenign(self, err):
        ErrorMessage("{}".format(err)).exec_()

    def getMaxMark(self):
        """Get max mark from server and set."""
        # Send max-mark request (mGMX) to server
        self.maxScore = messenger.MgetMaxMark(self.question, self.version)

    def getMarkedList(self):
        # Ask server for list of previously marked papers
        markedList = messenger.MrequestDoneTasks(self.question, self.version)
        for x in markedList:
            # TODO: might not the "markedList" have some other statuses?
            self.exM.addPaper(
                Testquestion(
                    x[0], fnames=[], stat="marked", mrk=x[2], mtime=x[3], tags=x[4]
                )
            )

    def checkAndGrabFiles(self, task):
        # TODO: doesn't seem to do a lot of checking, despite name
        if len(self.exM.getOriginalFiles(task)) > 0:
            return

        try:
            [imageList, anImage, plImage] = messenger.MrequestImages(task)
        except PlomSeriousException as e:
            self.throwSeriousError(e)
            return
        except PlomBenignException as e:
            self.throwBenign(e)
            self.exM.removePaper(task)
            return

        paperdir = tempfile.mkdtemp(prefix=task + "_", dir=self.workingDirectory)
        print("Debug: create paperdir {} for already-graded download".format(paperdir))

        # Image names = "<task>.<imagenumber>.png"
        inames = []
        for i in range(len(imageList)):
            tmp = os.path.join(self.workingDirectory, "{}.{}.png".format(task, i))
            inames.append(tmp)
            with open(tmp, "wb+") as fh:
                fh.write(imageList[i])
        self.exM.setOriginalFiles(task, inames)

        if anImage is None:
            return

        self.exM.setPaperDirByTask(task, paperdir)
        aname = os.path.join(paperdir, "G{}.png".format(task[1:]))
        pname = os.path.join(paperdir, "G{}.plom".format(task[1:]))
        with open(aname, "wb+") as fh:
            fh.write(anImage)
        with open(pname, "wb+") as fh:
            fh.write(plImage)
        self.exM.setAnnotatedFile(task, aname, pname)

    def updateImage(self, pr=0):
        # Here the system should check if imagefiles exist and grab if needed.
        self.checkAndGrabFiles(self.prxM.getPrefix(pr))

        # Grab the group-image from file and display in the examviewwindow
        # If group has been marked then display the annotated file
        # Else display the original group image
        if self.prxM.getStatus(pr) in ("marked", "uploading...", "???"):
            self.testImg.updateImage(self.prxM.getAnnotatedFile(pr))
        else:
            self.testImg.updateImage(self.prxM.getOriginalFiles(pr))
        # wait a moment and click the reset-view button
        QTimer.singleShot(100, self.testImg.view.resetView)
        # Give focus to the table (so enter-key fires up annotator)
        self.ui.tableView.setFocus()

    def updateProgress(self, v=None, m=None):
        """Update the progress bars.

        When called with no arguments, get info from server.
        """
        if not v and not m:
            # ask server for progress update
            try:
                v, m = messenger.MprogressCount(self.question, self.version)
            except PlomSeriousException as err:
                self.throwSeriousError(err)
        if m == 0:
            v, m = (0, 1)  # avoid (0, 0) indeterminate animation
            self.ui.mProgressBar.setFormat("No papers to mark")
            ErrorMessage("No papers to mark.").exec_()
        else:
            # self.ui.mProgressBar.resetFormat()
            # self.ui.mProgressBar.setFormat("%v of %m")
            # Neither is quite right, instead, we cache on init
            self.ui.mProgressBar.setFormat(self.ui._cachedProgressFormatStr)
        self.ui.mProgressBar.setMaximum(m)
        self.ui.mProgressBar.setValue(v)

    def requestNext(self):
        """Ask server for unmarked paper, get file, add to list, update view.

        Retry a view times in case two clients are asking for same.

        Side effects: on success, updates the table of tasks
        TODO: return value on success?  Currently None.
        TODO: rationalize return values
        """
        attempts = 0
        while True:
            attempts += 1
            # little sanity check - shouldn't be needed.
            # TODO remove.
            if attempts > 5:
                return
            # ask server for task of next task
            try:
                task = messenger.MaskNextTask(self.question, self.version)
                if not task:
                    return False
            except PlomSeriousException as err:
                self.throwSeriousError(err)

            try:
                imageList, tags = messenger.MclaimThisTask(task)
                break
            except PlomBenignException as err:
                # task already taken.
                continue

        # Image names = "<task>.<imagenumber>.png"
        inames = []
        for i in range(len(imageList)):
            tmp = os.path.join(self.workingDirectory, "{}.{}.png".format(task, i))
            inames.append(tmp)
            with open(tmp, "wb+") as fh:
                fh.write(imageList[i])

        self.exM.addPaper(Testquestion(task, inames, tags=tags))
        pr = self.prxM.rowFromTask(task)
        if pr is not None:
            # if newly-added row is visible, select it and redraw
            self.ui.tableView.selectRow(pr)
            self.updateImage(pr)
            # Clean up the table
            self.ui.tableView.resizeColumnsToContents()
            self.ui.tableView.resizeRowsToContents()

    def requestNextInBackgroundStart(self):
        if self.backgroundDownloader:
            print("Previous Downloader: " + str(self.backgroundDownloader))
            # if prev downloader still going than wait.  might block the gui
            self.backgroundDownloader.wait()
        self.backgroundDownloader = BackgroundDownloader(self.question, self.version)
        self.backgroundDownloader.downloadSuccess.connect(
            self.requestNextInBackgroundFinished
        )
        self.backgroundDownloader.downloadNoneAvailable.connect(
            self.requestNextInBackgroundNoneAvailable
        )
        self.backgroundDownloader.downloadFail.connect(
            self.requestNextInBackgroundFailed
        )
        self.backgroundDownloader.start()

    def requestNextInBackgroundFinished(self, test, fnames, tags):
        self.exM.addPaper(Testquestion(test, fnames, tags=tags))
        # Clean up the table
        self.ui.tableView.resizeColumnsToContents()
        self.ui.tableView.resizeRowsToContents()

    def requestNextInBackgroundNoneAvailable(self):
        # Keep this function here just in case we want to do something in the future.
        pass

    def requestNextInBackgroundFailed(self, errmsg):
        # TODO what should we do?  Is there a realistic way forward
        # or should we just die with an exception?
        ErrorMessage(
            "Unfortunately, there was an unexpected error downloading "
            "next paper.\n\n{}\n\n"
            "Please consider filing an issue?  I don't know if its "
            "safe to continue from here...".format(errmsg)
        ).exec_()

    def moveToNextUnmarkedTest(self, task):
        """Move the list to the next unmarked test, if possible.

        Return True if we moved and False if not, for any reason."""
        if self.backgroundDownloader:
            # Might need to wait for a background downloader.  Important to
            # processEvents() so we can receive the downloader-finished signal.
            # TODO: assumes the downloader tries to stay just one ahead.
            count = 0
            while self.backgroundDownloader.isRunning():
                time.sleep(0.05)
                self.Qapp.processEvents()
                count += 1
                if (count % 10) == 0:
                    print("Debug: waiting for downloader to fill table...")
                if count >= 100:
                    msg = SimpleMessage(
                        "Still waiting for downloader to get the next image.  "
                        "Do you want to wait a few more seconds?\n\n"
                        "(It is safe to choose 'no': the Annotator will simply close)"
                    )
                    if msg.exec_() == QMessageBox.No:
                        return False
                    count = 0
            self.Qapp.processEvents()

        # Move to the next unmarked test in the table.
        # Be careful not to get stuck in a loop if all marked
        prt = self.prxM.rowCount()
        if prt == 0:
            return False
        # get current position from the tgv
        prstart = self.prxM.rowFromTask(task)

        if not prstart:
            # it might be hidden by filters
            prstart = 0
        pr = prstart
        while self.prxM.getStatus(pr) in ["marked", "uploading...", "deferred", "???"]:
            pr = (pr + 1) % prt
            if pr == prstart:
                break
        if pr == prstart:
            return False
        self.ui.tableView.selectRow(pr)
        return True

    def revertTest(self):
        """Get rid of any annotations or marks and go back to unmarked original"""
        # TODO: shouldn't the server be informed?
        # https://gitlab.math.ubc.ca/andrewr/MLP/issues/406
        # TODO: In particular, reverting the paper must not jump queue!
        if len(self.ui.tableView.selectedIndexes()):
            pr = self.ui.tableView.selectedIndexes()[0].row()
        else:
            return
        task = self.prxM.getPrefix(pr)
        # If test does not have status "marked" then nothing to do
        if self.exM.getStatusByTask(task) != "marked":
            return
        # Check user really wants to revert
        msg = SimpleMessage("Do you want to revert to original scan?")
        if msg.exec_() == QMessageBox.No:
            return
        # send revert message to server
        messenger.MrevertTask(task)
        # Revert the test in the table (set status, mark etc)
        self.exM.revertPaper(task)
        # Update the image (is now back to original untouched image)
        self.updateImage(pr)

    def deferTest(self):
        """Mark test as "defer" - to be skipped until later."""
        if len(self.ui.tableView.selectedIndexes()):
            pr = self.ui.tableView.selectedIndexes()[0].row()
        else:
            return
        task = self.prxM.getPrefix(pr)
        if self.exM.getStatusByTask(task) == "deferred":
            return
        if self.exM.getStatusByTask(task) in ("marked", "uploading...", "???"):
            msg = ErrorMessage("Paper is already marked - revert it before deferring.")
            msg.exec_()
            return
        self.exM.deferPaper(task)

    def startTheAnnotator(self, task, paperdir, fnames, saveName, pname=None):
        """This fires up the annotation window for user annotation + marking."""
        # Set marking style total/up/down - will pass to annotator
        markStyle = self.ui.markStyleGroup.checkedId()
        # Set mousehand left/right - will pass to annotator
        mouseHand = self.ui.mouseHandGroup.checkedId()
        # Set plom-dictionary to none
        pdict = None
        # check if given a plom-file and override markstyle + pdict accordingly
        if pname is not None:
            with open(pname, "r") as fh:
                pdict = json.load(fh)
            markStyle = pdict["markStyle"]
            # TODO: there should be a filename sanity check here to
            # make sure plom file matches current image-file

        if self.allowBackgroundOps:
            # while annotator is firing up request next paper in background
            # after giving system a moment to do `annotator.exec_()`
            if self.exM.countReadyToMark() == 0:
                self.requestNextInBackgroundStart()
        # build the annotator - pass it the image filename, the max-mark
        # the markingstyle (up/down/total) and mouse-hand (left/right)
        annotator = Annotator(
            task,
            self.testInfo["testName"],
            paperdir,
            fnames,
            saveName,
            self.maxScore,
            markStyle,
            mouseHand,
            parent=self,
            plomDict=pdict,
        )
        # run the annotator
        annotator.ann_upload.connect(self.callbackAnnWantsUsToUpload)
        annotator.ann_done_wants_more.connect(self.callbackAnnDoneWantsMore)
        annotator.ann_done_closing.connect(self.callbackAnnDoneClosing)
        annotator.ann_done_reject.connect(self.callbackAnnDoneCancel)
        self.setEnabled(False)
        annotator.show()
        # We had (have?) a bug: when `annotator` var goes out of scope, it can
        # get GC'd, killing the new Annotator.  Fix: keep a ref in self.
        # TODO: the old one might still be closing when we get here, but dropping
        # the ref now won't hurt (I think).
        self._annotator = annotator

    def annotateTest(self):
        """Grab current test from table, do checks, start annotator."""
        if len(self.ui.tableView.selectedIndexes()):
            row = self.ui.tableView.selectedIndexes()[0].row()
        else:
            return
        task = self.prxM.getPrefix(row)
        # split fcn: maybe we want to start the annotator not based on current selection
        self.annotateTest_doit(task)

    def annotateTest_doit(self, task):
        """Start annotator on a particular task."""
        # Create annotated filename. If original mXXXXgYY, then
        # annotated version is GXXXXgYY (G=graded).
        assert task.startswith("m")
        Gtask = "G" + task[1:]
        paperdir = tempfile.mkdtemp(prefix=task[1:] + "_", dir=self.workingDirectory)
        print("Debug: create paperdir {} for annotating".format(paperdir))
        aname = os.path.join(paperdir, Gtask + ".png")
        cname = os.path.join(paperdir, Gtask + ".json")
        pname = os.path.join(paperdir, Gtask + ".plom")

        # If image has been marked confirm with user if they want
        # to annotate further.
        remarkFlag = False

        if self.exM.getStatusByTask(task) in ("marked", "uploading...", "???"):
            msg = SimpleMessage("Continue marking paper?")
            if not msg.exec_() == QMessageBox.Yes:
                return
            remarkFlag = True
            oldpaperdir = self.exM.getPaperDirByTask(task)
            print("Debug: oldpaperdir is " + oldpaperdir)
            assert oldpaperdir is not None
            oldaname = os.path.join(oldpaperdir, Gtask + ".png")
            oldpname = os.path.join(oldpaperdir, Gtask + ".plom")
            # oldcname = os.path.join(oldpaperdir, Gtask + ".json")
            # TODO: json file not downloaded
            # https://gitlab.math.ubc.ca/andrewr/MLP/issues/415
            shutil.copyfile(oldaname, aname)
            shutil.copyfile(oldpname, pname)
            # shutil.copyfile(oldcname, cname)

        # Yes do this even for a regrade!  We will recreate the annotations
        # (using the plom file) on top of the original file.
        fnames = self.exM.getOriginalFiles(task)
        if self.backgroundDownloader:
            count = 0
            # Notes: we could check using `while not os.path.exists(fname):`
            # Or we can wait on the downloader, which works when there is only
            # one download thread.  Better yet might be a dict/database that
            # we update on downloadFinished signal.
            while self.backgroundDownloader.isRunning():
                time.sleep(0.1)
                count += 1
                # if .remainder(count, 10) == 0: # this is only python3.7 and later. - see #509
                if (count % 10) == 0:
                    print("Debug: waiting for downloader: {}".format(fnames))
                if count >= 40:
                    msg = SimpleMessage(
                        "Still waiting for download.  Do you want to wait a bit longer?"
                    )
                    if msg.exec_() == QMessageBox.No:
                        return
                    count = 0

        # maybe the downloader failed for some (rare) reason
        for fn in fnames:
            if not os.path.exists(fn):
                print("Debug: some kind of downloader fail?")
                return

        # stash the previous state, not ideal because makes column wider
        prevState = self.exM.getStatusByTask(task)
        self.exM.setStatusByTask(task, "ann:" + prevState)

        if remarkFlag:
            self.startTheAnnotator(task[1:], paperdir, fnames, aname, pname)
        else:
            self.startTheAnnotator(task[1:], paperdir, fnames, aname, None)
        # we started the annotator, we'll get a signal back when its done

<<<<<<< HEAD
    # when the annotator is done, we end up here...
    @pyqtSlot(str, list)
    def callbackAnnIsDoneCancel(self, task, stuff):
        self.setEnabled(True)
        assert not stuff  # currently nothing given back on cancel
        prevState = self.exM.getStatusByTask("m" + task).split(":")[-1]
=======
    # when Annotator done, we come back to one of these callbackAnnDone* fcns
    @pyqtSlot(str)
    def callbackAnnDoneCancel(self, tgv):
        self.setEnabled(True)
        prevState = self.exM.getStatusByTGV("t" + tgv).split(":")[-1]
>>>>>>> 3b085599
        # TODO: could also erase the paperdir
        self.exM.setStatusByTask("m" + task, prevState)

    @pyqtSlot(str)
    def callbackAnnDoneClosing(self, tgv):
        self.setEnabled(True)
        # update image view, if the row we just finished is selected
        prIndex = self.ui.tableView.selectedIndexes()
        if len(prIndex) == 0:
            return
        pr = prIndex[0].row()
        if self.prxM.getPrefix(pr) == "t" + tgv:
            self.updateImage(pr)

    @pyqtSlot(str)
    def callbackAnnDoneWantsMore(self, tgv):
        print("Debug: Marker is back and Ann Wants More")
        if not self.allowBackgroundOps:
            self.requestNext()
        if self.moveToNextUnmarkedTest("t" + tgv):
            self.annotateTest()
        else:
            print("Debug: either we are done or problems downloading...")
            self.setEnabled(True)

    @pyqtSlot(str, list)
<<<<<<< HEAD
    def callbackAnnIsDoneAccept(self, task, stuff):
        self.setEnabled(True)
        gr, launchAgain, mtime, paperdir, fnames, aname, pname, cname = stuff
=======
    def callbackAnnWantsUsToUpload(self, tgv, stuff):
        gr, mtime, paperdir, aname, pname, cname = stuff
>>>>>>> 3b085599

        if not (0 <= gr and gr <= self.maxScore):
            msg = ErrorMessage(
                "Mark of {} is outside allowed range. Rejecting. This should not happen. Please file a bug".format(gr)
            )
            msg.exec_()
            # TODO: what do do here?  revert?
            return

        # Copy the mark, annotated filename and the markingtime into the table
        # TODO: sort this out whether task is "m00..." or "00..."?!
        self.exM.markPaperByTask("m" + task, gr, aname, pname, mtime, paperdir)
        # update the mtime to be the total marking time
        totmtime = self.exM.getMTimeByTask("m" + task)
        tags = self.exM.getTagsByTask("m" + task)

<<<<<<< HEAD
        # the actual upload will happen in another thread
        self.backgroundUploader.enqueueNewUpload(
            "m" + task,  # current task
=======
        _data = (
            "t" + tgv,  # current tgv
>>>>>>> 3b085599
            gr,  # grade
            (aname, pname, cname),  # annotated, plom, and comment filenames
            totmtime,  # total marking time
            self.question,
            self.version,
            tags,
        )
<<<<<<< HEAD

        if launchAgain is False:
            self.setEnabled(True)
            # update image view, if the row we just finished is selected
            prIndex = self.ui.tableView.selectedIndexes()
            if len(prIndex) == 0:
                return
            pr = prIndex[0].row()
            if self.prxM.getPrefix(pr) == "m" + task:
                self.updateImage(pr)
            return

        if self.moveToNextUnmarkedTest("m" + task):
            self.annotateTest()
=======
        if self.allowBackgroundOps:
            # the actual upload will happen in another thread
            self.backgroundUploader.enqueueNewUpload(*_data)
>>>>>>> 3b085599
        else:
            upload(
                *_data,
                failcallback=self.backgroundUploadFailed,
                successcallback=self.backgroundUploadFinished
            )

    def backgroundUploadFinished(self, code, numdone, numtotal):
        """An upload has finished, do appropriate UI updates"""
        stat = self.exM.getStatusByTask(code)
        # maybe it changed while we waited for the upload
        if stat == "uploading...":
            self.exM.setStatusByTask(code, "marked")
        self.updateProgress(numdone, numtotal)

    def backgroundUploadFailed(self, code, errmsg):
        """An upload has failed, not sure what to do but do to it LOADLY"""
        self.exM.setStatusByTask(code, "???")
        ErrorMessage(
            "Unfortunately, there was an unexpected error; server did "
            "not accept our marked paper {}.\n\n{}\n\n"
            "Please consider filing an issue?  Perhaps you could try "
            "annotating that paper again?".format(code, errmsg)
        ).exec_()

    def selChanged(self, selnew, selold):
        # When selection changed, update the displayed image
        idx = selnew.indexes()
        if len(idx) > 0:
            self.updateImage(idx[0].row())

    def shutDownError(self):
        self.my_shutdown_signal.emit(2, [])
        self.close()

    def shutDown(self):
        print("Debug: Marker shutdown from thread " + str(threading.get_ident()))
        if self.backgroundUploader:
            count = 42
            while self.backgroundUploader.isRunning():
                if self.backgroundUploader.empty():
                    # don't try to quit until the queue is empty
                    self.backgroundUploader.quit()
                time.sleep(0.1)
                count += 1
                if count >= 50:
                    count = 0
                    msg = SimpleMessage(
                        "Still waiting for uploader to finish.  Do you want to wait a bit longer?"
                    )
                    if msg.exec_() == QMessageBox.No:
                        # politely ask one more time
                        self.backgroundUploader.quit()
                        time.sleep(0.1)
                        # then nuke it from orbit
                        if self.backgroundUploader.isRunning():
                            self.backgroundUploader.terminate()
                        break
            self.backgroundUploader.wait()

        # When shutting down, first alert server of any images that were
        # not marked - using 'DNF' (did not finish). Sever will put
        # those files back on the todo pile.
        self.DNF()
        # Then send a 'user closing' message - server will revoke
        # authentication token.
        try:
            messenger.closeUser()
        except PlomSeriousException as err:
            self.throwSeriousError(err)

        markStyle = self.ui.markStyleGroup.checkedId()
        mouseHand = self.ui.mouseHandGroup.checkedId()
        self.my_shutdown_signal.emit(2, [markStyle, mouseHand])
        self.close()

    def DNF(self):
        # Go through table and send a 'did not finish' message for anything
        # that is not marked.
        # Note - do this for everything, not just the proxy-model
        for r in range(self.exM.rowCount()):
            if self.exM.data(self.exM.index(r, 1)) != "marked":
                # Tell server the code fo any paper that is not marked.
                # server will put that back on the todo-pile.
                try:
                    messenger.MdidNotFinishTask(self.exM.data(self.exM.index(r, 0)))
                except PlomSeriousException as err:
                    self.throwSeriousError(err)

    def viewWholePaper(self):
        index = self.ui.tableView.selectedIndexes()
        task = self.prxM.getPrefix(index[0].row())
        testNumber = task[1:5]  # since task = mXXXXgYY
        try:
            pageNames, imagesAsBytes = messenger.MrequestWholePaper(testNumber)
        except PlomBenignException as err:
            self.throwBenign(err)

        self.viewFiles = []
        for iab in imagesAsBytes:
            tfn = tempfile.NamedTemporaryFile(delete=False).name
            self.viewFiles.append(tfn)
            with open(tfn, "wb") as fh:
                fh.write(iab)

        return [testNumber, pageNames, self.viewFiles]

    def doneWithViewFiles(self):
        for f in self.viewFiles:
            if os.path.isfile(f):
                os.unlink(f)
        self.viewFiles = []

    def cacheLatexComments(self):
        clist = commentLoadAll()
        # sort list in order of longest comment to shortest comment
        clist.sort(key=lambda C: -len(C["text"]))

        # Build a progress dialog to warn user
        pd = QProgressDialog("Caching latex comments", None, 0, 2 * len(clist), self)
        pd.setWindowModality(Qt.WindowModal)
        pd.setMinimumDuration(0)
        pd.setAutoClose(True)
        # Start caching.
        c = 0
        n = int(self.question)
        testname = self.testInfo["testName"]

        for X in clist:
            if commentIsVisible(X, n, testname) and X["text"][:4].upper() == "TEX:":
                txt = X["text"][4:].strip()
                pd.setLabelText("Caching:\n{}".format(txt[:64]))
                # latex the red version
                self.latexAFragment(txt)
                c += 1
                pd.setValue(c)
                # and latex the preview
                txtp = "\\color{blue}\n" + txt  # make color blue for ghost rendering
                self.latexAFragment(txtp)
                c += 1
                pd.setValue(c)
            else:
                c += 2
                pd.setValue(c)

    def latexAFragment(self, txt):
        if txt in self.commentCache:
            # have already latex'd this comment
            shutil.copyfile(self.commentCache[txt], "frag.png")
            return True

        try:
            fragment = messenger.MlatexFragment(txt)
        except PlomLatexException as err:
            # a latex error
            return False
        # a name for the fragment file
        fragFile = tempfile.NamedTemporaryFile(
            delete=False, dir=self.workingDirectory
        ).name
        # save it
        with open(fragFile, "wb+") as fh:
            fh.write(fragment)
        # and put a copy to frag.png
        shutil.copyfile(fragFile, "frag.png")
        # add it to the cache
        self.commentCache[txt] = fragFile
        return True

    def tagTest(self):
        if len(self.ui.tableView.selectedIndexes()):
            pr = self.ui.tableView.selectedIndexes()[0].row()
        else:
            return
        task = self.prxM.getPrefix(pr)
        tagSet = self.exM.getAllTags()
        currentTag = self.exM.getTagsByTask(task)

        atb = AddTagBox(self, currentTag, list(tagSet))
        if atb.exec_() == QDialog.Accepted:
            txt = atb.TE.toPlainText().strip()
            # truncate at 256 characters.  TODO: without warning?
            if len(txt) > 256:
                txt = txt[:256]

            self.exM.setTagsByTask(task, txt)
            # resize view too
            self.ui.tableView.resizeRowsToContents()

            # send updated tag back to server.
            try:
                msg = messenger.MsetTag(task, txt)
            except PlomSeriousException as err:
                self.throwSeriousError(err)
        return

    def setFilter(self):
        self.prxM.setFilterString(self.ui.filterLE.text().strip())
        self.prxM.filterTags()

    def viewSpecificImage(self):
        if self.canViewAll:
            tgs = TestGroupSelect(self.testInfo, self.question)
            if tgs.exec_() == QDialog.Accepted:
                tn = tgs.tsb.value()
                gn = tgs.gsb.value()
            else:
                return
        else:
            tgs = TestGroupSelect(self.testInfo)
            if tgs.exec_() == QDialog.Accepted:
                tn = tgs.tsb.value()
                gn = self.question
            else:
                return
        task = "m{}g{}".format(str(tn).zfill(4), int(self.question))
        try:
            imageList = messenger.MrequestOriginalImages(task)
        except PlomNoMoreException as err:
            msg = ErrorMessage("No image corresponding to code {}".format(task))
            msg.exec_()
            return
        ifilenames = []
        for img in imageList:
            ifile = tempfile.NamedTemporaryFile(dir=self.workingDirectory, delete=False)
            ifile.write(img)
            ifiles.append(ifilenames.name)
        tvw = GroupView(ifilenamess)
        tvw.setWindowTitle(
            "Original ungraded image for question {} of test {}".format(gn, tn)
        )
        tvw.exec_()<|MERGE_RESOLUTION|>--- conflicted
+++ resolved
@@ -153,21 +153,7 @@
             from queue import Empty as EmptyQueueException
 
             try:
-<<<<<<< HEAD
-                (
-                    code,
-                    gr,
-                    aname,
-                    pname,
-                    cname,
-                    mtime,
-                    qu,
-                    ver,
-                    tags,
-                ) = self.q.get_nowait()
-=======
                 data = self.q.get_nowait()
->>>>>>> 3b085599
             except EmptyQueueException:
                 return
             code = data[0]  # TODO: remove so that queue needs no knowledge of args
@@ -176,41 +162,11 @@
                     str(threading.get_ident()), code
                 )
             )
-<<<<<<< HEAD
-            # do name sanity check here
-            if not (
-                code.startswith("m")
-                and os.path.basename(aname) == "G{}.png".format(code[1:])
-                and os.path.basename(pname) == "G{}.plom".format(code[1:])
-                and os.path.basename(cname) == "G{}.json".format(code[1:])
-            ):
-                raise PlomSeriousException(
-                    "Upload file names mismatch [{}, {}, {}] - this should not happen".format(
-                        fname, pname, cname
-                    )
-                )
-            try:
-                msg = messenger.MreturnMarkedTask(
-                    code, qu, ver, gr, mtime, tags, aname, pname, cname
-                )
-            except Exception as ex:
-                # TODO: just OperationFailed?  Just WebDavException?  Others pass thru?
-                template = "An exception of type {0} occurred. Arguments:\n{1!r}"
-                errmsg = template.format(type(ex).__name__, ex.args)
-                self.uploadFail.emit(code, errmsg)
-                return
-
-            numdone = msg[0]
-            numtotal = msg[1]
-            print("Debug: upQ: emitting SUCCESS signal for {}".format(code))
-            self.uploadSuccess.emit(code, numdone, numtotal)
-=======
             upload(
                 *data,
                 failcallback=self.uploadFail.emit,
                 successcallback=self.uploadSuccess.emit
             )
->>>>>>> 3b085599
 
         print("upQ.run: thread " + str(threading.get_ident()))
         self.q = queue.Queue()
@@ -223,17 +179,13 @@
         self.exec_()
 
 
-<<<<<<< HEAD
-class Testquestion:
-    """A simple container for storing a groupimage's code (task),
-=======
 def upload(
-    code, gr, filenames, mtime, pg, ver, tags, failcallback=None, successcallback=None,
+    code, gr, filenames, mtime, qu, ver, tags, failcallback=None, successcallback=None,
 ):
     # do name sanity checks here
     aname, pname, cname = filenames
     if not (
-        code.startswith("t")
+        code.startswith("m")
         and os.path.basename(aname) == "G{}.png".format(code[1:])
         and os.path.basename(pname) == "G{}.plom".format(code[1:])
         and os.path.basename(cname) == "G{}.json".format(code[1:])
@@ -245,7 +197,7 @@
         )
     try:
         msg = messenger.MreturnMarkedTask(
-            code, pg, ver, gr, mtime, tags, aname, pname, cname
+            code, qu, ver, gr, mtime, tags, aname, pname, cname
         )
     except Exception as ex:
         # TODO: just OperationFailed?  Just WebDavException?  Others pass thru?
@@ -259,9 +211,8 @@
     successcallback(code, numdone, numtotal)
 
 
-class TestPageGroup:
-    """A simple container for storing a groupimage's code (tgv),
->>>>>>> 3b085599
+class Testquestion:
+    """A simple container for storing a groupimage's code (task),
     numer, group, version, status, the mark, the original image
     filename, the annotated image filename, the mark, and the
     time spent marking the groupimage.
@@ -603,7 +554,6 @@
         # create a settings variable for saving annotator window settings
         # initially all settings are "none"
         self.annotatorSettings = defaultdict(lambda: None)
-<<<<<<< HEAD
 
         self.canViewAll = False
         if lastTime.get("POWERUSER", False):
@@ -611,20 +561,10 @@
             self.annotatorSettings["markWarnings"] = False
             self.annotatorSettings["commentWarnings"] = False
             self.canViewAll = True
-=======
-        # if lasttime["POWERUSER"] is true, the disable warnings in annotator
-        if "POWERUSER" in lastTime:
-            if lastTime["POWERUSER"]:
-                self.annotatorSettings["markWarnings"] = False
-                self.annotatorSettings["commentWarnings"] = False
-                self.viewAll = True
-        else:
-            self.viewAll = False
         self.allowBackgroundOps = True
         # unless special key was set:
         if lastTime.get("FOREGROUND", False):
             self.allowBackgroundOps = False
->>>>>>> 3b085599
 
         # Connect gui buttons to appropriate functions
         self.ui.closeButton.clicked.connect(self.shutDown)
@@ -692,12 +632,8 @@
         # A simple cache table for latex'd comments
         self.commentCache = {}
         self.backgroundDownloader = None
-<<<<<<< HEAD
+        self.backgroundUploader = None
         # Get a question to mark from the server
-=======
-        self.backgroundUploader = None
-        # Get a pagegroup to mark from the server
->>>>>>> 3b085599
         self.requestNext()
         # reset the view so whole exam shown.
         self.testImg.resetB.animateClick()
@@ -1131,54 +1067,39 @@
             self.startTheAnnotator(task[1:], paperdir, fnames, aname, None)
         # we started the annotator, we'll get a signal back when its done
 
-<<<<<<< HEAD
-    # when the annotator is done, we end up here...
-    @pyqtSlot(str, list)
-    def callbackAnnIsDoneCancel(self, task, stuff):
-        self.setEnabled(True)
-        assert not stuff  # currently nothing given back on cancel
-        prevState = self.exM.getStatusByTask("m" + task).split(":")[-1]
-=======
     # when Annotator done, we come back to one of these callbackAnnDone* fcns
     @pyqtSlot(str)
-    def callbackAnnDoneCancel(self, tgv):
+    def callbackAnnDoneCancel(self, task):
         self.setEnabled(True)
-        prevState = self.exM.getStatusByTGV("t" + tgv).split(":")[-1]
->>>>>>> 3b085599
+        prevState = self.exM.getStatusByTask("m" + task).split(":")[-1]
         # TODO: could also erase the paperdir
         self.exM.setStatusByTask("m" + task, prevState)
 
     @pyqtSlot(str)
-    def callbackAnnDoneClosing(self, tgv):
+    def callbackAnnDoneClosing(self, task):
         self.setEnabled(True)
         # update image view, if the row we just finished is selected
         prIndex = self.ui.tableView.selectedIndexes()
         if len(prIndex) == 0:
             return
         pr = prIndex[0].row()
-        if self.prxM.getPrefix(pr) == "t" + tgv:
+        if self.prxM.getPrefix(pr) == "m" + task:
             self.updateImage(pr)
 
     @pyqtSlot(str)
-    def callbackAnnDoneWantsMore(self, tgv):
+    def callbackAnnDoneWantsMore(self, task):
         print("Debug: Marker is back and Ann Wants More")
         if not self.allowBackgroundOps:
             self.requestNext()
-        if self.moveToNextUnmarkedTest("t" + tgv):
+        if self.moveToNextUnmarkedTest("m" + task):
             self.annotateTest()
         else:
             print("Debug: either we are done or problems downloading...")
             self.setEnabled(True)
 
     @pyqtSlot(str, list)
-<<<<<<< HEAD
-    def callbackAnnIsDoneAccept(self, task, stuff):
-        self.setEnabled(True)
-        gr, launchAgain, mtime, paperdir, fnames, aname, pname, cname = stuff
-=======
-    def callbackAnnWantsUsToUpload(self, tgv, stuff):
-        gr, mtime, paperdir, aname, pname, cname = stuff
->>>>>>> 3b085599
+    def callbackAnnWantsUsToUpload(self, task, stuff):
+        gr, mtime, paperdir, fnames, aname, pname, cname = stuff
 
         if not (0 <= gr and gr <= self.maxScore):
             msg = ErrorMessage(
@@ -1195,14 +1116,8 @@
         totmtime = self.exM.getMTimeByTask("m" + task)
         tags = self.exM.getTagsByTask("m" + task)
 
-<<<<<<< HEAD
-        # the actual upload will happen in another thread
-        self.backgroundUploader.enqueueNewUpload(
+        _data = (
             "m" + task,  # current task
-=======
-        _data = (
-            "t" + tgv,  # current tgv
->>>>>>> 3b085599
             gr,  # grade
             (aname, pname, cname),  # annotated, plom, and comment filenames
             totmtime,  # total marking time
@@ -1210,26 +1125,9 @@
             self.version,
             tags,
         )
-<<<<<<< HEAD
-
-        if launchAgain is False:
-            self.setEnabled(True)
-            # update image view, if the row we just finished is selected
-            prIndex = self.ui.tableView.selectedIndexes()
-            if len(prIndex) == 0:
-                return
-            pr = prIndex[0].row()
-            if self.prxM.getPrefix(pr) == "m" + task:
-                self.updateImage(pr)
-            return
-
-        if self.moveToNextUnmarkedTest("m" + task):
-            self.annotateTest()
-=======
         if self.allowBackgroundOps:
             # the actual upload will happen in another thread
             self.backgroundUploader.enqueueNewUpload(*_data)
->>>>>>> 3b085599
         else:
             upload(
                 *_data,
