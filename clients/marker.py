--- conflicted
+++ resolved
@@ -156,13 +156,7 @@
         # QThread (in the new thread's event loop) to call tryToUpload.
         timer = QTimer()
         timer.timeout.connect(tryToUpload)
-<<<<<<< HEAD
-        #timer.start(500)
-        timer.start(10000)  # TODO: remove! use above 500
-=======
         timer.start(250)
-        print(timer)
->>>>>>> 92692830
         self.exec_()
 
 
