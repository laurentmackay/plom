# SPDX-License-Identifier: FSFAP
# Copyright (C) 2019 John Hsu
# Copyright (C) 2019-2022 Colin B. Macdonald
# Copyright (C) 2021 Peter Lee
# Copyright (C) 2021 Morgan Arnold
# Copyright (C) 2022 Edith Coates
#
# Copying and distribution of this file, with or without modification,
# are permitted in any medium without royalty provided the copyright
# notice and this notice are preserved.  This file is offered as-is,
# without any warranty.

# This the CI configuration for Plom

# Issue #1654: This stops multiple pipelines on merge-requests from forks
# But it seems to prevent forks from running their own CI jobs pre-MR
# include:
#   - template: 'Workflows/MergeRequest-Pipelines.gitlab-ci.yml'

# workflow:
#   rules:
#     - if: '$CI_PIPELINE_SOURCE == "merge_request_event"'
#     - if: '$CI_COMMIT_BRANCH && $CI_OPEN_MERGE_REQUESTS'
#       when: never
#     - if: '$CI_COMMIT_BRANCH'

image: docker:20.10.15

services:
  - docker:20.10.15-dind

variables:
  DOCKER_DRIVER: overlay2
  IM: $CI_REGISTRY_IMAGE:$CI_COMMIT_REF_SLUG
  IM_LATEST: $CI_REGISTRY_IMAGE:latest
  PLOM_NO_SSL_VERIFY: 1

stages:
  - static_analysis
  - build
  - alt_build
  - test
  - packaging
  - prep
  - release


# Attention maintainers: if you start to see errors in the CI runs like:
#   E: Failed to fetch http://security.ubuntu.com... 404 Not Found [IP: 91...]
# Run with DOCKER_USE_CACHE set to 0, under Pipeline -> Run pipeline
docker-image:
  stage: build
  needs: []
  script:
    - docker login -u $CI_REGISTRY_USER -p $CI_REGISTRY_PASSWORD $CI_REGISTRY
    - echo $DOCKER_USE_CACHE
    - >
      if [ "$DOCKER_USE_CACHE" == "1" ]; then
        docker pull $IM_LATEST || true
      fi
    - >
      if [ "$DOCKER_USE_CACHE" == "1" ]; then
        docker build --cache-from $IM_LATEST --tag $IM .
      else
        docker build --tag $IM .
      fi
    - docker push $IM


# Get fast results by running tests in a copy-pasta of the docker-image job
quick-pytests:
  stage: build
  needs: []
  script:
    - docker login -u $CI_REGISTRY_USER -p $CI_REGISTRY_PASSWORD $CI_REGISTRY
    - docker pull $IM_LATEST || true
    - docker build --cache-from $IM_LATEST --tag $IM .
    - docker run $IM pytest-3 -l --pyargs plom


codespell:
  image: python:3.10
  stage: static_analysis
  before_script:
    - python3 -m pip install codespell
  script:
    - codespell -S "*.png,*.po,.git,*.jpg,*.svg,*.csv" -f -H -x .codespell-ignorelines -I .codespell-ignorewords
  allow_failure: true
  artifacts:
    reports:
      dotenv: release_info.env


# If on main branch, tag earlier image as "latest" (in Gitlab Container Registry)
docker-tag-latest:
  stage: packaging
  needs: ["docker-image"]
  before_script:
    - docker login -u $CI_REGISTRY_USER -p $CI_REGISTRY_PASSWORD $CI_REGISTRY
  script:
    - docker pull $IM
    - docker tag $IM $IM_LATEST
    - docker push $IM_LATEST
  only:
    - main
    - tags


# If we have a tag, then push to PyPI using TWINE_* env vars
# Debug: `upload -r testpypi`, comment `only`, change and unprotect token
pypi:
  image: $IM
  stage: packaging
  needs: ["docker-image"]
  cache: {}
  script:
    - pip install --upgrade twine wheel setuptools
    - python3 setup.py sdist bdist_wheel
    - python3 -m twine check dist/*
    - python3 -m twine upload dist/*
  only:
    - tags


release_job:
  stage: release
  image: registry.gitlab.com/gitlab-org/release-cli:latest
  rules:
    - if: $CI_COMMIT_TAG
  script:
    - echo 'running release_job'
    - echo "Draft of release notes follows (newlines eaten)"
    - cat release_desc.md
    - echo "Just debugging:"
    - echo $LINKNAME0
    - echo $URL0
    - echo $FILENAME0
    - echo $LINKNAME1
    - echo $URL1
    - echo $FILENAME1
    - echo $LINKNAME2
    - echo $URL2
    - echo $FILENAME2
    - echo $LINKNAME3
    - echo $URL3
    - echo $FILENAME4
  release:
    name: 'Release $CI_COMMIT_TAG'
    description: './release_desc.md'
    tag_name: '$CI_COMMIT_TAG'
    ref: '$CI_COMMIT_TAG'
    milestones:
      # ${CI_COMMIT_TAG:1} might strip the leading v
      - $CI_COMMIT_TAG
    assets:
      links:
        - name: $LINKNAME0
          filepath: "/$FILENAME0"
          url: $URL0
          link_type: "package"
        - name: $LINKNAME1
          filepath: "/$FILENAME1"
          url: $URL1
          link_type: "package"
        - name: $LINKNAME2
          filepath: "/$FILENAME2"
          url: $URL2
          link_type: "package"
        - name: $LINKNAME3
          filepath: "/$FILENAME3"
          url: $URL3
          link_type: "package"
        - name: $OTHER_LINKNAME1
          url: $OTHER_URL1
          link_type: "other"
        - name: $OTHER_LINKNAME2
          url: $OTHER_URL2
          link_type: "other"
        - name: $OTHER_LINKNAME3
          url: $OTHER_URL3
          link_type: "other"


# block release unless tag matches in-source version
tag_matches_ver:
  stage: static_analysis
  image: python:3.10
  rules:
   - if: $CI_COMMIT_TAG
  script:
    - export VER=$(python3 -c "exec(open('plom/version.py').read()); print(__version__)")
    - echo "Extracted version string '$VER'"
    - echo "Now comparing to CI_COMMIT_TAG '$CI_COMMIT_TAG'"
    - echo $VER
    - echo $CI_COMMIT_TAG
    # note reversed logic and extra "v"
    - python3 -c "exit(not 'v$VER' == '$CI_COMMIT_TAG')"


black:
  stage: static_analysis
  image: python:3.10
  before_script:
    - pip3 install "black~=22.3"
  script:
    - black --check --diff .
  allow_failure: true


# basic:
#   stage: test
#   needs: ["docker-image"]
#   image: $IM
#   script:
#     - plom-init


unittests:
  stage: test
  needs: ["docker-image"]
  image: $IM
  script:
    - pytest-3 -l --pyargs plom


# TODO: may consider merging with unittests job above
coverage:
  stage: test
  needs: ["docker-image"]
  image: $IM
  script:
    - pip install pytest pytest-cov coverage[toml]
<<<<<<< HEAD
    - coverage run -m pytest --ignore django
    - coverage report
=======
    - coverage run -m pytest
    - coverage report --precision=2
>>>>>>> 88bd25fb
    - coverage xml
  coverage: '/^TOTAL\s+.*\s(\d+\.\d+)%$/'
  artifacts:
    reports:
      coverage_report:
        coverage_format: cobertura
        path: coverage.xml

# Notes:
# masked out some stuff that deps on tensorflow
doctests:
  stage: test
  needs: ["docker-image"]
  image: $IM
  before_script:
    - pip3 install --upgrade pytest
  script:
    # TODO how to run only doctests?  here we just ignore-glib on "test_*"
    - pytest --version
    - pytest -l --doctest-modules --doctest-continue-on-failure --ignore-glob="*IDReader_TF" --ignore-glob="*digitHunter.py" --ignore-glob="*/test_*.py" plom


pylint:
  stage: test
  needs: ["docker-image"]
  image: $IM
  before_script:
    # These are pinned at 2.14.*: should be manually bumped eventually
    - python3 -m pip install astroid~=2.11.6
    - python3 -m pip install pylint~=2.14.3
  script:
    - pylint plom
  allow_failure: true


flake8:
  stage: test
  needs: ["docker-image"]
  image: $IM
  before_script:
    - python3 -m pip install flake8
  script:
    # show all errors and warnings but don't fail
    - flake8 --exit-zero
    # fail test if any errors here
    - flake8 --select E,W
  allow_failure: true


django:
  stage: test
  needs: ["docker-image"]
  image: $IM
  script:
    - python3 -m pip install -r django/requirements.txt


demoserver:
  stage: test
  needs: ["docker-image"]
  image: $IM
  before_script:
    - apt-get --no-install-recommends --yes install iproute2 psmisc file curl
  script:
    - mkdir demo
    - pushd demo
    - plom-server init
    - plom-server users --demo
    - plom-create newspec --demo
    # Start server
    - ip addr
    - plom-server launch &
    - sleep 2
    - sleep 2
    - echo "Server should be in background"
    - jobs -l
    - echo "We should be able to connect to it"
    - curl -k https://localhost:41984/Version
    - plom-create uploadspec demoSpec.toml -w 1234
    - plom-create class --demo -w 1234
    - plom-create make -w 1234
    - plom-solutions extract solutionSpec.toml -w 1234
    - plom-solutions extract --upload -w 1234
    - python3 -m plom.create.exam_scribbler -w 1234
    - plom-scan process -w 4567 fake_scribbled_exams1.pdf
    - plom-scan upload -w 4567 fake_scribbled_exams1.pdf
    - plom-scan status -w 4567
    - plom-scan process -w 4567 fake_scribbled_exams2.pdf
    - plom-scan upload -w 4567 fake_scribbled_exams2.pdf
    - plom-scan status -w 4567
    - plom-scan process -w 4567 fake_scribbled_exams3.pdf
    - plom-scan upload -w 4567 fake_scribbled_exams3.pdf
    - plom-scan status -w 4567
    - echo "Now take down the server"
    # https://gitlab.com/gitlab-org/gitlab-runner/issues/2880
    - jobs -l
    - kill %1
    - sleep 2
    - echo "Should be no jobs and this should succeed"
    - jobs -l
    - popd


hwdemoserver:
  stage: test
  needs: ["docker-image"]
  image: $IM
  before_script:
    - apt-get --no-install-recommends --yes install iproute2 psmisc file curl
  script:
    - mkdir demo
    - pushd demo
    - plom-server init
    - plom-server users --demo
    - plom-create newspec --demo
    # Start server
    - ip addr
    - plom-server launch &
    - sleep 2
    - sleep 2
    - echo "Server should be in background"
    - jobs -l
    - echo "We should be able to connect to it"
    - curl -k https://localhost:41984/Version
    - export PLOM_USER=user0
    - export PLOM_PASSWORD=0123
    - export PLOM_MANAGER_PASSWORD=1234
    - export PLOM_SCAN_PASSWORD=4567
    - plom-create uploadspec demoSpec.toml
    - plom-create class --demo
    - plom-create make
    - plom-solutions extract solutionSpec.toml
    - plom-solutions extract --upload
    - plom-hwscan status
    - python3 -m plom.create.homework_scribbler
    # TODO: the actual hwdemo script does more with qstr, semiloose
    - plom-hwscan allbyq -y
    - plom-hwscan missing -y
    - plom-hwscan submitted
    - plom-hwscan submitted -d
    - python3 -m plom.client.randoMarker
    - plom-finish status
    - plom-finish csv
    - A=`cat marks.csv  | wc -l`     # How many lines?
    - echo $A
    - A="$((A-1))"
    - bash -c "[[ $A -le 10 ]]"      # 10 named papers
    - bash -c "[[ $A == 6 ]]"        # hw_scribber makes 4 "semiloose"
    - file marks.csv
    - file marks.csv | grep text
    - plom-finish reassemble
    - B=`ls reassembled/ | wc -l`    # How many files?
    - echo $B
    - bash -c "[[ $B == $A ]]"
    - plom-finish solutions --mark
    - B=`ls solutions/ | wc -l`    # How many files?
    - echo $B
    - bash -c "[[ $B == $A ]]"
    - echo "Now take down the server"
    # https://gitlab.com/gitlab-org/gitlab-runner/issues/2880
    - jobs -l
    - kill %1
    - sleep 2
    - echo "Should be no jobs and this should succeed"
    - jobs -l
    - popd


fullworkflow:
  stage: test
  needs: ["docker-image"]
  image: $IM
  before_script:
    - apt-get --no-install-recommends --yes install iproute2 psmisc file curl
  script:
    # Build tests
    - mkdir play
    - pushd play
    - plom-server init
    - plom-server users --demo
    - plom-create newspec
    - python3 -m plom.create.demotools solutions # to get soln pdf copied
    # TODO: override the private seed
    # sed specAndDatabase/verifiedSpec.toml -i -e "s/privateSeed = .*/privateSeed = \"8253996856355501\"/"
    # diff -u specAndDatabase/verifiedSpec.toml ../tmp/resources/verifiedSpec.toml
    # Start server
    - ip addr
    - plom-server launch &
    - sleep 2
    - sleep 2
    - echo "Server should be in background"
    - jobs -l
    - echo "We should be able to connect to it"
    - curl -k https://localhost:41984/Version
    - export PLOM_USER=user0
    - export PLOM_PASSWORD=0123
    - export PLOM_MANAGER_PASSWORD=1234
    - export PLOM_SCAN_PASSWORD=4567
    - plom-create uploadspec
    - plom-create class --demo
    - plom-create make
    - plom-solutions extract solutionSpec.toml
    - plom-solutions extract --upload
    - A=`ls papersToPrint/ | wc -l`  # How many files?
    - bash -c "[[ $A == 20 ]]"       # should be 20
    - python3 -m plom.create.exam_scribbler
    # Scan and upload
    # supposed to fail:
    - if (plom-scan process); then false; else true; fi
    - plom-scan process --demo fake_scribbled_exams1.pdf
    - plom-scan upload fake_scribbled_exams1.pdf
    - plom-scan upload -u fake_scribbled_exams1.pdf
    # TODO: I removed some -c lines here...
    - plom-scan status
    - plom-scan process --demo fake_scribbled_exams2.pdf
    - plom-scan upload -u fake_scribbled_exams2.pdf
    - plom-scan status
    - plom-scan process --demo fake_scribbled_exams3.pdf
    - plom-scan upload -u fake_scribbled_exams3.pdf
    - plom-scan status
    ## not supposed to be done yet:
    - if (plom-finish status); then false; else true; fi
    - python3 -m plom.client.randoIDer -s localhost -u user0 -w 0123
    - python3 -m plom.client.randoMarker -s localhost -u user0 -w 0123
    - plom-finish status
    - plom-finish csv
    - A=`cat marks.csv  | wc -l`      # How many lines?
    - echo $A
    - A="$((A-1))"
    - bash -c "[[ $A == 19 ]]"        # b/c 1 page from 1 test is deleted
    - file marks.csv
    - file marks.csv | grep text
    - plom-finish reassemble
    - A=`ls reassembled/ | wc -l`    # How many files?
    - bash -c "[[ $A == 19 ]]" # since 1 test incomplete
    - plom-finish solutions --mark
    - A=`ls solutions/ | wc -l`    # How many files?
    - bash -c "[[ $A == 19 ]]"
    - A=`du -sm reassembled/ | cut -f1`  # Don't regress on issue #627
    - bash -c "[[ $A -lt 40 ]]"          # not more than 10 MB
    - plom-finish webpage --solutions
    - A=`ls codedReturn/ | wc -l`    # How many files (inc soln)?
    - bash -c "[[ $A == 39 ]]"       # 2*(20-1) pdf + 1 html
    - echo "Now take down the server"
    # https://gitlab.com/gitlab-org/gitlab-runner/issues/2880
    - jobs -l
    - kill %1
    - sleep 2
    - echo "Should be no jobs and this should succeed"
    - jobs -l
    - popd


appstreamValid:
  stage: static_analysis
  image: alpine
  before_script:
    - apk add appstream-glib
  script:
    - appstream-util validate-relax org.plomgrading.PlomClient.metainfo.xml


# TODO: perhaps all deps should be in the docker image?
docs_sphinx:
  stage: test
  needs: ["docker-image"]
  image: $IM
  before_script:
    - apt-get --no-install-recommends --yes install tex-gyre
    - pip install myst-parser sphinx sphinx_rtd_theme sphinx-argparse
  script:
    - pushd doc
    - ls
    - make html
    - make singlehtml
    - make linkcheck
    - make latexpdf
    - popd
  artifacts:
    paths:
      - doc/build/latex/plom.pdf
      - doc/build/html/
    expire_in: 16 days


# get latest pip deps, doesn't use docker, closer to user install
# allowed to fail (some pip stuff might be new) but we want to know
# TODO: `dnf install python3-opencv`, and `sed` out the setup.py dep
fedora_build:
  stage: alt_build
  needs: []
  image: fedora:36
  when: manual
  allow_failure: true
  before_script:
    - dnf install -y ImageMagick openssl zbar gcc gcc-c++ cmake
          turbojpeg-devel libjpeg-turbo-devel
          latexmk tex-dvipng texlive-scheme-basic
          tex-preview tex-charter tex-exam tex-preprint
          python3-cffi python3-passlib python3-qt5
          python3-jsmin python3-defusedxml python3-yaml
          python3-urllib3 python3-more-itertools
          python3-seaborn python3-aiohttp
          python3-peewee python3-pandas python3-requests-toolbelt
          python3-pip python3-wheel python3-setuptools
          python3-toml python3-weasyprint python3-pillow python3-tqdm python3-appdirs
          python3-pytest
          python3-PyMuPDF python3-scikit-learn
          file python3-file-magic
          iproute
    - pip --version
  script:
    - pip install .
    # First, run the unit tests
    - pytest-3 -l --pyargs plom
    # Build tests
    - mkdir play
    - pushd play
    - plom-demo . --num-papers 3 --prepare-only
    - ip addr
    - plom-server launch . &
    - sleep 2
    - sleep 2
    - echo "Server should be in background"
    - jobs -l
    - echo "We should be able to connect to it"
    - curl -k https://localhost:41984/Version
    - A=`ls papersToPrint/ | wc -l`  # How many files?
    - bash -c "[[ $A == 3 ]]"        # should be 3
    - export PLOM_MANAGER_PASSWORD=1234
    # not supposed to be done yet:
    - if (plom-finish status); then false; else true; fi
    - python3 -m plom.client.randoIDer -s localhost -u user0 -w 0123
    - python3 -m plom.client.randoMarker -s localhost -u user0 -w 0123
    - plom-finish status
    - plom-finish csv
    - A=`cat marks.csv  | wc -l`      # How many lines?
    - echo $A
    - A="$((A-1))"
    - bash -c "[[ $A == 2 ]]"         # b/c 1 page from 1 test is deleted
    - file marks.csv
    - file marks.csv | grep text
    - plom-finish reassemble
    - A=`ls reassembled/ | wc -l`    # How many files?
    - bash -c "[[ $A == 2 ]]" # since 1 test incomplete
    - A=`du -sm reassembled/ | cut -f1`  # Don't regress on issue #627
    - bash -c "[[ $A -lt 10 ]]"          # not more than 10 MB
    - echo "Now take down the server"
    # https://gitlab.com/gitlab-org/gitlab-runner/issues/2880
    - jobs -l
    - kill %1
    - sleep 2
    - echo "Should be no jobs and this should succeed"
    - jobs -l
    - popd


# get latest pip deps, doesn't use docker, closer to user install
# allowed to fail (some pip stuff might be new) but we want to know
newOS_newdeps:
  stage: alt_build
  needs: []
  image: ubuntu:22.04
  allow_failure: true
  before_script:
    - apt-get update
    - DEBIAN_FRONTEND=noninteractive apt-get install -y tzdata curl
    - apt-get --no-install-recommends --yes install
      cmake make g++ imagemagick openssl
      dvipng latexmk texlive-latex-extra texlive-fonts-recommended
      libpango-1.0-0 libpangocairo-1.0-0
      libzbar0
      libjpeg-dev libjpeg-turbo8-dev libturbojpeg0-dev
      libgl1-mesa-glx libsm6 libxrender1
      python3-pytest python3-dev
      python3-pip python3-setuptools python3-wheel
      iproute2 psmisc file python3-magic
    # apt-get --no-install-recommends --yes install libimage-exiftool-perl
    - python3 -m pip install --upgrade pip setuptools wheel
    - pip --version
  script:
    - pip install .
    # First, run the unit tests
    - pytest-3 -l --pyargs plom
    # Build tests
    - mkdir play
    - pushd play
    - plom-demo . --num-papers 3 --prepare-only
    - ip addr
    - plom-server launch . &
    - sleep 2
    - sleep 2
    - echo "Server should be in background"
    - jobs -l
    - echo "We should be able to connect to it"
    - curl -k https://localhost:41984/Version
    - A=`ls papersToPrint/ | wc -l`  # How many files?
    - bash -c "[[ $A == 3 ]]"        # should be 3
    - export PLOM_MANAGER_PASSWORD=1234
    # not supposed to be done yet:
    - if (plom-finish status); then false; else true; fi
    - python3 -m plom.client.randoIDer -s localhost -u user0 -w 0123
    - python3 -m plom.client.randoMarker -s localhost -u user0 -w 0123
    - plom-finish status
    - plom-finish csv
    - A=`cat marks.csv  | wc -l`      # How many lines?
    - echo $A
    - A="$((A-1))"
    - bash -c "[[ $A == 2 ]]"         # b/c 1 page from 1 test is deleted
    - file marks.csv
    - file marks.csv | grep text
    - plom-finish reassemble
    - A=`ls reassembled/ | wc -l`    # How many files?
    - bash -c "[[ $A == 2 ]]"  # since 1 test incomplete
    - A=`du -sm reassembled/ | cut -f1`  # Don't regress on issue #627
    - bash -c "[[ $A -lt 10 ]]"          # not more than 10 MB
    - plom-finish webpage
    - A=`ls codedReturn/ | wc -l`    # How many files?
    - bash -c "[[ $A == 3 ]]"        # 3-1 pdf + 1 html
    - echo "Now take down the server"
    # https://gitlab.com/gitlab-org/gitlab-runner/issues/2880
    - jobs -l
    - kill %1
    - sleep 2
    - echo "Should be no jobs and this should succeed"
    - jobs -l
    - popd


# Ensure minimum listed dependency versions actually work on older system
# 1. oldest reasonably supported popular OS
# 2. take python deps from package manager
# 3. force the minimum version from setup.py
# Goal here is to catch changes that need newer features of a dependency.
oldOS_mindeps:
  stage: alt_build
  needs: []
  image: ubuntu:20.04
  before_script:
    - apt-get update
    - DEBIAN_FRONTEND=noninteractive apt-get install -y tzdata curl
    - apt-get --no-install-recommends --yes install
      cmake make g++ imagemagick openssl
      dvipng latexmk texlive-latex-extra texlive-fonts-recommended
      libpango-1.0-0 libpangocairo-1.0-0
      libzbar0
      libjpeg-dev libjpeg-turbo8-dev libturbojpeg0-dev
      libgl1-mesa-glx libsm6 libxrender1
      python3-pytest python3 python3-dev
      python3-pip python3-setuptools python3-wheel
      python3-cffi python3-passlib python3-pandas python3-pyqt5
      python3-requests-toolbelt python3-pil python3-tqdm
      python3-defusedxml python3-jsmin python3-packaging
      iproute2 psmisc file python3-magic
    # numpy/scipy not core deps but seem to complicate old systems #2250, #2156
    - apt-get --no-install-recommends --yes install
      python3-numpy python3-scipy
    - python3 -m pip install --upgrade pip setuptools wheel
    - python3 -m pip --version
  script:
    - python3 -m pip install -r requirements.txt.tempminima
    - python3 -m pip install .
    # First, run the unit tests
    - pytest-3 -l --pyargs plom
    # Build tests
    - mkdir play
    - pushd play
    - plom-demo . --num-papers 3 --prepare-only
    - ip addr
    - plom-server launch . &
    - sleep 2
    - sleep 2
    - echo "Server should be in background"
    - jobs -l
    - echo "We should be able to connect to it"
    - curl -k https://localhost:41984/Version
    - A=`ls papersToPrint/ | wc -l`  # How many files?
    - bash -c "[[ $A == 3 ]]"        # should be 3
    - export PLOM_MANAGER_PASSWORD=1234
    # not supposed to be done yet:
    - if (plom-finish status); then false; else true; fi
    - python3 -m plom.client.randoIDer -s localhost -u user0 -w 0123
    - python3 -m plom.client.randoMarker -s localhost -u user0 -w 0123
    - plom-finish status
    - plom-finish csv
    - A=`cat marks.csv  | wc -l`      # How many lines?
    - echo $A
    - A="$((A-1))"
    - bash -c "[[ $A == 2 ]]"         # b/c 1 page from 1 test is deleted
    - file marks.csv
    - file marks.csv | grep text
    - plom-finish reassemble
    - A=`ls reassembled/ | wc -l`    # How many files?
    - bash -c "[[ $A == 2 ]]"  # since 1 test incomplete
    - A=`du -sm reassembled/ | cut -f1`  # Don't regress on issue #627
    - bash -c "[[ $A -lt 10 ]]"          # not more than 10 MB
    - echo "Now take down the server"
    # https://gitlab.com/gitlab-org/gitlab-runner/issues/2880
    - jobs -l
    - kill %1
    - sleep 2
    - echo "Should be no jobs and this should succeed"
    - jobs -l
    - popd


# Minimum Python, minimum deps
minpy_mindeps:
  stage: alt_build
  needs: []
  image: python:3.7
  before_script:
    - apt-get --yes update
    - apt-get --no-install-recommends --yes install
      cmake make imagemagick dvipng g++ openssl
      libzbar0
      texlive-latex-extra latexmk texlive-fonts-recommended
      libpango-1.0-0 libpangocairo-1.0-0
      libgl1-mesa-glx libsm6 libxrender1
    - pip install pytest
  script:
    - pip install -r requirements.txt.tempminima
    - pip install .
    - pytest -l --pyargs plom
    - plom-demo . --num-papers 3 --prepare-only


# upload binaries are generic gitlab packages
binary_upload:
  stage: prep
  image: curlimages/curl:latest
  rules:
   - if: $CI_COMMIT_TAG
  script:
    - ls
    - md5sum PlomClient*
    - |
      tee release_desc.md <<EOF
      *TODO* autogenerated release notes, needs manual editing

      ## Installation instructions

      Please see [plomgrading.org](https://plomgrading.org).
      If you're here looking for Clients, see "Compiled client" packages above.

      #### Changes in this release

      See [the Changelog](https://gitlab.com/plom/plom/-/blob/$CI_COMMIT_TAG/CHANGELOG.md).

      #### md5sum of compiled clients and other artifacts

      *TODO* indent four spaces
      *TODO* paste in pypi tar.gz file
      *TODO* delete any binaries not currently official
      EOF
    - md5sum PlomClient* >> "release_desc.md"
    # strip the leading v in v0.x.y: don't see how to do this without dotenv
    - export VER=${CI_COMMIT_TAG:1}
    - echo $VER
    - export LINKNAME0="Compiled client for GNU/Linux (AppImage)"
    - export LINKNAME1="Compiled client for Windows"
    - export LINKNAME2="Compiled client for macOS (for macOS ≥ 11)"
    - export LINKNAME3="Compiled client for macOS (for macOS ≥ 10.14)"
    - export FILENAME0="PlomClient-$VER-x86_64.AppImage"
    - export FILENAME1="PlomClient-$VER.exe"
    - export FILENAME2="PlomClient-$VER-macos11.zip"
    - export FILENAME3="PlomClient-$VER-macos10_14.zip"
    - export URL0="${CI_API_V4_URL}/projects/${CI_PROJECT_ID}/packages/generic/PlomClient-linux/$VER/$FILENAME0"
    - export URL1="${CI_API_V4_URL}/projects/${CI_PROJECT_ID}/packages/generic/PlomClient-windows/$VER/$FILENAME1"
    - export URL2="${CI_API_V4_URL}/projects/${CI_PROJECT_ID}/packages/generic/PlomClient-macos/$VER/$FILENAME2"
    - export URL3="${CI_API_V4_URL}/projects/${CI_PROJECT_ID}/packages/generic/PlomClient-macos/$VER/$FILENAME3"
    - export OTHER_URL1="https://pypi.org/project/plom"
    - export OTHER_URL2="https://flathub.org/apps/details/org.plomgrading.PlomClient"
    - export OTHER_URL3="https://hub.docker.com/r/plomgrading/server"
    - export OTHER_LINKNAME1="Find Plom on PyPI"
    - export OTHER_LINKNAME2="Install Plom Client from Flathub (GNU/Linux)"
    - export OTHER_LINKNAME3="Plom Server on DockerHub"
    - echo "OTHER_URL1=$OTHER_URL1" >> release_info.env
    - echo "OTHER_URL2=$OTHER_URL2" >> release_info.env
    - echo "OTHER_URL3=$OTHER_URL3" >> release_info.env
    - echo "OTHER_LINKNAME1=$OTHER_LINKNAME1" >> release_info.env
    - echo "OTHER_LINKNAME2=$OTHER_LINKNAME2" >> release_info.env
    - echo "OTHER_LINKNAME3=$OTHER_LINKNAME3" >> release_info.env
    - echo "LINKNAME0=$LINKNAME0" >> release_info.env
    - echo "LINKNAME1=$LINKNAME1" >> release_info.env
    - echo "LINKNAME2=$LINKNAME2" >> release_info.env
    - echo "LINKNAME3=$LINKNAME3" >> release_info.env
    - echo "URL0=$URL0" >> release_info.env
    - echo "URL1=$URL1" >> release_info.env
    - echo "URL2=$URL2" >> release_info.env
    - echo "URL3=$URL3" >> release_info.env
    - echo "FILENAME0=$FILENAME0" >> release_info.env
    - echo "FILENAME1=$FILENAME1" >> release_info.env
    - echo "FILENAME2=$FILENAME2" >> release_info.env
    - echo "FILENAME3=$FILENAME3" >> release_info.env
    # actually do the uploads
    - |
      curl --header "JOB-TOKEN: $CI_JOB_TOKEN" --upload-file $FILENAME0 "$URL0"
    - |
      curl --header "JOB-TOKEN: $CI_JOB_TOKEN" --upload-file $FILENAME1 "$URL1"
    - |
      curl --header "JOB-TOKEN: $CI_JOB_TOKEN" --upload-file $FILENAME2 "$URL2"
    - |
      curl --header "JOB-TOKEN: $CI_JOB_TOKEN" --upload-file $FILENAME3 "$URL3"
    - cat release_desc.md
  artifacts:
    paths:
      - release_desc.md
    reports:
      dotenv: release_info.env
    expire_in: 16 days


# Build Client Binaries
# These are run once tests pass: to change re-add `needs: []`
linux_client_appimage:
  stage: packaging
  script:
    - docker build --tag appimagebuilder_tmp -f AppImageBuilder.Containerfile .
    - docker create -ti --name dummy appimagebuilder_tmp bash
    # export VER=$(python3 -c "exec(open('plom/version.py').read()); print(__version__)")
    - export VER=`sed -nr 's/^__version__ = \"(.+)\"/\1/p' plom/version.py`
    - export NAME=PlomClient-$VER-x86_64.AppImage
    - docker cp dummy:/app/$NAME .
    - docker rm -f dummy
    - md5sum $NAME > md5sum
    - ls $NAME
    - cat md5sum
  artifacts:
    paths:
    - PlomClient*.AppImage
    - md5sum
    expire_in: 16 days


linuxbin_ubuntu2004:
  stage: packaging
  image: ubuntu:20.04
  before_script:
    - apt-get update
    - DEBIAN_FRONTEND=noninteractive apt-get install -y tzdata curl
    - apt-get --no-install-recommends --yes install iproute2 psmisc file binutils
      python3 python3-dev python3-wheel python3-setuptools python3-pip
    - apt-get install -y libglib2.0 qt5-default
    - pip install --upgrade pip
    - pip install pyinstaller
  script:
    - pip install -r requirements.txt.client
    - pyinstaller client.linux.spec
    - export VER=$(python3 -c "exec(open('plom/version.py').read()); print(__version__)")
    - echo "Extracted version string '$VER'"
    - export NAME=PlomClient-$VER-linux-ubuntu2004.bin
    - mv dist/PlomClient*.bin $NAME
    - chmod 755 $NAME
    - md5sum $NAME > md5sum
    - ls $NAME
    - cat md5sum
  artifacts:
    paths:
    - PlomClient*.bin
    - md5sum
    expire_in: 16 days


# Notes on macOS client builds
# - build python from src for https://github.com/danhper/asdf-python/issues/38
# - macOS <= 10.14: older asdf, use `asdf local` not `asdf shell`
# - to get hardcoded path: verbose `pip install -v -v pyinstaller`
macos12_client:
  image: macos-12-xcode-13
  tags:
  - shared-macos-amd64
  rules:
  - if: '$CI_PIPELINE_SOURCE == "merge_request_event"'
    when: never
  - if: $CI_PROJECT_PATH == "plom/plom"
  stage: packaging
  script:
  - sw_vers
  - echo $SHELL
  - which python
  - python --version
  - pip --version
  - asdf current
  - python -m pip install --upgrade pip
  - pip --version
  - pip install -r requirements.txt.client
  - pip install pyinstaller
  - pyinstaller client.macos.spec
  - ls dist/
  - export VER=$(python3 -c "exec(open('plom/version.py').read()); print(__version__)")
  - echo "Extracted version string '$VER'"
  - export ZIPNAME=PlomClient-$VER-macos12.zip
  - pushd dist
  - ls
  - ls -sklR PlomClient-$VER.app
  - zip -r $ZIPNAME PlomClient-$VER.app
  - popd
  - mv dist/$ZIPNAME $ZIPNAME
  - md5 $ZIPNAME > md5sum
  - ls $ZIPNAME
  - cat md5sum
  artifacts:
    paths:
    - PlomClient*.zip
    - md5sum
    expire_in: 30 days

macos11_client:
  image: macos-11-xcode-12
  tags:
  - shared-macos-amd64
  rules:
  - if: '$CI_PIPELINE_SOURCE == "merge_request_event"'
    when: never
  - if: $CI_PROJECT_PATH == "plom/plom"
  stage: packaging
  script:
  - sw_vers
  - echo $SHELL
  - which python
  - python --version
  - pip --version
  - asdf current
  - asdf which python
  - asdf uninstall python 3.9.1
  - PYTHON_CONFIGURE_OPTS="--enable-framework" asdf install python 3.9.13
  - asdf which python
  - asdf shell python 3.9.13
  - python --version
  - pip --version
  - python -m pip install --upgrade pip
  - pip --version
  - pip install -r requirements.txt.client
  - pip install pyinstaller
  - /Users/gitlab/.asdf/installs/python/3.9.13/bin/pyinstaller client.macos.spec
  - ls dist/
  - export VER=$(python3 -c "exec(open('plom/version.py').read()); print(__version__)")
  - echo "Extracted version string '$VER'"
  - export ZIPNAME=PlomClient-$VER-macos11.zip
  - pushd dist
  - ls
  - ls -sklR PlomClient-$VER.app
  - zip -r $ZIPNAME PlomClient-$VER.app
  - popd
  - mv dist/$ZIPNAME $ZIPNAME
  - md5 $ZIPNAME > md5sum
  - ls $ZIPNAME
  - cat md5sum
  artifacts:
    paths:
    - PlomClient*.zip
    - md5sum
    expire_in: 16 days


# set to manual to reduce number of macOS jobs #2149
macos1015_client:
  image: macos-10.15-xcode-11
  tags:
  - shared-macos-amd64
  rules:
  - if: '$CI_PIPELINE_SOURCE == "merge_request_event"'
    when: never
  - if: $CI_PROJECT_PATH == "plom/plom"
    when: manual
  allow_failure: true
  stage: packaging
  script:
  - sw_vers
  - echo $SHELL
  - which python
  - python --version
  - pip --version
  - asdf current
  - asdf which python
  - asdf uninstall python 3.8.0
  - PYTHON_CONFIGURE_OPTS="--enable-framework" asdf install python 3.9.13
  - asdf which python
  - asdf shell python 3.9.13
  - python --version
  - pip --version
  - python -m pip install --upgrade pip
  - pip --version
  - pip install -r requirements.txt.client
  - pip install pyinstaller
  - /Users/gitlab/.asdf/installs/python/3.9.13/bin/pyinstaller client.macos.spec
  - ls dist/
  - export VER=$(python3 -c "exec(open('plom/version.py').read()); print(__version__)")
  - echo "Extracted version string '$VER'"
  - export ZIPNAME=PlomClient-$VER-macos10_15.zip
  - pushd dist
  - ls
  - ls -sklR PlomClient-$VER.app
  - zip -r $ZIPNAME PlomClient-$VER.app
  - popd
  - mv dist/$ZIPNAME $ZIPNAME
  - md5 $ZIPNAME > md5sum
  - ls $ZIPNAME
  - cat md5sum
  artifacts:
    paths:
    - PlomClient*.zip
    - md5sum
    expire_in: 16 days


macos1014_client:
  image: macos-10.14-xcode-10
  tags:
  - shared-macos-amd64
  rules:
  - if: '$CI_PIPELINE_SOURCE == "merge_request_event"'
    when: never
  - if: $CI_PROJECT_PATH == "plom/plom"
  stage: packaging
  script:
  - sw_vers
  - echo $SHELL
  - asdf current
  # asdf which python  # has no python for some reason
  - PYTHON_CONFIGURE_OPTS="--enable-framework" asdf install python 3.9.13
  - asdf local python 3.9.13
  - asdf which python
  - python --version
  - pip --version
  - python -m pip install --upgrade pip
  - pip --version
  - pip install -r requirements.txt.client
  - pip install pyinstaller
  - /Users/gitlab/.asdf/installs/python/3.9.13/bin/pyinstaller client.macos.spec
  - ls dist/
  - export VER=$(python3 -c "exec(open('plom/version.py').read()); print(__version__)")
  - echo "Extracted version string '$VER'"
  - export ZIPNAME=PlomClient-$VER-macos10_14.zip
  - pushd dist
  - ls
  - ls -sklR PlomClient-$VER.app
  - zip -r $ZIPNAME PlomClient-$VER.app
  - popd
  - mv dist/$ZIPNAME $ZIPNAME
  - md5 $ZIPNAME > md5sum
  - ls $ZIPNAME
  - cat md5sum
  artifacts:
    paths:
    - PlomClient*.zip
    - md5sum
    expire_in: 16 days


# often fails: currently set to only run manually
macos1013_client:
  image: macos-10.13-xcode-9
  tags:
  - shared-macos-amd64
  rules:
  - if: '$CI_PIPELINE_SOURCE == "merge_request_event"'
    when: never
  - if: $CI_PROJECT_PATH == "plom/plom"
    when: manual
  allow_failure: true
  stage: packaging
  script:
  - sw_vers
  - echo $SHELL
  - asdf current
  - asdf which python
  - PYTHON_CONFIGURE_OPTS="--enable-framework" asdf install python 3.9.13
  - asdf which python
  - asdf local python 3.9.13
  - python --version
  - pip --version
  - python -m pip install --upgrade pip
  - pip --version
  - pip install -r requirements.txt.client
  - pip install pyinstaller
  - /Users/gitlab/.asdf/installs/python/3.9.13/bin/pyinstaller client.macos.spec
  - ls dist/
  - export VER=$(python3 -c "exec(open('plom/version.py').read()); print(__version__)")
  - echo "Extracted version string '$VER'"
  - export ZIPNAME=PlomClient-$VER-macos10_13.zip
  - pushd dist
  - ls
  - ls -sklR PlomClient-$VER.app
  - zip -r $ZIPNAME PlomClient-$VER.app
  - popd
  - mv dist/$ZIPNAME $ZIPNAME
  - md5 $ZIPNAME > md5sum
  - ls $ZIPNAME
  - cat md5sum
  artifacts:
    paths:
    - PlomClient*.zip
    - md5sum
    expire_in: 16 days


# this was slow and failed, went back to "brew"
#   asdf plugin-add imagemagick
#   asdf install imagemagick 7.0.11-5
# Other possible images: macos-10.15-xcode-11, macos-11-xcode-12
macos_server:
  image: macos-12-xcode-13
  tags:
  - shared-macos-amd64
  rules:
  - if: '$CI_PIPELINE_SOURCE == "merge_request_event"'
    when: never
  - if: $CI_PROJECT_PATH == "plom/plom"
    when: manual
  allow_failure: true
  stage: alt_build
  needs: []
  variables:
    HOMEBREW_NO_AUTO_UPDATE: 1
    HOMEBREW_NO_INSTALL_CLEANUP: 1
    HOMEBREW_NO_INSTALLED_DEPENDENTS_CHECK: 1
  script:
  - sw_vers
  - echo $SHELL
  - which python
  - python --version
  - pip --version
  - python -m pip install --upgrade pip
  - pip --version
  - echo $USER
  - brew --version
  # brew update
  # brew --version
  - brew install cmake libffi pango
  - time brew install zbar
  - brew install imagemagick
  - brew install openssl
  - time brew install basictex
  - echo $PATH
  # pdflatex et al not in path until we do this:
  - eval "$(/usr/libexec/path_helper)"
  - echo $PATH
  # alternative slower tex install:
  # time brew install mactex-no-gui
  - ls /Library/TeX/texbin/
  - which pdflatex
  - which tlmgr
  # need sudo, "You don't have permission to change the installation in any way"
  - time sudo tlmgr update --self
  - sudo tlmgr install latexmk
  - sudo tlmgr install dvipng
  - sudo tlmgr install preview exam preprint
  - which latexmk
  - pip install pytest
  - pip install wheel
  - pip install .
  - python -m plom.create --version
  - python -m plom.server --version
  # TODO: this fails on multiprocessing, Issue #2198.
  - python -m pytest -l --pyargs plom


.shared_windows_runners:
  tags:
  - shared-windows
  - windows
  - windows-1809


# winmintest:
#   extends:
#   - .shared_windows_runners
#   stage: test
#   needs: []
#   script:
#   - choco install -y python3 --version 3.9.13
#   - refreshenv
#   - c:\Python39\Scripts\pip install -r requirements.txt.client
#   - refreshenv
#   - echo $Env:Path
#   - c:\Python39\python -m plom.client -h


# Build Windows client binaries
# This section written in PowerShell
winpyinst:
  extends:
  - .shared_windows_runners
  stage: packaging
  before_script:
  - choco install -y python3 --version 3.9.13
  - refreshenv
  - c:\python39\python -m pip --version
  - c:\python39\python -m pip install --user --upgrade pip
  - c:\python39\python -m pip --version
  - c:\python39\python -m pip install --user --upgrade setuptools wheel
  script:
  - c:\python39\python -m pip install -r requirements.txt.client
  # Delay pyinstaller for a month or so, sometimes output flagged as virus (Issue #1353)
  - c:\python39\python -m pip install pyinstaller==5.1
  - refreshenv
  - c:\python39\python -m plom.client -h
  - c:\python39\scripts\pyinstaller client.windows.spec
  - $VER = &"c:\python39\python" -c "exec(open('plom\\version.py').read()); print(__version__)"
  - echo "Extracted version string '$VER'"
  - $NAME = "PlomClient-$VER.exe"
  - move dist\PlomClient*.exe $NAME
  - CertUtil -hashfile $NAME MD5 > md5sum.txt
  - ls $NAME
  - type md5sum.txt
  artifacts:
    paths:
    - PlomClient*.exe
    - md5sum.txt
    expire_in: 16 days<|MERGE_RESOLUTION|>--- conflicted
+++ resolved
@@ -230,13 +230,9 @@
   image: $IM
   script:
     - pip install pytest pytest-cov coverage[toml]
-<<<<<<< HEAD
+    # TODO: fix coverage calc for django/
     - coverage run -m pytest --ignore django
-    - coverage report
-=======
-    - coverage run -m pytest
     - coverage report --precision=2
->>>>>>> 88bd25fb
     - coverage xml
   coverage: '/^TOTAL\s+.*\s(\d+\.\d+)%$/'
   artifacts:
