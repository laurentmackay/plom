--- conflicted
+++ resolved
@@ -46,11 +46,7 @@
   - python3 -m pip -V
   - python3 -m pip install --upgrade setuptools
   - python3 -m pip install pymupdf weasyprint imutils lapsolver
-<<<<<<< HEAD
-    peewee toml cheroot aiohttp pyzbar toml
-=======
     peewee toml cheroot aiohttp pyzbar
->>>>>>> c3da8a07
 
 stages:
   - build
