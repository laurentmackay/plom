__author__ = "Andrew Rechnitzer"
__copyright__ = "Copyright (C) 2018-2019 Andrew Rechnitzer"
__credits__ = ["Andrew Rechnitzer", "Colin Macdonald", "Elvis Cai"]
__license__ = "AGPLv3"

import asyncio
import datetime
import errno
import glob
import imghdr
import json
import logging
import os
import shlex
import shutil
import socket
import ssl
import subprocess
import sys
import tempfile

from id_storage import *
from mark_storage import *
from total_storage import *
from authenticate import Authority

sys.path.append("..")  # this allows us to import from ../resources
from resources.testspecification import TestSpecification
from resources.version import __version__
from resources.version import Plom_API_Version as serverAPI

# default server values and location of grouped-scans.
serverInfo = {"server": "127.0.0.1", "mport": 41984, "wport": 41985}
pathScanDirectory = "../scanAndGroup/readyForMarking/"
# # # # # # # # # # # #
# Fire up ssl for network communications
sslContext = ssl.create_default_context(purpose=ssl.Purpose.CLIENT_AUTH)
sslContext.check_hostname = False
sslContext.load_cert_chain("../resources/mlp-selfsigned.crt", "../resources/mlp.key")


# Set up loggers for server, marking and ID-ing
def setupLogger(name, log_file, level=logging.INFO):
    # For setting up separate logging for IDing and Marking
    # https://stackoverflow.com/questions/11232230/logging-to-two-files-with-different-settings
    """Function setup as many loggers as you want"""
    formatter = logging.Formatter("%(asctime)s %(message)s", datefmt="%x %X")
    handler = logging.FileHandler(log_file)
    handler.setFormatter(formatter)
    logger = logging.getLogger(name)
    logger.setLevel(level)
    logger.addHandler(handler)
    return logger


SLogger = setupLogger("SLogger", "server.log")
IDLogger = setupLogger("IDLogger", "identity_storage.log")
MarkLogger = setupLogger("MarkLogger", "mark_storage.log")
TotalLogger = setupLogger("TotalLogger", "total_storage.log")

# # # # # # # # # # # #
# These functions need improving - read from the JSON files?
def readExamsGrouped():
    """Read the list of exams that were grouped after scanning.
    Store in examsGrouped.
    """
    global examsGrouped
    if os.path.exists("../resources/examsGrouped.json"):
        with open("../resources/examsGrouped.json") as data_file:
            examsGrouped = json.load(data_file)
            for n in examsGrouped.keys():
                print("Adding id group {}".format(examsGrouped[n][0]))


def findPageGroups():
    """Read the filenames of all the groups produced after scanning.
    Store in pageGroupsForGrading by tgv code.
    """
    global pageGroupsForGrading
    for pg in range(1, spec.getNumberOfGroups() + 1):
        for fname in glob.glob(
            "{}/group_{}/*/*.png".format(pathScanDirectory, str(pg).zfill(2))
        ):
            print("Adding pageimage from {}".format(fname))
            # Since file is tXXXXgYYvZ.png - get the tgv by deleting 4 char.
            pageGroupsForGrading[os.path.basename(fname)[:-4]] = fname


def getServerInfo():
    """Read the server info from json."""
    global serverInfo
    if os.path.isfile("../resources/serverDetails.json"):
        with open("../resources/serverDetails.json") as data_file:
            serverInfo = json.load(data_file)
            print("Server details loaded: ", serverInfo)
    else:
        print("Cannot find server details.")


# # # # # # # # # # # #
# A dict of messages from client and corresponding server commands.
servCmd = {
    "AUTH": "authoriseUser",
    "UCL": "userClosing",
    "iDNF": "IDdidntFinish",
    "iNID": "IDnextUnIDd",
    "iPRC": "IDprogressCount",
    "iRID": "IDreturnIDd",
    "iRAD": "IDreturnAlreadyIDd",
    "iRCL": "IDrequestClassList",
    "iRPL": "IDrequestPredictionList",
    "iGAL": "IDgetAlreadyIDList",
    "iGGI": "IDgetGroupImage",
    "iDWF": "IDdoneWithFile",
    "mDNF": "MdidntFinish",
    "mNUM": "MnextUnmarked",
    "mPRC": "MprogressCount",
    "mUSO": "MuserStillOwns",
    "mRMD": "MreturnMarked",
    "mGMX": "MgetPageGroupMax",
    "mGML": "MgetMarkedPaperList",
    "mGGI": "MgetGroupImages",
    "mDWF": "MdoneWithFile",
    "mGWP": "MgetWholePaper",
    "mLTT": "MlatexThisText",
    "mRCF": "MreturnCommentFile",
    "mRPF": "MreturnPlomFile",
    "mTAG": "MsetTag",
    "tGMM": "TgetMaxMark",
    "tGTP": "TgotTest",
    "tPRC": "TprogressCount",
    "tNUT": "TnextUntotaled",
    "tDNF": "TdidntFinish",
    "tRAT": "TreturnAlreadyTotaled",
    "tRUT": "TreturnTotaled",
    "tGAT": "TgetAlreadyTotaledList",
    "tDWF": "TdoneWithFile",
    "tGGI": "TgetGroupImage",
}


async def handle_messaging(reader, writer):
    """Asyncio messager handler.
    Reads message from the stream.
    Message should be a list [cmd, user, password, arg1, arg2, etc]
    Converts message[0] to the server command using the servCmd dictionary
    Server, peon, then runs command and we send back the return message.
    """
    data = await reader.read(1024)
    terminate = data.endswith(b"\x00")
    data = data.rstrip(b"\x00")
    message = json.loads(data.decode())
    # print("Got message {}".format(message))

    # message should be a list [cmd, user, password, arg1, arg2, etc]
    if not isinstance(message, list):
        SLogger.info(">>> Got strange message - not a list. {}".format(message))
    else:
        if message[0] == "AUTH":
            # do not log the password - just auth and username
            SLogger.info("Got auth request: {}".format(message[:2]))
        else:
            SLogger.info("Got message: {}".format(message))
        # Run the command on the server and get the return message.
        # peon will be the instance of the server when it runs.
        rmesg = peon.proc_cmd(message)
        SLogger.info("Returning message {}".format(rmesg))

    addr = writer.get_extra_info("peername")
    # convert message to json
    jdm = json.dumps(rmesg)
    # send encoded-json'd message back over connection.
    writer.write(jdm.encode())
    # SSL does not support EOF, so send a null byte
    # to indicate the end of the message.
    writer.write(b"\x00")
    await writer.drain()
    writer.close()


# # # # # # # # # # # #


class Server(object):
    def __init__(self, id_db, mark_db, total_db, tspec, logger):
        """Init the server, grab the ID and Mark databases, and the test-spec
        """
        self.IDDB = id_db
        self.MDB = mark_db
        self.TDB = total_db
        self.testSpec = tspec
        self.logger = logger
        self.logger.info("Loading images and users.")
        # Load in the idgroup images and the pagegroup images
        self.loadPapers()
        # Load in the list of users who will run the client app.
        self.loadUsers()

    def loadUsers(self):
        """Load the users from json file, add them to the authority which
        handles authentication for us.
        """
        self.logger.info("Loading user list")
        # Look for the file.
        if os.path.exists("../resources/userList.json"):
            with open("../resources/userList.json") as data_file:
                # Load the users and pass them to the authority.
                self.userList = json.load(data_file)
                self.authority = Authority(self.userList)
                self.logger.info("Users = {}".format(list(self.userList.keys())))
        else:
            # Cannot find users - give error and quit out.
            self.logger.info(">>> Cannot find user/password file.")
            print("Where is user/password file?")
            quit()

    def reloadImages(self, password):
        """Reload all the grouped exams and all the page images.
        """
        # Check user is manager.
        if not self.authority.authoriseUser("Manager", password):
            return ["ERR", "You are not authorised to reload images"]
        self.logger.info("Reloading group images")
        # Read in the groups and images again.
        readExamsGrouped()
        findPageGroups()
        self.loadPapers()
        # Send acknowledgement back to manager.
        return ["ACK"]

    def reloadUsers(self, password):
        """Reload the user list."""
        # Check user is manager.
        if not self.authority.authoriseUser("Manager", password):
            return ["ERR", "You are not authorised to reload users"]
        self.logger.info("Reloading the user list")
        # Load in the user list and check against existing user list for differences
        if os.path.exists("../resources/userList.json"):
            with open("../resources/userList.json") as data_file:
                newUserList = json.load(data_file)
                # for each user in the new list..
                for u in newUserList:
                    if u not in self.userList:
                        # This is a new user - add them in.
                        self.userList[u] = newUserList[u]
                        self.authority.addUser(u, newUserList[u])
                        self.logger.info("New user = {}".format(u))
                # for each user in the old list..
                for u in self.userList:
                    if u not in newUserList:
                        # this user has been removed
                        self.logger.info("Removing user = {}".format(u))
                        # Anything out at user should go back on todo pile.
                        self.IDDB.resetUsersToDo(u)
                        self.MDB.resetUsersToDo(u)
                        # remove user's authorisation token.
                        self.authority.detoken(u)
        self.logger.info("Current user list = {}".format(list(self.userList.keys())))
        # return acknowledgement to manager.
        return ["ACK"]

    def proc_cmd(self, message):
        """Process the server command in the message
        Message should be a list [cmd, user, password, arg1, arg2, etc]
        Basic comands are handled in this function.
        More complicated ones are run as separate functions.
        """
        # convert the command in message[0] to a function-call
        # if cannot convert then exec msgError()
        pcmd = servCmd.get(message[0], "msgError")
        if message[0] == "PING":
            # Client has sent a ping to test if server is up
            # so we return an ACK
            return ["ACK"]
        elif message[0] == "AUTH":
            # Client is requesting authentication
            # message should be ['AUTH', user, password]
            # So we return their authentication token (if they are legit)
            return self.authoriseUser(*message[1:])
        elif message[0] == "RUSR":
            # Manager is requesting server reload users.
            # message should be ['RUSR', managerpwd]
            rv = self.reloadUsers(*message[1:])
            return rv
        elif message[0] == "RIMR":
            # Manager is requesting server reload images
            # message should be ['RIMR', managerpwd]
            rv = self.reloadImages(*message[1:])
            return rv
        else:
            # Otherwise client is making a normal request
            # should be ['CMD', user, token, arg1, arg2,...]
            # first check if user is authorised - check their authorisation token.
            if self.validate(message[1], message[2]):
                # user is authorised, so run their requested function
                return getattr(self, pcmd)(*message[1:])
            else:
                self.logger.info(">>> Unauthorised attempt by user {}".format(user))
                print("Attempt by non-user to {}".format(message))
                return ["ERR", "You are not an authorised user"]

    def authoriseUser(self, user, password, clientAPI):
        """When a user requests authorisation
        They have sent their name and password
        first check if they are a valid user
        if so then anything that is recorded as out with that user
        should be reset as todo.
        Then pass them back the authorisation token
        (the password is only checked on first authorisation - since slow)
        """
        if clientAPI != serverAPI:
            return [
                "ERR",
                'Plom API mismatch: client "{}" =/= server "{}". Server version is "{}"; please check you have the right client.'.format(
                    clientAPI, serverAPI, __version__
                ),
            ]

        if self.authority.authoriseUser(user, password):
            # On token request also make sure anything "out" with that user is reset as todo.
            self.IDDB.resetUsersToDo(user)
            self.MDB.resetUsersToDo(user)
            self.TDB.resetUsersToDo(user)
            self.logger.info("Authorising user {}".format(user))
            return ["ACK", self.authority.getToken(user)]
        else:
            return ["ERR", "You are not an authorised user"]

    def validate(self, user, token):
        """Check the user's token is valid"""
        return self.authority.validateToken(user, token)

    def loadPapers(self):
        """Load the IDgroup page images for identifying
        and the group-images for marking.
        The ID-images are stored in the IDDB, and the
        image for marking in the MDB.
        """
        self.logger.info("Adding IDgroups {}".format(sorted(examsGrouped.keys())))
        for t in sorted(examsGrouped.keys()):
            self.IDDB.addUnIDdExam(int(t), "t{:s}idg".format(t.zfill(4)))

        self.logger.info("Adding Total-images {}".format(sorted(examsGrouped.keys())))
        for t in sorted(examsGrouped.keys()):
            self.TDB.addUntotaledExam(int(t), "t{:s}idg".format(t.zfill(4)))

        self.logger.info("Adding TGVs {}".format(sorted(pageGroupsForGrading.keys())))
        for tgv in sorted(pageGroupsForGrading.keys()):
            # tgv is t1234g67v9
            t, pg, v = int(tgv[1:5]), int(tgv[6:8]), int(tgv[9])
            self.MDB.addUnmarkedGroupImage(t, pg, v, tgv, pageGroupsForGrading[tgv])

    def provideFile(self, fname):
        """Copy a file (temporarily) into the webdav for a client,
        and return the temp-filename to the client.
        """
        tfn = tempfile.NamedTemporaryFile(delete=False, dir=davDirectory)
        shutil.copy(fname, tfn.name)
        return os.path.basename(tfn.name)

    def claimFile(self, fname, subdir):
        """Once an image has been marked, the server copies the image
        back from the webdav and into markedPapers or appropriate
        subdirectory.
        """
        srcfile = os.path.join(davDirectory, fname)
        dstfile = os.path.join("markedPapers", subdir, fname)
        # Check if file already exists
        if os.path.isfile(dstfile):
            # backup the older file with a timestamp
            os.rename(
                dstfile,
                dstfile + ".regraded_at_" + datetime.now().strftime("%d_%H-%M-%S"),
            )
        # This should really use path-join.
        shutil.move(srcfile, dstfile)
        # Copy with full name (not just directory) so can overwrite properly - else error on overwrite.

    def removeFile(self, davfn):
        """Once a file has been grabbed by the client, delete it from the webdav.
        """
        os.unlink(davDirectory + "/" + davfn)

    def printToDo(self):
        """Ask each database to print the images that are still on
        the todo pile
        """
        self.IDDB.printToDo()
        self.MDB.printToDo()

    def printOutForMarking(self):
        """Ask the database to print the images that are currently
        out for marking
        """
        self.MDB.printOutForMarking()

    def printOutForIDing(self):
        """Ask the database to print the images that are currently
        out for identifying.
        """
        self.IDDB.printOutForIDing()

    def printMarked(self):
        """Ask the database to print the images that have been marked.
        """
        self.MDB.printIdentified()

    def printIdentified(self):
        """Ask the database to print the images that have been identified.
        """
        self.IDDB.printIdentified()

    def msgError(self, *args):
        """The client sent a strange message, so send back an error message.
        """
        return ["ERR", "Some sort of command error - what did you send?"]

    def IDrequestClassList(self, user, token):
        """The client requests the classlist, so the server copies
        the class list to the webdav and returns the temp webdav path
        to that file to the client.
        """
        return ["ACK", self.provideFile("../resources/classlist.csv")]

    def IDrequestPredictionList(self, user, token):
        return ["ACK", self.provideFile("../resources/predictionlist.csv")]

    def IDdoneWithFile(self, user, token, tfn):
        """The client acknowledges they got the file,
        so the server deletes it and sends back an ACK.
        """
        self.removeFile(tfn)
        return ["ACK"]

    def MgetPageGroupMax(self, user, token, pg, v):
        """When a marked-client logs on they need the max mark for the group
        they are marking. Check the (group/version) is valid and then send back
        the corresponding mark from the test spec.
        """
        iv = int(v)
        ipg = int(pg)
        if ipg < 1 or ipg > self.testSpec.getNumberOfGroups():
            return ["ERR", "Pagegroup out of range"]
        if iv < 1 or iv > self.testSpec.Versions:
            return ["ERR", "Version out of range"]
        # Send an ack with the max-mark for the pagegroup.
        return ["ACK", self.testSpec.Marks[ipg]]

    def IDdidntFinish(self, user, token, code):
        """User didn't finish IDing the image with given code. Tell the
        database to put this back on the todo-pile.
        """
        self.IDDB.didntFinish(user, code)
        # send back an ACK.
        return ["ACK"]

    def MdidntFinish(self, user, token, tgv):
        """User didn't finish marking the image with given code. Tell the
        database to put this back on the todo-pile.
        """
        self.MDB.didntFinish(user, tgv)
        # send back an ACK.
        return ["ACK"]

    def TdidntFinish(self, user, token, code):
        """User didn't finish totaling the image with given code. Tell the
        database to put this back on the todo-pile.
        """
        self.TDB.didntFinish(user, code)
        # send back an ACK.
        return ["ACK"]

    def userClosing(self, user, token):
        """Client is closing down their app, so remove the authorisation token
        """
        self.authority.detoken(user)
        return ["ACK"]

    def IDnextUnIDd(self, user, token):
        """The client has asked for the next unidentified paper, so
        ask the database for its code and then copy the appropriate file
        into the webdav and send code and the temp-webdav path back to the
        client.
        """
        # Get code of next unidentified image from the database
        give = self.IDDB.giveIDImageToClient(user)
        if give is None:
            return ["ERR", "No more papers"]
        else:
            # copy the file into the webdav and tell client the code and path
            return [
                "ACK",
                give,
                self.provideFile("{}/idgroup/{}.png".format(pathScanDirectory, give)),
            ]

    def IDprogressCount(self, user, token):
        """Send back current ID progress counts to the client"""
        return ["ACK", self.IDDB.countIdentified(), self.IDDB.countAll()]

    def IDreturnIDd(self, user, token, ret, sid, sname):
        """Client has ID'd the pageimage with code=ret, student-number=sid,
        and student-name=sname. Send the information to the database (which
        checks if that number has been used previously). If okay then send
        and ACK, else send an error that the number has been used.
        """
        if self.IDDB.takeIDImageFromClient(ret, user, sid, sname):
            return ["ACK"]
        else:
            return ["ERR", "That student number already used."]

    def IDreturnAlreadyIDd(self, user, token, ret, sid, sname):
        """Client has re-ID'd the pageimage with code=ret, student-number=sid,
        and student-name=sname. Send the information to the database (which
        checks if that number has been used previously). If okay then send
        and ACK, else send an error that the number has been used.
        """
        self.IDDB.takeIDImageFromClient(ret, user, sid, sname)
        return ["ACK"]

    def IDgetAlreadyIDList(self, user, token):
        """When a id-client logs on they request a list of papers they have already IDd.
        Send back a textfile with list of TGVs.
        """
        idList = self.IDDB.buildIDList(user)
        # dump the list to file as json and then give file to client
        tfn = tempfile.NamedTemporaryFile()
        with open(tfn.name, "w") as outfile:
            json.dump(idList, outfile)
        # Send an ack with the file
        return ["ACK", self.provideFile(tfn.name)]

    def IDgetGroupImage(self, user, token, tgv):
        give = self.IDDB.getGroupImage(user, tgv)
        fname = "{}/idgroup/{}.png".format(pathScanDirectory, give)
        if fname is not None:
            return ["ACK", give, self.provideFile(fname), None]
        else:
            return ["ERR", "User {} is not authorised for tgv={}".format(user, tgv)]

    def MnextUnmarked(self, user, token, pg, v):
        """The client has asked for the next unmarked image (with
        group pg, and version v), so ask the database for its code and
        then copy the appropriate file into the webdav and send code
        and the temp-webdav path back to the client.
        """
        give, fname, tag = self.MDB.giveGroupImageToClient(user, pg, v)
        if give is None:
            return ["ERR", "Nothing left on todo pile"]
        else:
            # copy the file into the webdav and tell client code / path.
            return ["ACK", give, self.provideFile(fname), tag]

    def MprogressCount(self, user, token, pg, v):
        """Send back current marking progress counts to the client"""
        return ["ACK", self.MDB.countMarked(pg, v), self.MDB.countAll(pg, v)]

    def MdoneWithFile(self, user, token, filename):
        """Client acknowledges they got the file, so
        server deletes it from the webdav and sends an ack.
        """
        self.removeFile(filename)
        return ["ACK"]

    def MuserStillOwns(self, user, token, code):
        """Check that user still 'owns' the tgv = code"""
        if self.MDB.userStillOwnsTGV(code, user):
            return ["ACK"]
        else:
            return ["ERR", "You are no longer authorised to upload that tgv"]

    def MreturnMarked(
        self, user, token, code, mark, fname, pname, cname, mtime, pg, v, tags
    ):
        """Client has marked the pageimage with code, mark, annotated-file-name
        (which the client has uploaded to webdav), and spent mtime marking it.
        Send the information to the database and send an ack.
        """
        # sanity check that mark lies in [0,..,max]
        if int(mark) < 0 or int(mark) > self.testSpec.Marks[int(pg)]:
            # this should never happen.
            return ["ERR", "Assigned mark out of range. Contact administrator."]

        # move annoted file to right place with new filename
        self.claimFile(fname, "")
        self.claimFile(pname, "plomFiles")
        self.claimFile(cname, "commentFiles")
        # Should check the fname is valid png - just check header presently
        if imghdr.what(os.path.join("markedPapers", fname)) != "png":
            return ["ERR", "Misformed image file. Try again."]
        # now update the database
        self.MDB.takeGroupImageFromClient(
            code, user, mark, fname, pname, cname, mtime, tags
        )
        self.recordMark(user, mark, fname, mtime, tags)
        # return ack with current counts.
        return ["ACK", self.MDB.countMarked(pg, v), self.MDB.countAll(pg, v)]

    def recordMark(self, user, mark, fname, mtime, tags):
        """For test blah.png, we record, in blah.png.txt, as a backup
        the filename, mark, user, time, marking time and any tags.
        This is not used.
        """
        fh = open("./markedPapers/{}.txt".format(fname), "w")
        fh.write(
            "{}\t{}\t{}\t{}\t{}\t{}".format(
                fname,
                mark,
                user,
                datetime.now().strftime("%Y-%m-%d,%H:%M"),
                mtime,
                tags,
            )
        )
        fh.close()

    def MgetMarkedPaperList(self, user, token, pg, v):
        """When a marked-client logs on they request a list of papers they have already marked.
        Check the (group/version) is valid and then send back a textfile with list of TGVs.
        """
        iv = int(v)
        ipg = int(pg)
        if ipg < 1 or ipg > self.testSpec.getNumberOfGroups():
            return ["ERR", "Pagegroup out of range"]
        if iv < 1 or iv > self.testSpec.Versions:
            return ["ERR", "Version out of range"]
        markedList = self.MDB.buildMarkedList(user, pg, v)
        # dump the list to file as json and then give file to client
        tfn = tempfile.NamedTemporaryFile()
        with open(tfn.name, "w") as outfile:
            json.dump(markedList, outfile)
        # Send an ack with the file
        return ["ACK", self.provideFile(tfn.name)]

    def MgetGroupImages(self, user, token, tgv):
        give, fname, aname = self.MDB.getGroupImage(user, tgv)
        if fname is not None:
            if aname is not None:
                # plom file is same as annotated file just with suffix plom
                return [
                    "ACK",
                    give,
                    self.provideFile(fname),
                    self.provideFile("markedPapers/" + aname),
                    self.provideFile("markedPapers/plomFiles/" + aname[:-3] + "plom"),
                ]
            else:
                return ["ACK", give, self.provideFile(fname), None]
        else:
            return ["ERR", "Non-existant tgv={}".format(tgv)]

    def MsetTag(self, user, token, tgv, tag):
        if self.MDB.setTag(user, tgv, tag):
            return ["ACK"]
        else:
            return ["ERR", "Non-existant tgv={}".format(tgv)]

    def MgetWholePaper(self, user, token, testNumber):
        # client passes the tgv code of their current group image.
        # from this we infer the test number.
        files = self.MDB.getTestAll(testNumber)
        msg = ["ACK"]
        for f in files:
            msg.append(self.provideFile(f))
        return msg

    def MlatexThisText(self, user, token, fragmentFile):
        fragment = os.path.join(davDirectory, fragmentFile)
        tfn = tempfile.NamedTemporaryFile()
        if (
            subprocess.run(["python3", "latex2png.py", fragment, tfn.name]).returncode
            == 0
        ):
            msg = ["ACK", True, self.provideFile(tfn.name)]
        else:
            msg = ["ACK", False]
        return msg

    def TgetMaxMark(self, user, token):
        return ["ACK", sum(spec.Marks)]

    def TgotTest(self, user, token, test, tfn):
        """Client acknowledges they got the test pageimage, so server
        deletes it from the webdav and sends an ack.
        """
        self.removeFile(tfn)
        return ["ACK"]

    def TprogressCount(self, user, token):
        """Send back current total progress counts to the client"""
        return ["ACK", self.TDB.countTotaled(), self.TDB.countAll()]

    def TnextUntotaled(self, user, token):
        """The client has asked for the next untotaled paper, so
        ask the database for its code and then copy the appropriate file
        into the webdav and send code and the temp-webdav path back to the
        client.
        """
        # Get code of next unidentified image from the database
        give = self.TDB.giveTotalImageToClient(user)
        if give is None:
            return ["ERR", "No more papers"]
        else:
            # copy the file into the webdav and tell client the code and path
            return [
                "ACK",
                give,
                self.provideFile("{}/idgroup/{}.png".format(pathScanDirectory, give)),
            ]

    def TreturnTotaled(self, user, token, ret, value):
        """Client has totaled the pageimage with code=ret, total=value.
        Send the information to the database and return an ACK
        """
        self.TDB.takeTotalImageFromClient(ret, user, value)
        return ["ACK"]

    def TreturnAlreadyTotaled(self, user, token, ret, value):
        """ As per TReturnTotaled"""
        self.TDB.takeTotalImageFromClient(ret, user, value)
        return ["ACK"]

    def TgetAlreadyTotaledList(self, user, token):
        """When a total-client logs on they request a list of papers they have already totaled.
        Send back a textfile with list of TGVs.
        """
        tList = self.TDB.buildTotalList(user)
        # dump the list to file as json and then give file to client
        tfn = tempfile.NamedTemporaryFile()
        with open(tfn.name, "w") as outfile:
            json.dump(tList, outfile)
        # Send an ack with the file
        return ["ACK", self.provideFile(tfn.name)]

    def TdoneWithFile(self, user, token, tfn):
        """The client acknowledges they got the file,
        so the server deletes it and sends back an ACK.
        """
        self.removeFile(tfn)
        return ["ACK"]

    def TgetGroupImage(self, user, token, tgv):
        give = self.TDB.getGroupImage(user, tgv)
        fname = "{}/idgroup/{}.png".format(pathScanDirectory, give)
        if fname is not None:
            return ["ACK", give, self.provideFile(fname), None]
        else:
            return ["ERR", "User {} is not authorised for tgv={}".format(user, tgv)]


# # # # # # # # # # # #
# # # # # # # # # # # #


def checkPortFree(ip, port):
    """Test if the given port is free so server can use it
    for messaging and/or webdav.
    """
    # Create a socket.
    sock = socket.socket(socket.AF_INET, socket.SOCK_STREAM)
    # try to bind it to the IP and port.
    try:
        sock.bind((ip, port))
    except socket.error as err:
        if err.errno == errno.EADDRINUSE:
            return False
        else:
            SLogger.info(
                "There is some sort of ip/port error. Number = {}".format(err.errno)
            )
            print("There is some sort of ip/port error. Number = {}".format(err.errno))
            return False
    return True


def checkPorts():
    """Check that the messaging and webdav ports are free
    on the server.
    """
    if checkPortFree(serverInfo["server"], serverInfo["mport"]):
        SLogger.info("Messaging port is free and working.")
        print("Messaging port is free and working.")
    else:
        SLogger.info(
            "Problem with messaging port {} on server {}. "
            "Please check and try again.".format(
                serverInfo["mport"], serverInfo["server"]
            )
        )
        print(
            "Problem with messaging port {} on server {}. "
            "Please check and try again.".format(
                serverInfo["mport"], serverInfo["server"]
            )
        )
        exit(1)

    if checkPortFree(serverInfo["server"], serverInfo["wport"]):
        SLogger.info("Webdav port is free and working.")
        print("Webdav port is free and working.")
    else:
        SLogger.info(
            "Problem with webdav port {} on server {}. "
            "Please check and try again.".format(
                serverInfo["wport"], serverInfo["server"]
            )
        )
        print(
            "Problem with webdav port {} on server {}. "
            "Please check and try again.".format(
                serverInfo["wport"], serverInfo["server"]
            )
        )
        exit(1)


def checkDirectories():
    if not os.path.isdir("markedPapers"):
        os.mkdir("markedPapers")
    if not os.path.isdir("markedPapers/plomFiles"):
        os.mkdir("markedPapers/plomFiles")
    if not os.path.isdir("markedPapers/commentFiles"):
        os.mkdir("markedPapers/commentFiles")


<<<<<<< HEAD
print("PLOM Server v{}: this is free software without warranty".format(__version__))
=======
print("Plom version {0}: image server starting...".format(__version__))
>>>>>>> 13f9179d
# Get the server information from file
getServerInfo()
# Check the server ports are free
checkPorts()
# check that markedPapers and subdirectories exist
checkDirectories()

# Create a temp directory for the webdav
tempDirectory = tempfile.TemporaryDirectory()
davDirectory = tempDirectory.name
# Give directory correct permissions.
os.system("chmod o-r {}".format(davDirectory))
SLogger.info("Webdav directory = {}".format(davDirectory))
# Fire up the webdav server.
cmd = "wsgidav -q -H {} -p {} --server cheroot -r {} -c ../resources/davconf.yaml".format(
    serverInfo["server"], serverInfo["wport"], davDirectory
)
davproc = subprocess.Popen(shlex.split(cmd))

# Read the test specification
spec = TestSpecification()
spec.readSpec()
# Read in the exams that have been grouped after
# scanning and the filenames of the group-images
# that need marking.
examsGrouped = {}
pageGroupsForGrading = {}
readExamsGrouped()
findPageGroups()

# Set up the classes for handling transactions with databases
# Pass them the loggers
theIDDB = IDDatabase(IDLogger)
theMarkDB = MarkDatabase(MarkLogger)
theTotalDB = TotalDatabase(TotalLogger)
# Fire up the server with both database client classes and the test-spec.
peon = Server(theIDDB, theMarkDB, theTotalDB, spec, SLogger)

# # # # # # # # # # # #
# Fire up the asyncio event loop.
loop = asyncio.get_event_loop()
coro = asyncio.start_server(
    handle_messaging,
    serverInfo["server"],
    serverInfo["mport"],
    loop=loop,
    ssl=sslContext,
)
try:
    server = loop.run_until_complete(coro)
except OSError:
    SLogger.info(
        "There is a problem running the socket-listening loop. "
        "Check if port {} is free and try again.".format(serverInfo["mport"])
    )
    print(
        "There is a problem running the socket-listening loop. "
        "Check if port {} is free and try again.".format(serverInfo["mport"])
    )
    subprocess.Popen.kill(davproc)
    loop.close()
    exit(1)

SLogger.info("Serving messages on {}".format(server.sockets[0].getsockname()))
print("Serving messages on {}".format(server.sockets[0].getsockname()))
try:
    # Run the event loop until it is killed off.
    loop.run_forever()
except KeyboardInterrupt:
    pass

# Close down the event loop.
server.close()
loop.run_until_complete(server.wait_closed())
loop.close()

# # # # # # # # # # # #
# Close the webdav server
subprocess.Popen.kill(davproc)
SLogger.info("Webdav server closed")
print("Webdav server closed")
SLogger.info("Closing databases")
print("Closing databases")
theIDDB.saveIdentified()
theMarkDB.saveMarked()
theTotalDB.saveTotaled()<|MERGE_RESOLUTION|>--- conflicted
+++ resolved
@@ -823,11 +823,7 @@
         os.mkdir("markedPapers/commentFiles")
 
 
-<<<<<<< HEAD
-print("PLOM Server v{}: this is free software without warranty".format(__version__))
-=======
-print("Plom version {0}: image server starting...".format(__version__))
->>>>>>> 13f9179d
+print("Plom Server v{}: this is free software without warranty".format(__version__))
 # Get the server information from file
 getServerInfo()
 # Check the server ports are free
