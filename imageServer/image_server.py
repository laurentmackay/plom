--- conflicted
+++ resolved
@@ -669,7 +669,6 @@
             print("Where is user/password file?")
             quit()
 
-<<<<<<< HEAD
     def reloadImages(self, password):
         """Reload all the grouped exams and all the page images.
         """
@@ -685,8 +684,6 @@
         # Send acknowledgement back to manager.
         return True
 
-=======
->>>>>>> cf2c4495
     def reloadUsers(self, password):
         """Reload the user list."""
         # Check user is manager.
