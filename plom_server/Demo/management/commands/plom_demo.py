# SPDX-License-Identifier: AGPL-3.0-or-later
# Copyright (C) 2023 Andrew Rechnitzer
# Copyright (C) 2023 Colin B. Macdonald
# Copyright (C) 2023 Edith Coates

import os
import subprocess
from time import sleep
from shlex import split
import sys

if sys.version_info >= (3, 10):
    from importlib import resources
else:
    import importlib_resources as resources

from django.core.management.base import BaseCommand, CommandError

from ...services import (
    DemoProcessesService,
    DemoCreationService,
    DemoBundleService,
    DemoHWBundleService,
    ConfigFileService,
    PlomServerConfig,
    ConfigPreparationService,
)
from ... import config_files as demo_config_files


class Command(BaseCommand):
    help = """
        WebPlom demo. For testing, debugging and development.

        Some aspects of the server can be changed via command line
        arguments.  Others via environment variables, including
        PLOM_DATABASE_BACKEND, PLOM_DB_NAME, and probably more
        in the future.
    """

    def papers_and_db(self, dcs: DemoCreationService):
        print("*" * 40)
        dcs.build_db_and_papers()
        dcs.wait_for_papers_to_be_ready()

        print("*" * 40)
        dcs.download_zip()

    def create_bundles(
        self,
        dbs: DemoBundleService,
        dhs: DemoHWBundleService,
        config: PlomServerConfig,
        homework_bundles,
    ) -> None:
        if config.bundles:
            dbs.scribble_on_exams(config)

        for bundle in homework_bundles:
            dhs.make_hw_bundle(bundle)

    def upload_bundles(
        self, dcs: DemoCreationService, number_of_bundles, homework_bundles
    ):
        print("*" * 40)
        dcs.upload_bundles(
            number_of_bundles=number_of_bundles, homework_bundles=homework_bundles
        )

        dcs.wait_for_upload(
            number_of_bundles=number_of_bundles,
        )

    def read_bundles(
        self,
        dcs: DemoCreationService,
        dhs: DemoHWBundleService,
        config: PlomServerConfig,
        number_of_bundles,
        homework_bundles,
    ):
        print("*" * 40)
        dcs.read_qr_codes(
            number_of_bundles=number_of_bundles,
        )
        dhs.map_homework_pages(homework_bundles=homework_bundles)

        print("*" * 40)
        dcs.wait_for_qr_read(
            number_of_bundles=number_of_bundles,
        )

        dcs.map_extra_pages(config)
        dcs.map_pages_to_discards(config)

    def push_bundles(
        self, dcs: DemoCreationService, number_of_bundles, homework_bundles
    ):
        print("*" * 40)
        dcs.push_if_ready(
            number_of_bundles=number_of_bundles, homework_bundles=homework_bundles
        )

    def post_server_init(
        self, dcs: DemoCreationService, config: PlomServerConfig, stop_at: str
    ):
        self.papers_and_db(dcs)

        print("*" * 40)
        if config.bundles:
            number_of_bundles = len(config.bundles)
            bundle_service = DemoBundleService()
        else:
            bundle_service = None
            number_of_bundles = 0

        if config.hw_bundles:
            homework_bundles = config.hw_bundles
            homework_service = DemoHWBundleService()
        else:
            homework_bundles = []
            homework_service = None

        if bundle_service is None and homework_service is None:
            print("No bundles detected - stopping.")
            return

        assert bundle_service is not None
        assert homework_service is not None

        self.create_bundles(bundle_service, homework_service, config, homework_bundles)

        if stop_at == "bundles-created":
            return

        self.upload_bundles(dcs, number_of_bundles, homework_bundles)
        if stop_at == "bundles-uploaded":
            return

        self.read_bundles(
            dcs, homework_service, config, number_of_bundles, homework_bundles
        )
        if stop_at == "bundles-read":
            return

        self.push_bundles(dcs, number_of_bundles, homework_bundles)
        if stop_at == "bundles-pushed":
            return

        print("*" * 40)
        dcs.create_rubrics()

    def run_randomarker(self, *, port):
        # TODO: hardcoded http://
        srv = f"http://localhost:{port}"
        cmds = (
            f"python3 -m plom.client.randoMarker -s {srv} -u demoMarker1 -w demoMarker1 --partial 25",
            f"python3 -m plom.client.randoMarker -s {srv} -u demoMarker2 -w demoMarker2 --partial 33",
            f"python3 -m plom.client.randoMarker -s {srv} -u demoMarker3 -w demoMarker3 --partial 50",
        )
        env = dict(os.environ, WEBPLOM="1")
        for cmd in cmds:
            print(f"RandoMarking!  calling: {cmd}")
            subprocess.check_call(split(cmd), env=env)

        cmd = f"python3 -m plom.client.randoIDer -s {srv} -u demoMarker1 -w demoMarker1"
        print(f"RandoIDing!  calling: {cmd}")
        subprocess.check_call(split(cmd), env=dict(os.environ, WEBPLOM="1"))

    def wait_for_exit(self):
        while True:
            x = input("Type 'quit' and press Enter to exit the demo: ")
            if x.casefold() == "quit":
                break

    def add_arguments(self, parser):
        parser.add_argument(
            "--config",
            action="store",
            nargs=1,
            help="Use a TOML config file for creating the demo exam structure.",
        )
        parser.add_argument(
            "--no-waiting",
            action="store_true",
            help="Do not wait for user input at the end of the demo sequence before stopping the demo.",
        )
        parser.add_argument(
            "--stop-at",
            action="store",
            choices=[
                "migrations",
                "users",
                "preparation",
                "bundles-created",
                "bundles-uploaded",
                "bundles-read",
                "bundles-pushed",
            ],
            nargs=1,
            help="Stop the demo sequence at a certain breakpoint.",
        )
        parser.add_argument(
            "--port",
            action="store",
            type=int,
            default=8000,
            help="What port number to run on, default 8000.",
        )
        parser.add_argument(
            "--randomarker",
            action="store_true",
            help="Run the plom-client randomarker.",
        )
        parser.add_argument(
            "--quick",
            action="store_true",
            help="Run a quicker demo with fewer papers and bundles.",
        )

    def handle(self, *args, **options):
        stop_at = options["stop_at"]

        if stop_at is not None:
            stop_at = stop_at[0]
            self.stdout.write(f"Note that demo script will stop after '{stop_at}'")

            if options["randomarker"]:
                raise CommandError(
                    "Cannot run plom-client randomarker with a demo breakpoint."
                )

        config_path = options["config"]
        if config_path is None:
<<<<<<< HEAD
            config = ConfigFileService.read_server_config(
                resources.files(demo_config_files) / "full_demo_config.toml"
            )
=======
            if options["quick"]:
                config = config_service.read_server_config(
                    resources.files(demo_config_files) / "quick_demo_config.toml"
                )
            else:
                config = config_service.read_server_config(
                    resources.files(demo_config_files) / "full_demo_config.toml"
                )
>>>>>>> 7c40b705
        else:
            try:
                config = ConfigFileService.read_server_config(config_path[0])
            except Exception as e:
                raise CommandError(e)
        print(config)

        proc_service = DemoProcessesService()
        proc_service.initialize_server_and_db()

        if stop_at == "migrate":
            return

        print("*" * 40)
        huey_worker_proc = proc_service.launch_huey_workers()

        creation_service = DemoCreationService()
        print("*" * 40)
        creation_service.make_groups_and_users()

        if stop_at == "users":
            huey_worker_proc.terminate()
            return

        # TODO: I get errors if I move this after launching the server...
        print("*" * 40)
        if options["config"]:
            ConfigPreparationService.create_test_preparation(config, verbose=True)
        else:
            creation_service.prepare_assessment(config)

        if stop_at == "preparation" or not config.num_to_produce:
            huey_worker_proc.terminate()
            return

        print("*" * 40)
        server_proc = proc_service.launch_server(port=options["port"])

        try:  # We're guaranteed to hit the cleanup code in the "finally" block
            self.post_server_init(creation_service, config, stop_at)

            if options["randomarker"]:
                self.run_randomarker(port=options["port"])

            if not options["no_waiting"]:
                sleep(2)
                print("*" * 72)
                self.wait_for_exit()
            sleep(0.1)
            print("v" * 40)
        finally:
            huey_worker_proc.terminate()
            server_proc.terminate()<|MERGE_RESOLUTION|>--- conflicted
+++ resolved
@@ -232,20 +232,14 @@
 
         config_path = options["config"]
         if config_path is None:
-<<<<<<< HEAD
-            config = ConfigFileService.read_server_config(
-                resources.files(demo_config_files) / "full_demo_config.toml"
-            )
-=======
             if options["quick"]:
-                config = config_service.read_server_config(
+                config = ConfigFileService.read_server_config(
                     resources.files(demo_config_files) / "quick_demo_config.toml"
                 )
             else:
-                config = config_service.read_server_config(
+                config = ConfigFileService.read_server_config(
                     resources.files(demo_config_files) / "full_demo_config.toml"
                 )
->>>>>>> 7c40b705
         else:
             try:
                 config = ConfigFileService.read_server_config(config_path[0])
