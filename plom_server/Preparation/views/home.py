--- conflicted
+++ resolved
@@ -20,11 +20,8 @@
     StagingClasslistCSVService,
     PQVMappingService,
     ExtraPageService,
-<<<<<<< HEAD
+    ScrapPaperService,
     TestPreparedSetting,
-=======
-    ScrapPaperService,
->>>>>>> 9b6ae350
 )
 
 
@@ -48,12 +45,9 @@
             "navbar_colour": "#AD9CFF",
             "user_group": "manager",
             "extra_page_status": ExtraPageService().get_extra_page_task_status(),
-<<<<<<< HEAD
+            "scrap_paper_status": ScrapPaperService().get_scrap_paper_task_status(),
             "is_test_prepared": TestPreparedSetting.is_test_prepared(),
             "can_status_be_set_todo": TestPreparedSetting.can_status_be_set_false(),
-=======
-            "scrap_paper_status": ScrapPaperService().get_scrap_paper_task_status(),
->>>>>>> 9b6ae350
         }
 
         paper_number_list = pqvs.list_of_paper_numbers()
