--- conflicted
+++ resolved
@@ -101,16 +101,10 @@
         from plom import make_random_version_map
 
         # grab the spec as dict from the test creator services
-<<<<<<< HEAD
         spec_dict = SpecificationService.get_the_spec()
-        # this spec_dict does not include numberToProduce so we add in by hand
-=======
-        speck = SpecificationService()
-        spec_dict = speck.get_the_spec()
         # Legacy make_random_version_map will be unhappy if not fed a numberToProduce
         # so we add one.
         # this spec_dict does not include numberToProduce so we add it
->>>>>>> 762a8245
         spec_dict["numberToProduce"] = numberToProduce
 
         # now pass it through spec verifier and feed the **verifier** to the
