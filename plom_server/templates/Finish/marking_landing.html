--- conflicted
+++ resolved
@@ -118,16 +118,6 @@
     </div>
     <hr>
     <br>
-<<<<<<< HEAD
-    <div class="row">
-        <div class="col">
-            <table style="width: auto"
-                   class="table table-striped table-bordered sortable">
-                <thead>
-                    <tr>
-                        <th scope="col">Paper Number</th>
-                        {% for i in n_questions %}<th scope="col">Question {{ i }}</th>{% endfor %}
-=======
     <div>
         <p>
             In the table below,
@@ -172,41 +162,39 @@
                                 {% endwith %}
                             {% endfor %}
                         {% endif %}
->>>>>>> df179216
-                    </tr>
-                </thead>
-                <tbody>
-                    {% for p_key, p_val in papers.items %}
-                        <tr>
-                            <td>{{ p_key }}</td>
-                            {% if not p_val %}
-                                {% for i in n_questions %}<td>None</td>{% endfor %}
-                            {% elif p_val|length == n_questions|length %}
-                                {% comment %}Fully graded{% endcomment %}
-                                {% for q_key, q_val in p_val.items %}<td>{{ q_val.student_mark }}</td>{% endfor %}
-                            {% else %}
-                                {% comment %}Partially graded{% endcomment %}
-                                {% for i in n_questions %}
-                                    <td>
-                                        {% with p_val|get_item:i as dict %}
-                                            {% if dict %}
-                                                {{ dict.student_mark }}
-                                            {% else %}
-                                                None
-                                            {% endif %}
-                                        {% endwith %}
-                                    </td>
-                                {% endfor %}
-                            {% endif %}
-                        </tr>
-                    {% endfor %}
-                </tbody>
-            </table>
-        </div>
-        <div class="col">
-            <div id="grades_hist">{% include "Visualization/histogram.html" with data=grades_hist_data %}</div>
-            <div id="corr_heatmap">{% include "Visualization/heat_map.html" with data=corr_heatmap_data %}</div>
-        </div>
-    </div>
-    <script src="https://www.kryogenix.org/code/browser/sorttable/sorttable.js"></script>
+                    </tr>
+                {% endfor %}
+                {% for p_key, p_val in papers.items %}
+                    <tr>
+                        <td>{{ p_key }}</td>
+                        {% if not p_val %}
+                            {% for i in n_questions %}<td>None</td>{% endfor %}
+                        {% elif p_val|length == n_questions|length %}
+                            {% comment %}Fully graded{% endcomment %}
+                            {% for q_key, q_val in p_val.items %}<td>{{ q_val.student_mark }}</td>{% endfor %}
+                        {% else %}
+                            {% comment %}Partially graded{% endcomment %}
+                            {% for i in n_questions %}
+                                <td>
+                                    {% with p_val|get_item:i as dict %}
+                                        {% if dict %}
+                                            {{ dict.student_mark }}
+                                        {% else %}
+                                            None
+                                        {% endif %}
+                                    {% endwith %}
+                                </td>
+                            {% endfor %}
+                        {% endif %}
+                    </tr>
+                {% endfor %}
+            </tbody>
+        </table>
+    </div>
+    <div>
+        <div id="grades_hist">{% include "Visualization/histogram.html" with data=grades_hist_data %}</div>
+        <div id="corr_heatmap">{% include "Visualization/heat_map.html" with data=corr_heatmap_data %}</div>
+    </div>
+</div>
+<script src="https://www.kryogenix.org/code/browser/sorttable/sorttable.js"></script>
 {% endblock main_content %}