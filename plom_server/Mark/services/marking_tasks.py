--- conflicted
+++ resolved
@@ -232,11 +232,6 @@
             marking_tasks = marking_tasks.filter(question_version=version)
         return marking_tasks
 
-<<<<<<< HEAD
-    def get_available_tasks(
-        self, question=None, version=None
-    ) -> Union[QuerySet[MarkingTask], None]:
-=======
     def get_latest_annotations_from_complete_marking_tasks(
         self,
     ) -> QuerySet[Annotation]:
@@ -245,8 +240,9 @@
             markingtask__status=MarkingTask.COMPLETE
         ).filter(markingtask__latest_annotation__isnull=False)
 
-    def get_available_tasks(self, question=None, version=None):
->>>>>>> ccdecfdf
+    def get_available_tasks(
+        self, question=None, version=None
+    ) -> Union[QuerySet[MarkingTask], None]:
         """Return the marking tasks with a 'todo' status.
 
         Args:
