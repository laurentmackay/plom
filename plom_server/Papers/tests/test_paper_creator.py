--- conflicted
+++ resolved
@@ -58,13 +58,7 @@
         qv_map = {1: 2, 2: 1}
 
         pcs = PaperCreatorService()
-<<<<<<< HEAD
-        _create_paper_with_qvmapping.call_local(pcs.spec, 1, qv_map)
-=======
-        _create_paper_with_qvmapping.call_local(
-            pcs.spec_obj, 1, qv_map, self.test_username
-        )
->>>>>>> fa86ea88
+        _create_paper_with_qvmapping.call_local(pcs.spec_obj, 1, qv_map)
 
         n_papers, n_pages, n_id, n_dnm, n_question = self.get_n_models()
 
@@ -90,21 +84,10 @@
 
         qv_map = {1: 2, 2: 1}
         pcs = PaperCreatorService()
-<<<<<<< HEAD
-        _create_paper_with_qvmapping.call_local(pcs.spec, 1, qv_map)
+        _create_paper_with_qvmapping.call_local(pcs.spec_obj, 1, qv_map)
 
         with self.assertRaises(IntegrityError):
-            _create_paper_with_qvmapping.call_local(pcs.spec, 1, qv_map)
-=======
-        _create_paper_with_qvmapping.call_local(
-            pcs.spec_obj, 1, qv_map, self.test_username
-        )
-
-        with self.assertRaises(IntegrityError):
-            _create_paper_with_qvmapping.call_local(
-                pcs.spec_obj, 1, qv_map, self.test_username
-            )
->>>>>>> fa86ea88
+            _create_paper_with_qvmapping.call_local(pcs.spec_obj, 1, qv_map)
 
     def test_clear_papers(self):
         """
