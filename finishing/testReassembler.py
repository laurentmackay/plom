--- conflicted
+++ resolved
@@ -27,12 +27,13 @@
     # takes StudentID and list of group image files as args.
     # 0th item on list is the coverpage.
     # other items are the groupimage files.
-    sid = sys.argv[1]
-    imgl = eval(sys.argv[2])
+    shortName = sys.argv[1]
+    sid = sys.argv[2]
+    imgl = eval(sys.argv[3])
     coverfname, imgl = imgl[0], imgl[1:]
-    # output as test_<StudentID>.pdf
-    outname = "reassembled/test_{}.pdf".format(sid)
-
+    # note we know the shortname is alphanumeric with no strings
+    # so this is safe.
+    outname = "reassembled/{}_{}.pdf".format(shortName, sid)
 
     # use imagemagick to convert each group-image into a temporary pdf.
     pdfpages = [tempfile.NamedTemporaryFile(suffix=".pdf") for x in imgl]
@@ -57,38 +58,8 @@
     for pg in pdfpages:
         pg.close()
 
-<<<<<<< HEAD
-    with tempfile.NamedTemporaryFile(suffix=".pdf") as tf:
-        exam.save(outname)
-=======
-# takes testname StudentID and list of group image files as args.
-# 0th item on list is the coverpage.
-# other items are the groupimage files.
-shortName = sys.argv[1]
-sid = eval(sys.argv[2])
-imgl = eval(sys.argv[3])
-# output as test_<StudentID>.pdf
-# note we know the shortname is alphanumeric with no spaces
-# so this is safe.
-outname = "reassembled/{}_{}.pdf".format(shortName, sid)
-# work on a tempfile
-with tempfile.NamedTemporaryFile(suffix=".pdf") as tf:
-    # use imagemagick to glob the group-images together into a pdf.
-    # first build the imagemagick command.
-    cmd = "convert -quality 100"
-    for X in imgl[1:]:
-        cmd += " {}".format(X)
-    cmd += " {}".format(tf.name)
-    # run the command.
-    os.system(cmd)
-    # Now attach the coverpage to the front using fitz / pymupdf
-    exam = fitz.open(tf.name)
-    # grab the coverpage
-    cover = fitz.open(imgl[0])
-    # insert the coverpage as the 0th page.
-    exam.insertPDF(cover, from_page=0, to_page=0, start_at=0)
     # title of PDF is "<testname> <sid>"
     exam.setMetadata({"title": "{} {}".format(shortName, sid), "producer": "PLOM"})
-    # save the output.
-    exam.save(outname)
->>>>>>> 5826e428
+
+    with tempfile.NamedTemporaryFile(suffix=".pdf") as tf:
+        exam.save(outname)