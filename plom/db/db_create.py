--- conflicted
+++ resolved
@@ -35,11 +35,7 @@
     try:
         Bundle.create(name="__replacements__system__")
     except pw.IntegrityError as e:
-<<<<<<< HEAD
-        log.error("Create replacement page bundle: error - {}".format(e))
-=======
-        log.error("Failed to create replacement page bundle - %s", e)
->>>>>>> bc7033fe
+        log.error(f"Failed to create replacement page bundle - {e}")
         return False
     return True
 
