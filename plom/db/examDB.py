# SPDX-License-Identifier: AGPL-3.0-or-later
# Copyright (C) 2018-2020 Andrew Rechnitzer
# Copyright (C) 2020 Colin B. Macdonald

from datetime import datetime, timedelta

from peewee import *

from plom.rules import censorStudentNumber as censorID
from plom.rules import censorStudentName as censorName


<<<<<<< HEAD
log = logging.getLogger("DB")
plomdb = SqliteDatabase(None)

######################################################################


class BaseModel(Model):
    class Meta:
        database = plomdb


class User(BaseModel):
    name = CharField(unique=True)
    enabled = BooleanField(default=True)
    password = CharField(null=True)  # hash of password for comparison
    token = CharField(null=True)  # authentication token
    lastActivity = DateTimeField(null=True)
    lastAction = CharField(null=True)


class Bundle(BaseModel):
    originalName = CharField(unique=True, null=True)  # no "scan.pdf" please
    md5sum = CharField(null=True)  # to check for duplications


class Image(BaseModel):
    bundle = ForeignKeyField(Bundle, backref="images")
    originalName = CharField(null=True)  # can be empty.
    fileName = CharField(null=True)
    md5sum = CharField(null=True)  # to check for duplications


class Test(BaseModel):
    testNumber = IntegerField(primary_key=True, unique=True)
    # some state bools
    produced = BooleanField(default=False)
    used = BooleanField(default=False)
    scanned = BooleanField(default=False)
    identified = BooleanField(default=False)
    marked = BooleanField(default=False)
    totalled = BooleanField(default=False)
    # a recentUpload flag to see which tests to check after uploads
    recentUpload = BooleanField(default=False)


# Data for totalling the marks
class SumData(BaseModel):
    test = ForeignKeyField(Test, backref="sumdata")
    sumMark = IntegerField(null=True)
    status = CharField(default="")
    user = ForeignKeyField(User, backref="sumdata", null=True)
    time = DateTimeField(null=True)
    summed = BooleanField(default=False)


class Group(BaseModel):
    test = ForeignKeyField(Test, backref="groups")
    gid = CharField(unique=True)  # must be unique
    groupType = CharField()  # to distinguish between ID, DNM, and Mark groups
    queuePosition = IntegerField(unique=True, null=False)
    scanned = BooleanField(default=False)  # should get all its tpages


class IDGroup(BaseModel):
    test = ForeignKeyField(Test, backref="idgroups")
    group = ForeignKeyField(Group, backref="idgroups")
    studentID = CharField(unique=True, null=True)
    studentName = CharField(null=True)
    user = ForeignKeyField(User, backref="idgroups", null=True)
    status = CharField(default="")
    time = DateTimeField(null=True)
    identified = BooleanField(default=False)


class DNMGroup(BaseModel):
    test = ForeignKeyField(Test, backref="dnmgroups")
    group = ForeignKeyField(Group, backref="dnmgroups")


class QGroup(BaseModel):
    test = ForeignKeyField(Test, backref="qgroups")
    group = ForeignKeyField(Group, backref="qgroups")
    question = IntegerField(null=False)
    version = IntegerField(null=False, default=1)
    user = ForeignKeyField(User, backref="qgroups", null=True)
    status = CharField(default="")
    marked = BooleanField(default=False)


class TPage(BaseModel):  # a test page that knows its tpgv
    test = ForeignKeyField(Test, backref="tpages")
    pageNumber = IntegerField(null=False)
    version = IntegerField(default=1)
    group = ForeignKeyField(Group, backref="tpages")
    image = ForeignKeyField(Image, backref="tpages", null=True)
    scanned = BooleanField(default=False)  # we should get all of them


class HWPage(BaseModel):  # a hw page that knows its tgv, but not p.
    test = ForeignKeyField(Test, backref="hwpages")
    group = ForeignKeyField(Group, backref="hwpages")
    order = IntegerField(null=False)
    version = IntegerField(default=1)  # infer from group
    image = ForeignKeyField(Image, backref="hwpages")


class LPage(BaseModel):  # a page that just knows its t. - a loose page.
    test = ForeignKeyField(Test, backref="lpages")
    order = IntegerField(null=False)
    image = ForeignKeyField(Image, backref="lpages")


# still needs work - maybe some bundle object with unique key.
class UnknownPage(BaseModel):
    image = ForeignKeyField(Image, backref="upages", null=True)
    order = IntegerField(null=False)  # order within the upload.


class CollidingPage(BaseModel):
    tpage = ForeignKeyField(TPage, backref="collisions")
    image = ForeignKeyField(Image, backref="collisions")


class DiscardedPage(BaseModel):
    image = ForeignKeyField(Image, backref="discards")
    reason = CharField(null=True)
    # in case we are removing an annotation
    plomFile = CharField(null=True)
    commentFile = CharField(null=True)


class IDPage(BaseModel):
    idgroup = ForeignKeyField(IDGroup, backref="idpages")
    image = ForeignKeyField(Image, backref="idpages")
    order = IntegerField(null=False)


class DNMPage(BaseModel):
    dnmgroup = ForeignKeyField(DNMGroup, backref="dnmpages")
    image = ForeignKeyField(Image, backref="dnmpages")
    order = IntegerField(null=False)

=======
import logging
>>>>>>> 0713ea4d

log = logging.getLogger("DB")

from plom.db.tables import (
    plomdb,
    User,
    Image,
    Test,
    SumData,
    Group,
    IDGroup,
    DNMGroup,
    QGroup,
    TPage,
    HWPage,
    LPage,
    UnknownPage,
    CollidingPage,
    DiscardedPage,
    ##
    Annotation,
    ##
    APage,
    IDPage,
    DNMPage,
)

######################################################################


class PlomDB:
    def __init__(self, dbfile_name="plom.db"):
        # can't handle pathlib?
        plomdb.init(str(dbfile_name))

        with plomdb:
            plomdb.create_tables(
                [
                    User,
                    Image,
                    Bundle,
                    Test,
                    ##
                    SumData,
                    ##
                    Group,
                    IDGroup,
                    DNMGroup,
                    QGroup,
                    ##
                    TPage,
                    HWPage,
                    LPage,
                    UnknownPage,
                    CollidingPage,
                    DiscardedPage,
                    ##
                    Annotation,
                    ##
                    APage,
                    IDPage,
                    DNMPage,
                ]
            )
        log.info("Database initialised.")
        # check if HAL has been created
        if User.get_or_none(name="HAL") is None:
            User.create(
                name="HAL",
                password=None,
                last_activity=datetime.now(),
                last_action="Created",
            )
            log.info("User 'HAL' created to do all our automated tasks.")

    ########### User stuff #############
<<<<<<< HEAD
    def createUser(self, uname, passwordHash):
        try:
            uref = User.create(
                name=uname,
                password=passwordHash,
                lastActivity=datetime.now(),
                lastAction="Created",
            )
        except IntegrityError as e:
            log.error("Create User {} error - {}".format(uname, e))
            return False
        return True

    def doesUserExist(self, uname):
        uref = User.get_or_none(name=uname)
        if uref is None:
            return False
        else:
            return True

    def setUserPasswordHash(self, uname, passwordHash):
        # Don't mess with HAL
        if uname == "HAL":
            return False
        # token generated by server not DB
        uref = User.get_or_none(name=uname)
        if uref is None:
            return False
        with plomdb.atomic():
            uref.password = passwordHash
            uref.lastActivity = datetime.now()
            uref.lastAction = "Password set"
            uref.save()
        return True

    def getUserPasswordHash(self, uname):
        uref = User.get_or_none(name=uname)
        if uref is None:
            return None
        else:
            return uref.password

    def isUserEnabled(self, uname):
        uref = User.get_or_none(name=uname)
        if uref is None:
            return False
        else:
            return uref.enabled

    def enableUser(self, uname):
        uref = User.get_or_none(name=uname)
        if uref is None:
            return False
        with plomdb.atomic():
            uref.enabled = True
            uref.save()
        return True

    def disableUser(self, uname):
        # when user is disabled we should set the enabled flag to false, remove their auth-token and then remove all their todo-stuff.
        uref = User.get_or_none(name=uname)
        if uref is None:
            return False
        # set enabled flag to false and remove their token
        with plomdb.atomic():
            uref.enabled = False
            uref.token = None
            uref.save()
        # put all of user's tasks back on the todo pile.
        self.resetUsersToDo(uname)
        return True

    def setUserToken(self, uname, token, msg="Log on"):
        # token generated by server not DB
        uref = User.get_or_none(name=uname)
        if uref is None:
            return False
        with plomdb.atomic():
            uref.token = token
            uref.lastActivity = datetime.now()
            uref.lastAction = msg
            uref.save()
        return True

    def clearUserToken(self, uname):
        return self.setUserToken(uname, None, "Log off")

    def getUserToken(self, uname):
        uref = User.get_or_none(name=uname)
        if uref is None:
            return None
        else:
            return uref.token

    def userHasToken(self, uname):
        if self.getUserToken(uname) is not None:
            return True
        else:
            return False

    def validateToken(self, uname, token):
        uref = User.get_or_none(name=uname)
        if uref is None:
            return False
        if uref.token == token:
            return True
        else:
            return False

    def getUserList(self):
        rval = []
        for uref in User.select():
            rval.append(uref.name)
        return rval

    def getUserDetails(self):
        rval = {}
        for uref in User.select():
            val = [False, False]
            if uref.enabled:
                val[0] = True
            if uref.token is not None:
                val[1] = True
            if uref.lastActivity is None:
                val += ["", ""]
            else:
                val += [
                    uref.lastActivity.strftime("%y:%m:%d-%H:%M:%S"),
                    uref.lastAction,
                ]
            rval[uref.name] = val + self.RgetUserFullProgress(uref.name)
        return rval

    ########## Bundle creation ##########
    def createAnnotationBundle(self, question, version):
        try:
            bref = Bundle.create(
                originalName="annotation.bundle.{}.{}".format(question, version)
            )
        except IntegrityError as e:
            log.error(
                "Create bundle for q.v = {}.{} error - {}".format(question, version, e)
            )
            return False
        return True

    def declareBundle(self, fname, md5):
        if Bundle.get_or_none(originalName=fname) is not None:
            return [False, "name"]
        if Bundle.get_or_none(md5sum=md5) is not None:
            return [False, "md5sum"]
        else:
            Bundle.create(originalName=fname, md5sum=md5)
            return [True]

    ########## Test creation stuff ##############
    def nextQueuePosition(self):
        lastPos = Group.select(fn.MAX(Group.queuePosition)).scalar()
        if lastPos is None:
            return 0
        else:
            return lastPos + 1

    def createTest(self, t):
        try:
            tref = Test.create(testNumber=t)  # must be unique
            sref = SumData.create(test=tref)  # also create the sum-data
        except IntegrityError as e:
            log.error("Create test {} error - {}".format(t, e))
            return False
        return True

    def addTPages(self, tref, gref, t, pages, v):
        """
        For initial construction of test-pages for a test. We use these so we know what structured pages we should have.
        """
        flag = True
        with plomdb.atomic():
            for p in pages:
                try:
                    TPage.create(
                        test=tref, group=gref, pageNumber=p, version=v, scanned=False,
                    )
                except IntegrityError as e:
                    log.error("Adding page {} for test {} error - {}".format(p, t, e))
                    flag = False
        return flag

    def createIDGroup(self, t, pages):
        tref = Test.get_or_none(testNumber=t)
        if tref is None:
            log.warning("Create IDGroup - No test with number {}".format(t))
            return False
        # make the Group
        gid = "i{}".format(str(t).zfill(4))
        try:
            gref = Group.create(
                test=tref,
                gid=gid,
                groupType="i",
                queuePosition=self.nextQueuePosition(),
            )  # must be unique
        except IntegrityError as e:
            log.error(
                "Create ID - cannot create Group {} of test {} error - {}".format(
                    gid, t, e
                )
            )
            return False
        # make the IDGroup
        try:
            iref = IDGroup.create(test=tref, group=gref)
        except IntegrityError as e:
            log.error(
                "Create ID - cannot create IDGroup {} of group {} error - {}.".format(
                    qref, gref, e
                )
            )
            return False
        return self.addTPages(tref, gref, t, pages, 1)  # always version 1.

    def createDNMGroup(self, t, pages):
        tref = Test.get_or_none(testNumber=t)
        if tref is None:
            log.warning("Create DNM - No test with number {}".format(t))
            return False

        gid = "d{}".format(str(t).zfill(4))
        # make the dnmgroup
        try:
            # A DNM group may have 0 pages, in that case mark it as scanned and set status = "complete"
            sc = True if len(pages) == 0 else False
            gref = Group.create(
                test=tref,
                gid=gid,
                groupType="d",
                scanned=sc,
                queuePosition=self.nextQueuePosition(),
            )
        except IntegrityError as e:
            log.error(
                "Create DNM - cannot make Group {} of Test {} error - {}".format(
                    gid, t, e
                )
            )
            return False
        try:
            dref = DNMGroup.create(test=tref, group=gref)
        except IntegrityError as e:
            log.error(
                "Create DNM - cannot create DNMGroup {} of group {} error - {}.".format(
                    dref, gref, e
                )
            )
            return False
        return self.addTPages(tref, gref, t, pages, 1)

    def createQGroup(self, t, g, v, pages):
        tref = Test.get_or_none(testNumber=t)
        if tref is None:
            log.warning("Create Q - No test with number {}".format(t))
            return False

        gid = "q{}g{}".format(str(t).zfill(4), g)
        # make the qgroup
        try:
            gref = Group.create(
                test=tref,
                gid=gid,
                groupType="q",
                version=v,
                queuePosition=self.nextQueuePosition(),
            )
        except IntegrityError as e:
            log.error(
                "Create Q - cannot create group {} of Test {} error - {}".format(
                    gid, t, e
                )
            )
            return False
        try:
            qref = QGroup.create(test=tref, group=gref, question=g, version=v)
        except IntegrityError as e:
            log.error(
                "Create Q - cannot create QGroup of question {} error - {}.".format(
                    gid, e
                )
            )
            return False
        ## create annotation 0 owned by HAL
        try:
            uref = User.get(name="HAL")
            aref = Annotation.create(qgroup=qref, edition=0, user=uref)
        except IntegrityError as e:
            log.error(
                "Create Q - cannot create Annotation  of question {} error - {}.".format(
                    gid, e
                )
            )
            return False

        return self.addTPages(tref, gref, t, pages, v)

    def getPageVersions(self, t):
        tref = Test.get_or_none(testNumber=t)
        if tref is None:
            return {}
        else:
            pvDict = {p.pageNumber: p.version for p in tref.tpages}
            return pvDict

    def produceTest(self, t):
        # After creating the test (plom-build) we'll turn the spec'd papers into PDFs
        # we'll refer to those as "produced"
        tref = Test.get_or_none(testNumber=t)
        if tref is None:
            log.error('Cannot set test {} to "produced" - it does not exist'.format(t))
            return
        else:
            # TODO - work out how to make this more efficient? Multiple updates in one op?
            with plomdb.atomic():
                tref.produced = True
                tref.save()
            log.info('Test {} is set to "produced"'.format(t))

    def identifyTest(self, t, sid, sname):
        tref = Test.get_or_none(testNumber=t)
        if tref is None:
            return
        iref = IDGroup.get_or_none(test=tref)
        if iref is None:
            return
        autref = User.get(name="HAL")
        with plomdb.atomic():
            iref.status = "done"
            iref.studentID = sid
            iref.studentName = sname
            iref.identified = True
            iref.user = autref
            iref.time = datetime.now()
            iref.save()
            tref.identified = True
            tref.save()
        log.info("Test {} id'd as {} {}".format(t, censorID(sid), censorName(sname)))

    def checkTestAllUploaded(self, gref):
        tref = gref.test
        sflag = True
        for g in tref.groups:
            if g.scanned == False:
                # TODO - deal with empty DO NOT MARK groups correctly
                sflag = False
                log.debug(
                    "Check: Test {} not yet fully scanned: (at least) {} not present".format(
                        tref.testNumber, g.gid
                    )
                )
                break
        with plomdb.atomic():
            if sflag:
                tref.scanned = True
                log.info(
                    "Check uploaded - Test {} is now fully scanned".format(
                        tref.testNumber
                    )
                )
                # set the status of the sumdata
                sdref = tref.sumdata[0]
                sdref.status = "todo"
                sdref.save()
            else:
                tref.scanned = False
            tref.save()

    def setGroupReady(self, gref):
        log.debug("All of group {} is scanned".format(gref.gid))
        if gref.groupType == "i":
            iref = gref.idgroups[0]
            # check if group already identified - can happen if printed tests with names
            if iref.status == "done":
                log.info("Group {} is already identified.".format(gref.gid))
            else:
                iref.status = "todo"
                log.info("Group {} is ready to be identified.".format(gref.gid))
            iref.save()
        elif gref.groupType == "d":
            # we don't do anything with these groups
            log.info(
                "Group {} is DoNotMark - all scanned, nothing to be done.".format(
                    gref.gid
                )
            )
        elif gref.groupType == "q":
            log.info("Group {} is ready to be marked.".format(gref.gid))
            qref = gref.qgroups[0]
            qref.status = "todo"
            qref.save()
        else:
            raise ValueError("Tertium non datur: should never happen")

    def checkGroupAllUploaded(self, pref):
        gref = pref.group
        sflag = True
        for p in gref.tpages:
            if p.scanned == False:
                sflag = False
                break
        with plomdb.atomic():
            if sflag:
                gref.scanned = True
                self.setGroupReady(gref)
            else:
                gref.scanned = False
            gref.save()
        if sflag:
            self.checkTestAllUploaded(gref)

    def replaceMissingPage(self, t, p, v, oname, nname, md5):
        tref = Test.get_or_none(testNumber=t)
        if tref is None:
            return [False, "testError", "Cannot find test {}".format(t)]
        pref = TPage.get_or_none(test=tref, pageNumber=p, version=v)
        if pref is None:
            return [
                False,
                "pageError",
                "Cannot find tpage {} for test {}".format(p, t),
            ]
        if pref.scanned:
            return [
                False,
                "pageScanned",
                "Page is already scanned",
            ]
        else:  # this is a new page.
            with plomdb.atomic():
                pref.image = Image.create(
                    originalName=oname, fileName=nname, md5sum=md5
                )
                pref.scanned = True
                pref.save()
                tref.used = True
                tref.save()
            log.info(
                "Replacing missing page tpv = {}.{}.{} with {}".format(t, p, v, oname),
            )
            self.checkGroupAllUploaded(pref)
            return [True, "success", "Page tpv = {}.{}.{} saved".format(t, p, v)]

    def fileOfScannedPage(self, t, p, v):
        tref = Test.get_or_none(testNumber=t)
        if tref is None:
            return None
        pref = Page.get_or_none(test=tref, pageNumber=p, version=v)
        if pref is None:
            return None
        return pref.fileName

    def createDiscardedPage(self, oname, fname, md5, r, tpv):
        # TODO - update
        DiscardedPage.create(
            originalName=oname, fileName=fname, md5sum=md5, reason=r, tpv=tpv
        )

    def removeScannedPage(self, fname):
        pref = Page.get_or_none(fileName=fname)
        if pref is None:
            return False
        with plomdb.atomic():
            DiscardedPage.create(
                fileName=nname, originalName=pref.originalName, md5sum=pref.md5sum
            )
            pref.scanned = False
            pref.originalName = None
            pref.fileName = None
            pref.md5sum = None
            pref.scanned = False
            pref.save()
        log.info("Removing scanned page with fname = {}".format(fname))

        tref = pref.test
        gref = pref.group
        # now update the group
        if gref.groupType == "d":
            rlist = self.invalidateDNMGroup(tref, gref)
        elif gref.groupType == "i":
            rlist = self.invalidateIDGroup(tref, gref)
        elif gref.groupType == "m":
            rlist = self.invalidateQGroup(tref, gref)
        return [True, rlist]

    def invalidateDNMGroup(self, gref):
        with plomdb.atomic():
            tref.scanned = False
            tref.save()
            gref.scanned = False
            gref.save()
        log.info("Invalidated dnm {}".format(gref.gid))
        return []

    def invalidateIDGroup(self, tref, gref):
        iref = gref.idgroups[0]
        with plomdb.atomic():
            tref.scanned = False
            tref.identified = False
            tref.save()
            gref.scanned = False
            gref.save()
            iref.status = ""
            iref.user = None
            iref.time = datetime.now()
            iref.studentID = None
            iref.studentName = None
            iref.save()
        log.info("Invalidated IDGroup {}".format(gref.gid))
        return []

    def invalidateQGroup(self, tref, gref, delPage=True):
        # When we delete a page, set "scanned" to false for group+test
        # If we are adding a page then we don't have to do that.
        qref = gref.qgroups[0]
        sref = tref.sumdata[0]
        rval = []
        with plomdb.atomic():
            # update the test
            if delPage:
                tref.scanned = False
            tref.marked = False
            tref.totalled = False
            tref.save()
            # update the group
            if delPage:
                gref.scanned = False
                gref.save()
            # update the sumdata
            sref.status = ""
            sref.sumMark = None
            sref.user = None
            sref.time = datetime.now()
            sref.summed = False
            sref.save()
            # update the qgroups - first get filenames if they exist
            if qref.marked:
                rval = [
                    qref.annotatedFile,
                    qref.plomFile,
                    qref.commentFile,
                ]
            qref.marked = False
            qref.status = ""
            qref.annotatedFile = None
            qref.plomFile = None
            qref.commentFile = None
            qref.mark = None
            qref.markingTime = None
            qref.tags = ""
            qref.user = None
            qref.time = datetime.now()
            qref.save
        log.info("Invalidated question {}".format(gref.gid))
        return rval

    def uploadTestPage(self, t, p, v, oname, nname, md5, bname):
        # return value is either [True, <success message>] or
        # [False, stuff] - but need to distinguish between "discard this image" and "you should perhaps keep this image"
        # So return either [False, "discard", discard message]
        # or [False, "keep", keep this image message]
        tref = Test.get_or_none(testNumber=t)
        if tref is None:
            return [False, "testError", "Cannot find test {}".format(t)]
        pref = TPage.get_or_none(test=tref, pageNumber=p, version=v)
        if pref is None:
            return [
                False,
                "pageError",
                "Cannot find TPage,version {} for test {}".format([p, v], t),
            ]
        # make sure we know the bundle
        bref = Bundle.get_or_none(originalName=bname)
        if bref is None:
            return [False, "bundleError", "Cannot find bundle {}".format(bname)]
        if pref.scanned:
            # have already loaded an image for this page - so this is actually a duplicate
            log.debug("This appears to be a duplicate. Checking md5sums")
            if md5 == pref.image.md5sum:
                # Exact duplicate - md5sum of this image is sames as the one already in database
                return [
                    False,
                    "duplicate",
                    "Exact duplicate of page already in database",
                ]
            # Deal with duplicate pages separately. return to sender (as it were)
            # At present just return "collision" - in future we need to check if this is a new collision
            # or if it is the duplicate of an existing collision.
            return [False, "collision", ["{}".format(pref.originalName), t, p, v]]
        else:  # this is a new testpage. create an image and link it to the testpage
            with plomdb.atomic():
                pref.image = Image.create(
                    originalName=oname, fileName=nname, md5sum=md5, bundle=bref
                )
                pref.scanned = True
                pref.save()
                tref.used = True
                tref.recentUpload = True
                tref.save()
                # also link the image to an QPage, DNMPage, or IDPage
                gref = pref.group
                if gref.groupType == "i":
                    iref = gref.idgroups[0]
                    idp = IDPage.create(idgroup=iref, image=pref.image, order=p)
                elif gref.groupType == "d":
                    dref = gref.dnmgroups[0]
                    dnmp = DNMPage.create(dnmgroup=dref, image=pref.image, order=p)
                else:  # is a question page - always add to annotation 0.
                    qref = gref.qgroups[0]
                    aref = qref.annotations[0]
                    ap = APage.create(annotation=aref, image=pref.image, order=p)

            log.info("Uploaded image {} to tpv = {}.{}.{}".format(oname, t, p, v))
            return [True, "success", "Page saved as tpv = {}.{}.{}".format(t, p, v)]

    def uploadHWPage(self, sid, question, order, oname, nname, md5):
        # first of all find the test corresponding to that sid.
        iref = IDGroup.get_or_none(studentID=sid)
        if iref is None:
            return [False, "SID does not correspond to any test on file."]
        tref = iref.test
        qref = QGroup.get_or_none(test=tref, question=question)
        gref = qref.group
        href = HWPage.get_or_none(
            test=tref, group=gref, order=order
        )  # this should be none.
        if href is not None:
            # we found a page with that order, so we need to put the uploaded page at the end.
            lastOrder = (
                HWPage.select(fn.MAX(HWPage.order))
                .where(HWPage.test == tref, HWPage.group == gref)
                .scalar()
            )
            order = lastOrder + 1
        # create one.
        with plomdb.atomic():
            aref = qref.annotations[0]
            # create image, hwpage, annotationpage and link.
            img = Image.create(originalName=oname, fileName=nname, md5sum=md5)
            href = HWPage.create(
                test=tref, group=gref, order=order, image=img, version=qref.version
            )
            ap = APage.create(annotation=aref, image=img, order=order)
            # set the recentUpload flag for the test
            tref.used = True
            tref.recentUpload = True
            tref.save()
        return [True]

    def uploadLPage(self, sid, order, oname, nname, md5):
        # first of all find the test corresponding to that sid.
        iref = IDGroup.get_or_none(studentID=sid)
        if iref is None:
            return [False, "SID does not correspond to any test on file."]
        tref = iref.test
        lref = LPage.get_or_none(test=tref, order=order)  # this should be none.
        if lref is not None:
            # we found a page with that order, so we need to put the uploaded page at the end.
            lastOrder = (
                LPage.select(fn.MAX(LPage.order)).where(LPage.test == tref).scalar()
            )
            if lastOrder is None:
                order = 1
            else:
                order = lastOrder + 1
        # create one.
        with plomdb.atomic():
            # create image, lpage, and link.
            img = Image.create(originalName=oname, fileName=nname, md5sum=md5)
            lref = LPage.create(test=tref, order=order, image=img)
            # now we have to append this page to every annotation.
            # BIG TODO - improve this so human decides what goes where.
            for qref in QGroup.select().where(QGroup.test == tref):
                aref = qref.annotations[0]
                lastOrder = (
                    APage.select(fn.MAX(APage.order))
                    .where(APage.annotation == aref)
                    .scalar()
                )
                if lastOrder is None:
                    order = 0
                else:
                    order = lastOrder + 1
                ap = APage.create(annotation=aref, image=img, order=order)
            # set the recentUpload flag for the test
            tref.used = True
            tref.recentUpload = True
            tref.save()
        return [True]

    def cleanIDGroup(self, tref, iref):
        with plomdb.atomic():
            iref.status = ""
            iref.user = None
            iref.time = datetime.now()
            iref.studentID = None
            iref.studentName = None
            iref.identified = False
            iref.time = datetime.now()
            iref.save()
            tref.identified = False
            tref.save()
            log.info("IDGroup of test {} cleaned.".format(tref.testNumber))

    def cleanSData(self, tref, sref):
        with plomdb.atomic():
            sref.sumMark = None
            sref.user = None
            sref.time = datetime.now()
            tref.totalled = False
            sref.save()
            tref.save()
            log.info("SumData of test {} cleaned.".format(tref.testNumber))

    def cleanQGroup(self, tref, qref):
        with plomdb.atomic():
            # do not delete old annotations, instead make new annotation that belongs to HAL
            # now delete old annotations
            for aref in qref.annotations:
                # 0th ed belongs to HAL - update its apages
                if aref.edition == 0:
                    # delete old apages
                    for p in aref.apages:
                        p.delete_instance()
                    # now create new ones - testpages first, then hw pages, finally any lpages
                    ord = 0
                    for p in qref.group.tpages.order_by(TPage.pageNumber):
                        # make sure the tpage is actually scanned.
                        if p.scanned:
                            ord += 1
                            print("Trying to add tpage {}".format(p))
                            APage.create(annotation=aref, image=p.image, order=ord)
                    for p in qref.group.hwpages.order_by(HWPage.order):
                        ord += 1
                        print("Trying to add hwpage {}".format(p))
                        APage.create(annotation=aref, image=p.image, order=ord)
                    for p in tref.lpages.order_by(LPage.order):
                        ord += 1
                        print("Trying to add lpage {}".format(p))
                        APage.create(annotation=aref, image=p.image, order=ord)
                else:  # we discard all other annotations
                    DiscardedPage.create(
                        image=aref.image,
                        reason="cleaningQGroup",
                        plomFile=plomFile,
                        commentFile=commentFile,
                    )
                    # discard the APages
                    for p in aref.apages:
                        p.delete_instance()
                    aref.delete_instance()
            qref.user = None
            qref.status = ""
            qref.marked = False
            qref.save()
            tref.marked = False
            tref.save()

        log.info("QGroup {} of test {} cleaned".format(qref.question, tref.testNumber))

    def processUpdatedIDGroup(self, tref, iref):
        # if IDGroup belongs to HAL then don't touch it - was auto IDd.
        if iref.user != User.get(name="HAL"):
            dave = True
        else:
            dave = False

        # return IDGroup to initial state clean.
        self.cleanIDGroup(tref, iref)
        gref = iref.group
        # if hwpages then skip the IDpage check (essentially)
        if tref.hwpages.count() > 0:
            pass
        else:  # if no HWPages then check all the test-pages
            for p in gref.tpages:
                if p.scanned is False:
                    return False
        # all test ID pages present, and group cleaned, so set things ready to go.
        with plomdb.atomic():
            gref.scanned = True
            if dave:
                iref.status = "todo"
            iref.save()
            gref.save()
            if dave:
                log.info(
                    "IDGroup of test {} is ready to be identified.".format(
                        tref.testNumber
                    )
                )
            else:
                log.info(
                    "IDGroup of test {} is present and already IDd.".format(
                        tref.testNumber
                    )
                )
        return True

    def processUpdatedDNMGroup(self, tref, dref):
        # homework does not upload DNM pages, so only have to check testPages
        gref = dref.group
        # check all the test-pages - we want either all non-scanned, or all scanned.
        sList = []
        for p in gref.tpages:
            sList.append(p.scanned)
        if True in sList and False in sList:
            return False
        # all test pages scanned (or all unscanned), so set things ready to go.
        with plomdb.atomic():
            gref.scanned = True
            gref.save()
            log.info("DNMGroup of test {} is all scanned.".format(tref.testNumber))
        return True

    def processUpdatedQGroup(self, tref, qref):
        # clean up the QGroup and its annotations
        self.cleanQGroup(tref, qref)
        # now some logic.
        # if homework pages present - ready to go.
        # elif all testpages present - ready to go.
        # else - not ready.
        # BUT if there are lpages then we are ready to go.

        gref = qref.group

        if tref.lpages.count() == 0:
            # check if HW pages = 0
            if qref.group.hwpages.count() == 0:
                # then check for testpages
                for p in gref.tpages:  # there is always at least one.
                    if p.scanned is False:  # missing a test-page - not ready.
                        return False

        # otherwise we are ready to go.
        with plomdb.atomic():
            gref.scanned = True
            qref.status = "todo"
            qref.save()
            gref.save()
            log.info(
                "QGroup {} of test {} is ready to be marked.".format(
                    qref.question, tref.testNumber
                )
            )
        return True

    def processUpdatedSData(self, tref, sref):
        with plomdb.atomic():
            sref.status = "todo"
            sref.save()
            log.info("SumData of test {} ready for totalling.".format(tref.testNumber))

    def cleanIDGroup(self, tref, iref):
        # if IDGroup belongs to HAL then don't touch it - was auto IDd.
        if iref.user == User.get(name="HAL"):
            return
        with plomdb.atomic():
            iref.status = ""
            iref.user = None
            iref.time = datetime.now()
            iref.studentID = None
            iref.studentName = None
            iref.save()
            log.info("IDGroup of test {} cleaned.".format(tref.testNumber))

    def processSpecificUpdatedTest(self, tref):
        log.info("Updating test {}.".format(tref.testNumber))
        rval = []
        rval.append(self.processUpdatedIDGroup(tref, tref.idgroups[0]))
        rval.append(self.processUpdatedDNMGroup(tref, tref.dnmgroups[0]))
        for qref in tref.qgroups:
            rval.append(self.processUpdatedQGroup(tref, qref))
        # clean out the sumdata and set ready status.
        self.cleanSData(tref, tref.sumdata[0])
        self.processUpdatedSData(tref, tref.sumdata[0])
        # now clear the update flag.
        with plomdb.atomic():
            tref.recentUpload = False
            if all(rv for rv in rval):
                log.info("Test {} ready to go.".format(tref.testNumber))
                tref.scanned = True
            else:
                log.info(
                    "Test {} still missing pages - {}.".format(tref.testNumber, rval)
                )
            tref.save()

    def processUpdatedTests(self):
        query = Test.select().where(Test.recentUpload == True)
        for tref in query:
            self.processSpecificUpdatedTest(tref)
        return [True, query.count()]

    def replaceMissingHWQuestion(self, sid, question, oname, nname, md5):
        iref = IDGroup.get_or_none(studentID=sid)
        if iref is None:
            return [False, False, "SID does not correspond to any test on file."]
        tref = iref.test
        qref = QGroup.get_or_none(test=tref, question=question)
        gref = qref.group
        href = HWPage.get_or_none(test=tref, group=gref)  # this should be none.
        if href is not None:
            return [False, True, "Question already has pages."]
        # no HW page present, so create things as per a HWPage upload
        with plomdb.atomic():
            aref = qref.annotations[0]
            # create image, hwpage, annotationpage and link.
            img = Image.create(originalName=oname, fileName=nname, md5sum=md5)
            href = HWPage.create(
                test=tref, group=gref, order=1, image=img, version=qref.version
            )
            ap = APage.create(annotation=aref, image=img, order=1)
            # set the recentUpload flag for the test
            tref.used = True
            tref.recentUpload = True
            tref.save()
        return [True]

    def uploadUnknownPage(self, oname, nname, order, md5, bname):
        # return value is either [True, <success message>] or
        # [False, <duplicate message>]
        # check if md5 is already in Unknown pages
        iref = Image.get_or_none(md5sum=md5)
        if iref is not None:
            return [
                False,
                "duplicate",
                "Exact duplicate of page already in database",
            ]
        # make sure we know the bundle
        bref = Bundle.get_or_none(originalName=bname)
        if bref is None:
            return [False, "bundleError", "Cannot find bundle {}".format(bname)]

        with plomdb.atomic():
            iref = Image.create(
                originalName=oname, fileName=nname, md5sum=md5, bundle=bref
            )
            uref = UnknownPage.create(image=iref, order=order)
        log.info("Uploaded image {} as unknown".format(oname))
        return [True, "success", "Page saved in UnknownPage list"]

    def uploadCollidingPage(self, t, p, v, oname, nname, md5):
        tref = Test.get_or_none(testNumber=t)
        if tref is None:
            return [False, "testError", "Cannot find test {}".format(t)]
        pref = TPage.get_or_none(test=tref, pageNumber=p, version=v)
        if pref is None:
            return [
                False,
                "pageError",
                "Cannot find page,version {} for test {}".format([p, v], t),
            ]
        if not pref.scanned:
            return [
                False,
                "original",
                "This is not a collision - this page was not scanned previously",
            ]
        # check this against other collisions
        for cp in pref.collisions:
            if md5 == cp.md5sum:
                # Exact duplicate - md5sum of this image is sames as the one already in database
                return [
                    False,
                    "duplicate",
                    "Exact duplicate of page already in database",
                ]
        with plomdb.atomic():
            cref = CollidingPage.create(
                originalName=oname, fileName=nname, md5sum=md5, page=pref
            )
            cref.save()
        log.info(
            "Uploaded image {} as collision of tpv={}.{}.{}".format(oname, t, p, v)
        )
        return [
            True,
            "success",
            "Colliding page saved, attached to {}.{}.{}".format(t, p, v),
        ]

    def getUnknownPageNames(self):
        rval = []
        for uref in UnknownPage.select():
            rval.append(uref.image.fileName)
        return rval

    def getDiscardNames(self):
        rval = []
        for dref in DiscardedPage.select():
            rval.append(dref.image.fileName)
        return rval

    def getCollidingPageNames(self):
        rval = {}
        for cref in CollidingPage.select():
            rval[cref.image.fileName] = [
                cref.tpage.test.testNumber,
                cref.tpage.pageNumber,
                cref.tpage.version,
            ]
        return rval

    def getTPageImage(self, testNumber, pageNumber, version):
        tref = Test.get_or_none(Test.testNumber == testNumber)
        if tref is None:
            return [False]
        pref = TPage.get_or_none(
            TPage.test == tref, TPage.pageNumber == pageNumber, TPage.version == version
        )
        if pref is None:
            return [False]
        else:
            return [True, pref.image.fileName]

    def getHWPageImage(self, testNumber, question, order):
        tref = Test.get_or_none(Test.testNumber == testNumber)
        if tref is None:
            return [False]
        gref = QGroup.get(test=tref, question=question).group
        pref = HWPage.get_or_none(
            HWPage.test == tref, HWPage.group == gref, HWPage.order == order
        )
        if pref is None:
            return [False]
        else:
            return [True, pref.image.fileName]

    def getLPageImage(self, testNumber, order):
        tref = Test.get_or_none(Test.testNumber == testNumber)
        if tref is None:
            return [False]
        pref = LPage.get_or_none(LPage.test == tref, LPage.order == order)
        if pref is None:
            return [False]
        else:
            return [True, pref.image.fileName]

    def getUnknownImage(self, fname):
        # TODO - this is really just "get image" - I think we can clean up some API around this.
        iref = Image.get_or_none(Image.fileName == fname)
        if iref is None:
            return [False]
        else:
            return [True, iref.fileName]

    def getDiscardImage(self, fname):
        # TODO - this is really just "get image" - I think we can clean up some API around this.
        iref = Image.get_or_none(Image.fileName == fname)
        if iref is None:
            return [False]
        else:
            return [True, iref.fileName]

    def getCollidingImage(self, fname):
        # TODO - this is really just "get image" - I think we can clean up some API around this.
        iref = Image.get_or_none(Image.fileName == fname)
        if cref is None:
            return [False]
        else:
            return [True, iref.fileName]

    def getQuestionImages(self, testNumber, question):
        tref = Test.get_or_none(Test.testNumber == testNumber)
        if tref is None:
            return [False]
        qref = QGroup.get_or_none(QGroup.test == tref, QGroup.question == question)
        if qref is None:
            return [False]
        gref = qref.group
        rval = [True]
        # return the test-pages and then the hw-pages and then any loose-pages
        for p in gref.tpages.order_by(TPage.pageNumber):
            rval.append(p.image.fileName)
        for p in gref.hwpages.order_by(HWPage.order):
            rval.append(p.image.fileName)
        for p in tref.lpages.order_by(LPage.order):
            rval.append(p.image.fileName)
        return rval

    def getTestImages(self, testNumber):
        tref = Test.get_or_none(Test.testNumber == testNumber)
        if tref is None:
            return [False]
        rval = [True]
        for p in tref.tpages.order_by(TPage.pageNumber):  # give test pages
            if p.scanned == True:
                rval.append(p.image.fileName)
        for qref in tref.qgroups.order_by(QGroup.question):  # give hw pages by question
            for p in qref.group.hwpages.order_by(HWPage.order):
                rval.append(p.image.fileName)
        for p in tref.lpages.order_by(LPage.order):  # then give loose pages
            rval.append(p.image.fileName)

        return rval

    def checkPage(self, testNumber, pageNumber):
        tref = Test.get_or_none(Test.testNumber == testNumber)
        if tref is None:
            return [False]
        pref = Page.get_or_none(Page.test == tref, Page.pageNumber == pageNumber)
        if pref is None:
            return [False]
        if pref.scanned:  # we have a collision
            return [True, pref.version, pref.fileName]
        else:  # no collision since the page hasn't been scanned yet
            return [True, pref.version]

    def removeUnknownImage(self, fname, nname):
        """Remove the unknown image with filename=fname, and make a discardpage with same image, but the underlying file will be moved to nname. Update image accordingly.
        """
        iref = Image.get_or_none(
            Image.fileName == fname
        )  # look up the image by filename
        if iref is None:
            return False
        uref = UnknownPage.get_or_none(UnknownPage.image == iref)
        if uref is None:
            return False  # have just tried to remove an image that is not an unknown.
        with plomdb.atomic():
            iref.fileName = nname
            iref.save()
            DiscardedPage.create(image=iref, reason="Discard an unknown")
            uref.delete_instance()
        log.info("Removing unknown {} to discard {}".format(fname, nname))
        return True

    def removeCollidingImage(self, fname, nname):
        cref = CollidingPage.get_or_none(fileName=fname)
        if cref is None:
            return False
        with plomdb.atomic():
            DiscardedPage.create(
                fileName=nname, originalName=cref.originalName, md5sum=cref.md5sum
            )
            cref.delete_instance()
        log.info("Removing collision {} to discard {}".format(fname, nname))
        return True

    def moveUnknownToTPage(self, fname, testNumber, pageNumber):
        # get image by filename - check it belongs to unknown.
        iref = Image.get_or_none(Image.fileName == fname)
        if iref is None:
            return [False]
        uref = UnknownPage.get_or_none(UnknownPage.image == iref)
        if uref is None:
            return [False]
        tref = Test.get_or_none(Test.testNumber == testNumber)
        if tref is None:
            return [False]
        pref = TPage.get_or_none(TPage.test == tref, TPage.pageNumber == pageNumber)
        if pref is None:
            return [False]
        with plomdb.atomic():
            pref.image = iref
            pref.scanned = True
            pref.save()
            uref.delete_instance()
        log.info(
            "Moving unknown {} to image of tp {}.{}".format(
                fname, testNumber, pageNumber
            )
        )
        self.checkGroupAllUploaded(pref)
        return [True]

    def moveUnknownToCollision(self, fname, nname, testNumber, pageNumber):
        uref = UnknownPage.get_or_none(UnknownPage.fileName == fname)
        if uref is None:
            return [False]
        tref = Test.get_or_none(Test.testNumber == testNumber)
        if tref is None:
            return [False]
        pref = Page.get_or_none(Page.test == tref, Page.pageNumber == pageNumber)
        if pref is None:
            return [False]
        with plomdb.atomic():
            CollidingPage.create(
                page=pref,
                originalName=uref.originalName,
                fileName=nname,
                md5sum=uref.md5sum,
            )
            uref.delete_instance()
        log.info(
            "Moving unknown {} to collision {} of tp {}.{}".format(
                fname, nname, testNumber, pageNumber
            )
        )
        return [True]

    def moveCollidingToPage(self, fname, nname, testNumber, pageNumber, version):
        cref = CollidingPage.get_or_none(CollidingPage.fileName == fname)
        if cref is None:
            return [False]
        tref = Test.get_or_none(Test.testNumber == testNumber)
        if tref is None:
            return [False]
        pref = Page.get_or_none(
            Page.test == tref, Page.pageNumber == pageNumber, Page.version == version
        )
        if pref is None:
            return [False]
        with plomdb.atomic():
            pref.fileName = nname
            pref.md5sum = cref.md5sum
            pref.originalName = cref.originalName
            pref.scanned = True
            pref.save()
            cref.delete_instance()
        log.info(
            "Collision {} replacing tpv {}.{}.{} as {}".format(
                fname, testNumber, pageNumber, version, nname
            )
        )
        self.checkGroupAllUploaded(pref)
        return [True]

    def moveUnknownToExtraPage(self, fname, testNumber, question):
        # move unknownpage to the first available hwpage for that question.
        # get image by filename - check it belongs to unknown.
        iref = Image.get_or_none(Image.fileName == fname)
        if iref is None:
            return [False]
        uref = UnknownPage.get_or_none(UnknownPage.image == iref)
        if uref is None:
            return [False]
        tref = Test.get_or_none(Test.testNumber == testNumber)
        if tref is None:
            return [False]
        # find the group to which the new page should belong
        qref = QGroup.get_or_none(test=tref, question=question)
        if qref is None:
            return [False]

        # add this as last HWPage for that question
        try:
            pref = (
                HWPage.select()
                .where(HWPage.group == qref.group)
                .order_by(HWPage.order.desc())
                .get()
            )
            nextOrder = pref.order + 1
        except Exception as err:
            print(err, type(err))
            nextOrder = 1

        with plomdb.atomic():
            # create a hw page
            hpref = HWPage.create(
                test=tref,
                group=qref.group,
                order=nextOrder,
                version=qref.version,
                image=iref,
            )
            # delete the unknownpage
            uref.delete_instance()
        log.info(
            "Saving extra {} to question {} of test {}".format(
                fname, question, testNumber
            )
        )
        ## Now update the qgroup
        return [True, self.processUpdatedQGroup(tref, qref)]

    def moveDiscardToUnknown(self, fname, nname):
        iref = Image.get_or_none(Image.fileName == fname)
        if iref is None:
            return [False]
        dref = DiscardedPage.get_or_none(image=iref)
        if dref is None:
            return [False]
        with plomdb.atomic():
            # update image filename - it moved
            iref.fileName = nname
            iref.save()
            # now create an unknown
            uref = UnknownPage.create(image=iref, order=0)  # do not know order anymore.
            uref.save()
            dref.delete_instance()
        log.info("Moving discard {} back to unknown {}".format(fname, nname))
        return [True]

    # ------------------
    # Reporting functions

    def RgetScannedTests(self):
        rval = {}
        for tref in Test.select().where(Test.scanned == True):
            pScanned = []
            # first append test-pages
            for p in tref.tpages:
                if p.scanned == True:
                    pScanned.append(["t.{}".format(p.pageNumber), p.version])
            # then append hw-pages in question-order
            for qref in tref.qgroups:
                gref = qref.group
                for p in gref.hwpages:
                    pScanned.append(
                        ["hw.{}.{}".format(qref.question, p.order), p.version]
                    )
            # then append x-pages in order
            for p in tref.lpages:
                pScanned.append(
                    ["x.{}".format(p.order), 0]
                )  # we don't know the version
            rval[tref.testNumber] = pScanned
        log.debug("Sending list of scanned tests")
        return rval

    def RgetIncompleteTests(self):
        rval = {}
        for tref in Test.select().where(Test.scanned == False, Test.used == True):
            pState = []
            for p in tref.tpages:
                pState.append(["t.{}".format(p.pageNumber), p.version, p.scanned])
            # then append hw-pages in question-order
            for qref in tref.qgroups:
                gref = qref.group
                for p in gref.hwpages:
                    pState.append(
                        ["hw.{}.{}".format(qref.question, p.order), p.version, True]
                    )
            # then append x-pages in order
            for p in tref.lpages:
                pState.append(
                    ["x.{}".format(p.order), 0, True]
                )  # we don't know the version
            rval[tref.testNumber] = pState
        log.debug("Sending list of incomplete tests")
        return rval

    def RgetUnusedTests(self):
        rval = []
        for tref in Test.select().where(Test.used == False):
            rval.append(tref.testNumber)
        log.debug("Sending list of unused tests")
        return rval

    def RgetIdentified(self):
        rval = {}
        for iref in IDGroup.select().where(IDGroup.identified == True):
            rval[iref.test.testNumber] = (iref.studentID, iref.studentName)
        log.debug("Sending list of identified tests")
        return rval

    def RgetProgress(self, q, v):
        # return [numberScanned, numberMarked, numberRecent, avgMark, avgTimetaken]
        oneHour = timedelta(hours=1)
        NScanned = 0
        NMarked = 0
        NRecent = 0
        SMark = 0
        SMTime = 0
        for x in (
            QGroup.select()
            .join(Group)
            .where(QGroup.question == q, QGroup.version == v, Group.scanned == True,)
        ):
            NScanned += 1
            if x.marked == True:
                NMarked += 1
                SMark += x.annotations[-1].mark
                SMTime += x.annotations[-1].markingTime
                if datetime.now() - x.annotations[-1].time < oneHour:
                    NRecent += 1

        log.debug("Sending progress summary for Q{}v{}".format(q, v))
        if NMarked == 0:
            return {
                "NScanned": NScanned,
                "NMarked": NMarked,
                "NRecent": NRecent,
                "avgMark": None,
                "avgMTime": None,
            }
        else:
            return {
                "NScanned": NScanned,
                "NMarked": NMarked,
                "NRecent": NRecent,
                "avgMark": SMark / NMarked,
                "avgMTime": SMTime / NMarked,
            }

    def RgetMarkHistogram(self, q, v):
        rhist = {}
        # defaultdict(lambda: defaultdict(int))
        for x in (
            QGroup.select()
            .join(Group)
            .where(
                QGroup.question == q,
                QGroup.version == v,
                QGroup.marked == True,
                Group.scanned == True,
            )
        ):
            # make sure user.name and mark both in histogram
            if x.user.name not in rhist:
                rhist[x.user.name] = {}
            if x.annotations[-1].mark not in rhist[x.user.name]:
                rhist[x.user.name][x.annotations[-1].mark] = 0
            rhist[x.user.name][x.annotations[-1].mark] += 1
        log.debug("Sending mark histogram for Q{}v{}".format(q, v))
        return rhist

    def RgetMarked(self, q, v):
        rval = []
        for x in (
            QuestionData.select()
            .join(Group)
            .where(
                QuestionData.questionNumber == q,
                QuestionData.version == v,
                QuestionData.marked == True,
                Group.scanned == True,
            )
        ):
            rval.append(x.group.gid)
        log.debug("Sending list of marked tasks for Q{}V{}".format(q, v))
        return rval

    def RgetQuestionUserProgress(self, q, v):
        # return [ nScanned, [user, nmarked], [user, nmarked], etc]
        rdat = {}
        nScan = 0
        for x in (
            QGroup.select()
            .join(Group)
            .where(QGroup.question == q, QGroup.version == v, Group.scanned == True,)
        ):
            nScan += 1
            if x.marked == True:
                if x.user.name not in rdat:
                    rdat[x.user.name] = 0
                rdat[x.user.name] += 1
        rval = [nScan]
        for x in rdat:
            rval.append([x, rdat[x]])
        log.debug("Sending question/user progress for Q{}v{}".format(q, v))
        return rval

    def RgetCompletions(self):
        rval = {}
        for tref in Test.select().where(Test.scanned == True):
            numMarked = (
                QGroup.select()
                .where(QGroup.test == tref, QGroup.marked == True)
                .count()
            )
            rval[tref.testNumber] = [tref.identified, tref.totalled, numMarked]
        log.debug("Sending list of completed tests")
        return rval

    def RgetOutToDo(self):
        # return list of tasks that are status = todo
        # note - have to format the time as string since not jsonable.
        # x.time.strftime("%y:%m:%d-%H:%M:%S"),

        rval = []
        for iref in IDGroup.select().where(IDGroup.status == "out"):
            rval.append(
                [
                    "id-t{}".format(iref.test.testNumber),
                    iref.user.name,
                    iref.time.strftime("%y:%m:%d-%H:%M:%S"),
                ]
            )
        for qref in QGroup.select().where(QGroup.status == "out"):
            rval.append(
                [
                    "mrk-t{}-q{}-v{}".format(
                        qref.test.testNumber, qref.question, qref.version
                    ),
                    qref.user.name,
                    qref.annotations[-1].time.strftime("%y:%m:%d-%H:%M:%S"),
                ]
            )
        for sref in SumData.select().where(SumData.status == "out"):
            rval.append(
                [
                    "tot-t{}".format(sref.test.testNumber),
                    sref.user.name,
                    sref.time.strftime("%y:%m:%d-%H:%M:%S"),
                ]
            )
        log.debug("Sending list of tasks that are still out")
        return rval

    def RgetStatus(self, testNumber):
        tref = Test.get_or_none(Test.testNumber == testNumber)
        if tref is None:
            return [False]
        rval = {
            "number": tref.testNumber,
            "identified": tref.identified,
            "marked": tref.marked,
            "totalled": tref.totalled,
        }
        if tref.identified:
            iref = tref.idgroups[0]
            rval["sid"] = iref.studentID
            rval["sname"] = iref.studentName
            rval["iwho"] = iref.user.name
        if tref.totalled:
            sref = tref.sumdata[0]
            rval["total"] = sref.sumMark
            rval["twho"] = sref.user.name
        for qref in tref.qgroups:
            if qref.marked:
                rval[qref.question] = {
                    "marked": True,
                    "version": qref.version,
                    "mark": qref.annotations[-1].mark,
                    "who": qref.annotations[-1].user.name,
                }
            else:
                rval[qref.question] = {
                    "marked": False,
                    "version": qref.version,
                }

        log.debug("Sending status of test {}".format(testNumber))
        return [True, rval]

    def RgetSpreadsheet(self):
        rval = {}
        for tref in Test.select().where(Test.scanned == True):
            thisTest = {
                "identified": tref.identified,
                "marked": tref.marked,
                "totalled": tref.totalled,
                "sid": "",
                "sname": "",
            }
            iref = tref.idgroups[0]
            if tref.identified:
                thisTest["sid"] = iref.studentID
                thisTest["sname"] = iref.studentName
            for qref in tref.qgroups:
                thisTest["q{}v".format(qref.question)] = qref.version
                thisTest["q{}m".format(qref.question)] = ""
                if qref.marked:
                    thisTest["q{}m".format(qref.question)] = qref.annotations[-1].mark
            rval[tref.testNumber] = thisTest
        log.debug("Sending spreadsheet (effectively)")
        return rval

    def RgetOriginalFiles(self, testNumber):
        rval = []
        tref = Test.get_or_none(testNumber=testNumber)
        if tref is None:
            return []
        for p in tref.pages.order_by(Page.pageNumber):
            rval.append(p.fileName)
        log.debug("Sending original images of test {}".format(testNumber))
        return rval

    def RgetCoverPageInfo(self, testNumber):
        tref = Test.get_or_none(testNumber=testNumber)
        if tref is None:
            return []
        # [ID, Name]
        iref = tref.idgroups[0]
        rval = [[iref.studentID, iref.studentName]]
        # then [q, v, mark]
        for g in tref.qgroups.order_by(QGroup.question):
            rval.append([g.question, g.version, g.annotations[-1].mark])
        log.debug("Sending coverpage info of test {}".format(testNumber))
        return rval

    def RgetAnnotatedFiles(self, testNumber):
        rval = []
        tref = Test.get_or_none(testNumber=testNumber)
        if tref is None:
            return []
        # append ID-pages, then DNM-pages, then QuestionGroups
        idref = IDGroup.get_or_none(test=tref)
        for p in idref.idpages.order_by(IDPage.order):
            rval.append(p.image.fileName)
        # append DNM pages
        dnmref = DNMGroup.get_or_none(test=tref)
        for p in dnmref.dnmpages.order_by(DNMPage.order):
            rval.append(p.image.fileName)
        # append questiongroups
        for g in tref.qgroups.order_by(QGroup.question):
            rval.append(g.annotations[-1].image.fileName)
        log.debug("Sending annotated images for test {}".format(testNumber))
        return rval

    def RgetMarkReview(self, filterQ, filterV, filterU):
        query = QGroup.select().where(QGroup.marked == True)
        if filterQ != "*":
            query = query.where(QGroup.question == filterQ)
        if filterV != "*":
            query = query.where(QGroup.version == filterV)
        if filterU != "*":
            query = query.where(QGroup.user.name == filterU)
        rval = []
        for x in query:
            rval.append(
                [
                    x.test.testNumber,
                    x.question,
                    x.version,
                    x.annotations[-1].mark,
                    x.user.name,
                    x.annotations[-1].markingTime,
                    # CANNOT JSON DATETIMEFIELD.
                    x.annotations[-1].time.strftime("%y:%m:%d-%H:%M:%S"),
                ]
            )
        log.debug(
            "Sending filtered mark-review data. filters (Q,V,U)={}.{}.{}".format(
                filterQ, filterV, filterU
            )
        )
        return rval

    def RgetAnnotatedImage(self, testNumber, question, version):
        tref = Test.get_or_none(testNumber=testNumber)
        if tref is None:
            return [False]
        qref = QGroup.get_or_none(
            QGroup.test == tref,
            QGroup.question == question,
            QGroup.version == version,
            QGroup.marked == True,
        )
        if qref is None:
            return [False]
        log.debug(
            "Sending annotated image of tqv {}.{}.{}".format(
                testNumber, question, version
            )
        )
        return [True, qref.annotations[-1].image.fileName]

    def RgetIDReview(self):
        rval = []
        query = IDGroup.select().where(IDGroup.identified == True)
        for x in query:
            rval.append(
                [
                    x.test.testNumber,
                    x.user.name,
                    x.time.strftime("%y:%m:%d-%H:%M:%S"),
                    x.studentID,
                    x.studentName,
                ]
            )
        log.debug("Sending ID review data")
        return rval

    def RgetTotReview(self):
        rval = []
        query = SumData.select().where(SumData.summed == True)
        for x in query:
            rval.append(
                [
                    x.test.testNumber,
                    x.user.name,
                    x.time.strftime("%y:%m:%d-%H:%M:%S"),
                    x.sumMark,
                ]
            )
        log.debug("Sending totalling review data")
        return rval

    def RgetUserFullProgress(self, uname):
        uref = User.get_or_none(name=uname)
        if uref is None:
            return []
        # return [#IDd, #tot, #marked]
        log.debug("Sending user {} progress data".format(uname))
        return [
            IDGroup.select()
            .where(IDGroup.user == uref, IDGroup.identified == True)
            .count(),
            SumData.select()
            .where(SumData.user == uref, SumData.summed == True)
            .count(),
            QGroup.select().where(QGroup.user == uref, QGroup.marked == True).count(),
        ]

    # ------------------
    # For user login - we reset all their stuff that is out

    def resetUsersToDo(self, uname):
        uref = User.get_or_none(name=uname)
        if uref is None:
            return
        with plomdb.atomic():
            query = IDGroup.select().where(
                IDGroup.user == uref, IDGroup.status == "out"
            )
            for x in query:
                x.status = "todo"
                x.user = None
                x.time = datetime.now()
                x.save()
                log.info("Reset user {} ID task {}".format(uname, x.group.gid))
        with plomdb.atomic():
            query = QGroup.select().where(QGroup.user == uref, QGroup.status == "out",)
            for x in query:
                x.status = "todo"
                x.user = None
                x.save()
                # delete the last annotation and its pages
                aref = x.annotations[-1]
                for p in aref.apages:
                    p.delete_instance()
                aref.delete_instance()
                # now clean up the qgroup
                x.save()
                log.info(
                    "Reset user {} question-annotation task {}".format(
                        uname, x.group.gid
                    )
                )
        with plomdb.atomic():
            query = SumData.select().where(
                SumData.user == uref, SumData.status == "out"
            )
            for x in query:
                x.status = "todo"
                x.user = None
                x.time = datetime.now()
                x.save()
                log.info("Reset user {} totalling task {}".format(uname, x.group.gid))

    # ------------------
    # Identifier stuff
    # The ID-able tasks have grouptype ="i", group.scanned=True,
    # The todo id-tasks are IDGroup.status="todo"
    # the done id-tasks have IDGroup.status="done"

    def IDcountAll(self):
        """Count all the records"""
        try:
            return (
                Group.select()
                .where(Group.groupType == "i", Group.scanned == True,)
                .count()
            )
        except Group.DoesNotExist:
            return 0

    def IDcountIdentified(self):
        """Count all the ID'd records"""
        try:
            return (
                IDGroup.select()
                .join(Group)
                .where(Group.scanned == True, IDGroup.identified == True,)
                .count()
            )
        except IDGroup.DoesNotExist:
            return 0

    def IDgetNextTask(self):
        """Find unid'd test and send testNumber to client"""
        with plomdb.atomic():
            try:
                x = (
                    IDGroup.select()
                    .join(Group)
                    .where(IDGroup.status == "todo", Group.scanned == True,)
                    .get()
                )
            except IDGroup.DoesNotExist:
                log.info("Nothing left on ID to-do pile")
                return None

            log.debug("Next ID task = {}".format(x.test.testNumber))
            return x.test.testNumber

    def IDgiveTaskToClient(self, uname, testNumber):
        uref = User.get(name=uname)
        # since user authenticated, this will always return legit ref.

        try:
            with plomdb.atomic():
                tref = Test.get_or_none(Test.testNumber == testNumber)
                if tref is None:
                    return [False]
                iref = tref.idgroups[0]
                # verify the id-group has been scanned - it should always be scanned.if we get here.
                if iref.group.scanned == False:
                    return [False]
                if iref.user is not None and iref.user != uref:
                    # has been claimed by someone else.
                    return [False]
                # update status, Student-number, name, id-time.
                iref.status = "out"
                iref.user = uref
                iref.time = datetime.now()
                iref.save()
                # update user activity
                uref.lastAction = "Took ID task {}".format(testNumber)
                uref.lastActivity = datetime.now()
                uref.save()
                # return [true, page1, page2, etc]
                gref = iref.group
                rval = [True]
                for p in gref.tpages.order_by(TPage.pageNumber):  # give TPages
                    rval.append(p.image.fileName)
                for p in gref.hwpages.order_by(HWPage.order):  # then give HWPages
                    rval.append(p.image.fileName)
                log.debug("Giving ID task {} to user {}".format(testNumber, uname))
                return rval

        except Test.DoesNotExist:
            log.info("ID task - That test number {} not known".format(testNumber))
            return False

    def IDgetDoneTasks(self, uname):
        """When a id-client logs on they request a list of papers they have already IDd.
        Send back the list."""
        uref = User.get(name=uname)
        # since user authenticated, this will always return legit ref.

        query = IDGroup.select().where(IDGroup.user == uref, IDGroup.status == "done")
        idList = []
        for x in query:
            idList.append([x.test.testNumber, x.status, x.studentID, x.studentName])
        log.debug("Sending completed ID tasks to user {}".format(uname))
        return idList

    def IDgetImage(self, uname, t):
        uref = User.get(name=uname)
        # since user authenticated, this will always return legit ref.

        tref = Test.get_or_none(Test.testNumber == t)
        if tref.scanned == False:
            return [False]
        iref = tref.idgroups[0]
        # quick sanity check to make sure task given to user, (or if manager making request)
        if iref.user == uref or uname == "manager":
            pass
        else:
            return [False]
        # gref = iref.group
        rval = [True]
        for p in iref.idpages.order_by(IDPage.order):
            rval.append(p.image.fileName)
        # for p in gref.tpages.order_by(TPage.pageNumber):  # give TPages
        #     rval.append(p.image.fileName)
        # for p in gref.hwpages.order_by(HWPage.order):  # then give HWPages
        #     rval.append(p.image.fileName)
        log.debug("Sending IDpages of test {} to user {}".format(t, uname))
        return rval

    def IDgetImageList(self, imageNumber):
        rval = {}
        query = IDGroup.select()
        for iref in query:
            # for each iref, check that it is scanned and then grab page.
            gref = iref.group
            if not gref.scanned:
                continue
            # make a list of all the pages in the IDgroup
            pages = []
            for p in iref.idpages:
                pages.append(p.image.fileName)
            # for p in gref.tpages.order_by(TPage.pageNumber):
            # pages.append(p.fileName)
            # for p in gref.hwpages.order_by(HWPage.order):  # then give HWPages
            # rval.append(p.image.fileName)
            # grab the relevant page if there.
            if len(pages) > imageNumber:
                rval[iref.test.testNumber] = pages[imageNumber]
        return rval

    def IDdidNotFinish(self, uname, testNumber):
        """When user logs off, any images they have still out should be put
        back on todo pile
        """
        uref = User.get(name=uname)
        # since user authenticated, this will always return legit ref.

        # Log user returning given tgv.
        with plomdb.atomic():
            tref = Test.get_or_none(Test.testNumber == testNumber)
            if tref is None:
                log.info("That test number {} not known".format(testNumber))
                return False

            if tref.scanned == False:
                return
            iref = tref.idgroups[0]
            # sanity check that user has task
            if iref.user == uref and iref.status == "out":
                pass
            else:  # someone else has it, or it is not out.
                return
            # update status, Student-number, name, id-time.
            iref.status = "todo"
            iref.user = None
            iref.time = datetime.now()
            iref.identified = False
            iref.save()
            tref.identified = False
            tref.save()
            log.info("User {} did not ID task {}".format(uname, testNumber))

    def IDtakeTaskFromClient(self, testNumber, uname, sid, sname):
        """Get ID'dimage back from client - update record in database."""
        uref = User.get(name=uname)
        # since user authenticated, this will always return legit ref.

        try:
            with plomdb.atomic():
                tref = Test.get_or_none(Test.testNumber == testNumber)
                if tref is None:
                    return [False, False]
                iref = tref.idgroups[0]
                # verify the id-group has been scanned - it should always be scanned.if we get here.
                if iref.group.scanned == False:
                    return [False, False]

                if iref.user != uref:
                    # that belongs to someone else - this is a serious error
                    return [False, False]
                # update status, Student-number, name, id-time.
                iref.status = "done"
                iref.studentID = sid
                iref.studentName = sname
                iref.identified = True
                iref.time = datetime.now()
                iref.save()
                tref.identified = True
                tref.save()
                # update user activity
                uref.lastAction = "Returned ID task {}".format(testNumber)
                uref.lastActivity = datetime.now()
                uref.save()
                return [True]
                log.info(
                    'User "{}" returning ID-task "{}" with "{}" "{}"'.format(
                        uname, testNumber, censorID(sid), censorName(sname)
                    )
                )
        except IDGroup.DoesNotExist:
            log.error("ID take task - That test number {} not known".format(testNumber))
            return [False, False]
        except IntegrityError:
            log.error(
                "ID take task - Student number {} already entered".format(censorID(sid))
            )
            return [False, True]

    def IDgetRandomImage(self):
        # TODO - make random image rather than 1st
        query = (
            Group.select()
            .join(IDGroup)
            .where(
                Group.groupType == "i",
                Group.scanned == True,
                IDGroup.identified == False,
            )
            .limit(1)
        )
        if query.count() == 0:
            log.info("No unIDd IDPages to sennd to manager")
            return [False]
        log.info("Sending first unIDd IDPages to manager")
        gref = query[0]
        rval = [True]
        for p in gref.tpages.order_by(TPage.pageNumber):
            rval.append(p.image.fileName)
        for p in gref.hwpages.order_by(HWPage.order):  # then give HWPages
            rval.append(p.image.fileName)
        return rval

    def IDreviewID(self, testNumber):
        # shift ownership to "reviewer"
        revref = User.get(name="reviewer")  # should always be there

        tref = Test.get_or_none(Test.testNumber == testNumber)
        if tref is None:
            return [False]
        iref = IDGroup.get_or_none(IDGroup.test == tref, IDGroup.identified == True,)
        if iref is None:
            return [False]
        with plomdb.atomic():
            iref.user = revref
            iref.time = datetime.now()
            iref.save()
        log.info("ID task {} set for review".format(testNumber))
        return [True]

    # ------------------
    # Marker stuff

    def McountAll(self, q, v):
        """Count all the records"""
        try:
            return (
                QGroup.select()
                .join(Group)
                .where(
                    QGroup.question == q, QGroup.version == v, Group.scanned == True,
                )
                .count()
            )
        except QGroup.DoesNotExist:
            return 0

    def McountMarked(self, q, v):
        """Count all the Marked records"""
        try:
            return (
                QGroup.select()
                .join(Group)
                .where(
                    QGroup.question == q,
                    QGroup.version == v,
                    QGroup.status == "done",
                    Group.scanned == True,
                )
                .count()
            )
        except QGroup.DoesNotExist:
            return 0

    def MgetDoneTasks(self, uname, q, v):
        """When a id-client logs on they request a list of papers they have already Marked.
        Send back the list."""
        uref = User.get(name=uname)  # authenticated, so not-None

        query = QGroup.select().where(
            QGroup.user == uref,
            QGroup.question == q,
            QGroup.version == v,
            QGroup.status == "done",
        )
        markList = []
        for x in query:
            aref = x.annotations[-1]
            markList.append(
                [x.group.gid, x.status, aref.mark, aref.markingTime, aref.tags]
            )
        log.debug('Sending completed Q{}v{} tasks to user "{}"'.format(q, v, uname))
        return markList

    def MgetNextTask(self, q, v):
        """Find unid'd test and send testNumber to client"""
        with plomdb.atomic():
            try:
                x = (
                    QGroup.select()
                    .join(Group)
                    .where(
                        QGroup.status == "todo",
                        QGroup.question == q,
                        QGroup.version == v,
                        Group.scanned == True,
                    )
                    .get()
                )
            except QGroup.DoesNotExist as e:
                log.info("Nothing left on Q{}v{} to-do pile".format(q, v))
                return None

            log.debug("Next Q{}v{} task = {}".format(q, v, x.group.gid))
            return x.group.gid

    def MgiveTaskToClient(self, uname, groupID):
        uref = User.get(name=uname)  # authenticated, so not-None
        try:
            with plomdb.atomic():
                gref = Group.get_or_none(Group.gid == groupID)
                if gref.scanned == False:
                    return [False]
                qref = gref.qgroups[0]
                if qref.user is None or qref.user == uref:
                    pass
                else:  # has been claimed by someone else.
                    return [False]
                # update status, username
                qref.status = "out"
                qref.user = uref
                qref.save()
                # update the associate annotation
                # - create a new annotation copied from the previous one
                aref = qref.annotations[-1]  # are these in right order
                nref = Annotation.create(
                    qgroup=qref,
                    user=uref,
                    edition=aref.edition + 1,
                    tags=aref.tags,
                    time=datetime.now(),
                )
                # create its pages
                for p in aref.apages.order_by(APage.order):
                    APage.create(annotation=nref, order=p.order, image=p.image)
                # update user activity
                uref.lastAction = "Took M task {}".format(groupID)
                uref.lastActivity = datetime.now()
                uref.save()
                # return [true, tags, page1, page2, etc]
                rval = [
                    True,
                    nref.tags,
                ]
                for p in nref.apages.order_by(APage.order):
                    rval.append(p.image.fileName)
                log.debug('Giving marking task {} to user "{}"'.format(groupID, uname))
                return rval
        except Group.DoesNotExist:
            log.info("That question {} not known".format(groupID))
            return False

    def MdidNotFinish(self, uname, groupID):
        """When user logs off, any images they have still out should be put
        back on todo pile
        """
        uref = User.get(name=uname)  # authenticated, so not-None

        try:
            with plomdb.atomic():
                gref = Group.get_or_none(Group.gid == groupID)
                if gref.scanned == False:
                    return
                qref = gref.qgroups[0]
                # sanity check that user has task
                if qref.user == uref and qref.status == "out":
                    pass
                else:  # has been claimed by someone else.
                    return

                # update status, etc
                qref.status = "todo"
                qref.user = None
                qref.marked = False
                # delete the annotation and associated APages
                aref = qref.annotations[-1]
                for p in aref.apages:
                    p.delete_instance()
                aref.delete_instance()
                # now clean up the qgroup
                qref.test.marked = False
                qref.test.save()
                aref.save()
                qref.save()
                # Log user returning given tgv.
                log.info("User {} did not mark task {}".format(uname, groupID))

        except Group.DoesNotExist:
            log.info("That task {} not known".format(groupID))
            return False

    def MtakeTaskFromClient(
        self, task, uname, mark, aname, pname, cname, mtime, tags, md5
    ):
        """Get marked image back from client and update the record
        in the database.
        """
        uref = User.get(name=uname)  # authenticated, so not-None
        try:
            with plomdb.atomic():
                gref = Group.get_or_none(Group.gid == task)
                qref = gref.qgroups[0]

                if qref.user != uref:
                    return False  # has been claimed by someone else.

                # grab the annotation bundle for the image
                # this should perhaps be hard-coded for the qgroups.
                bref = Bundle.get(
                    originalName="annotation.bundle.{}.{}".format(
                        qref.question, qref.version
                    )
                )

                # update status, mark, annotate-file-name, time, and
                # time spent marking the image
                qref.status = "done"
                qref.marked = True
                aref = qref.annotations[-1]
                aref.image = Image.create(fileName=aname, md5sum=md5, bundle=bref)
                aref.mark = mark
                aref.plomFile = pname
                aref.commentFile = cname
                aref.time = datetime.now()
                aref.markingTime = mtime
                aref.tags = tags
                qref.save()
                aref.save()
                # update user activity
                uref.lastAction = "Returned M task {}".format(task)
                uref.lastActivity = datetime.now()
                uref.save()
                # since this has been marked - check if all questions for test have been marked
                log.info(
                    "Task {} marked {} by user {} and placed at {} with md5 = {}".format(
                        task, mark, uname, aname, md5
                    )
                )
                tref = qref.test
                # check if there are any unmarked questions
                if (
                    QGroup.get_or_none(QGroup.test == tref, QGroup.marked == False)
                    is not None
                ):
                    return True
                # update the sum-mark
                tot = 0
                for qd in QGroup.select().where(QGroup.test == tref):
                    tot += qd.annotations[-1].mark
                sref = tref.sumdata[0]
                autref = User.get(name="HAL")
                sref.user = autref  # auto-totalled by HAL.
                sref.time = datetime.now()
                sref.sumMark = tot
                sref.summed = True
                sref.status = "done"
                sref.save()
                log.info(
                    "All of test {} is marked - total updated = {}".format(
                        tref.testNumber, tot
                    )
                )
                tref.marked = True
                tref.totalled = True
                tref.save()
                return True

        except Group.DoesNotExist:
            log.error(
                "That returning marking task number {} / user {} pair not known".format(
                    task, uname
                )
            )
            return False

    def MgetImages(self, uname, task):
        uref = User.get(name=uname)  # authenticated, so not-None
        try:
            with plomdb.atomic():
                gref = Group.get_or_none(Group.gid == task)
                if gref.scanned == False:
                    return [False, "Task {} is not completely scanned".format(task)]
                qref = gref.qgroups[0]
                if qref.user != uref:
                    # belongs to another user
                    return [
                        False,
                        "Task {} does not belong to user {}".format(task, uname),
                    ]
                # return [true, n, page1,..,page.n]
                # or
                # return [true, n, page1,..,page.n, annotatedFile, plomFile]
                pp = []
                aref = qref.annotations[-1]
                for p in aref.apages.order_by(APage.order):
                    pp.append(p.image.fileName)
                if aref.image is not None:
                    return [True, len(pp)] + pp + [aref.image.fileName, aref.plomFile]
                else:
                    return [True, len(pp)] + pp
        except Group.DoesNotExist:
            log.info("Mgetimage - task {} not known".format(task))
            return False

    def MgetOriginalImages(self, task):
        try:
            with plomdb.atomic():
                gref = Group.get(Group.gid == task)
                if gref.scanned == False:
                    log.warning(
                        "MgetOriginalImages - task {} not completely scanned".format(
                            task
                        )
                    )
                    return [False, "Task {} is not completely scanned".format(task)]
                aref = gref.qgroups[0].annotations[0]  # the original annotation pages
                # return [true, page1,..,page.n]
                rval = [True]
                for p in aref.apages.order_by(APage.order):
                    rval.append(p.image.fileName)
                return rval
        except Group.DoesNotExist:
            log.info("MgetOriginalImages - task {} not known".format(task))
            return [False, "Task {} not known".format(task)]

    def MsetTag(self, uname, task, tag):
        uref = User.get(name=uname)  # authenticated, so not-None

        try:
            with plomdb.atomic():
                gref = Group.get(Group.gid == task)
                qref = gref.qgroups[0]
                if qref.user != uref:
                    return False  # not your task
                # update tag
                qref.tags = tag
                qref.save()
                log.info('Task {} tagged by user "{}": "{}"'.format(task, uname, tag))
                return True
        except Group.DoesNotExist:
            log.error("MsetTag -  task {} / user {} pair not known".format(task, uname))
            return False

    def MgetWholePaper(self, testNumber, question):
        tref = Test.get_or_none(
            Test.testNumber == testNumber
        )  # show not totally scanned test.
        if tref is None:  # don't know that test - this shouldn't happen
            return [False]
        pageData = []
        pageFiles = []
        question = int(question)
        for p in tref.tpages.order_by(TPage.pageNumber):  # give TPages
            if p.scanned is False:  # skip unscanned testpages
                continue
            if p.group.groupType == "i":  # skip IDpages
                continue
            val = ["t{}".format(p.pageNumber), p.image.id, False]
            # check if page belongs to our question
            if p.group.groupType == "q":
                if p.group.qgroups[0].question == question:
                    val[2] = True
            pageData.append(val)
            pageFiles.append(p.image.fileName)
        for p in tref.hwpages.order_by(HWPage.order):  # then give HWPages
            if p.group.groupType == "i":  # skip IDpages
                continue
            elif p.group.groupType == "d":  # is DNM group
                q = 0
            else:
                q = p.group.qgroups[0].question
            val = ["h{}.{}".format(q, p.order), p.image.id, False]
            # check if page belongs to our question
            if p.group.groupType == "q":
                if p.group.qgroups[0].question == question:
                    val[2] = True
            pageData.append(val)
            pageFiles.append(p.image.fileName)
        for p in tref.lpages.order_by(LPage.order):  # then give HWPages
            val = ["x{}".format(p.order), p.image.id, False]
            pageData.append(val)
            pageFiles.append(p.image.fileName)
        return [True, pageData] + pageFiles

    def MshuffleImages(self, uname, task, imageRefs):
        uref = User.get(name=uname)  # authenticated, so not-None

        with plomdb.atomic():
            gref = Group.get(Group.gid == task)
            qref = gref.qgroups[0]
            if qref.user != uref:
                return [False]  # not your task
            # grab the last annotation
            aref = gref.qgroups[0].annotations[-1]
            # delete the old pages
            for p in aref.apages:
                p.delete_instance()
            # now create new apages
            ord = 0
            for ir in imageRefs:
                ord += 1
                APage.create(annotation=aref, image=ir, order=ord)
            aref.time = datetime.now()
            uref.lastActivity = datetime.now()
            uref.lastAction = "Shuffled images of {}".format(task)
            aref.save()
            uref.save()
        log.info("MshuffleImages - task {} now irefs {}".format(task, imageRefs))
        return [True]

    def MreviewQuestion(self, testNumber, question, version):
        # shift ownership to "reviewer"
        revref = User.get(name="reviewer")  # should always be there

        tref = Test.get_or_none(Test.testNumber == testNumber)
        if tref is None:
            return [False]
        qref = QGroup.get_or_none(
            QGroup.test == tref,
            QGroup.question == question,
            QGroup.version == version,
            QGroup.marked == True,
        )
        if qref is None:
            return [False]
        with plomdb.atomic():
            qref.user = revref
            qref.time = datetime.now()
            qref.save()
        log.info("Setting tq {}.{} for reviewer".format(testNumber, question))
        return [True]

    def MrevertTask(self, task):
        gref = Group.get_or_none(Group.gid == task)
        if gref is None:
            return [False, "NST"]  # no such task
        # from the group get the test, question and sumdata - all need cleaning.
        qref = gref.qgroups[0]
        tref = gref.test
        sref = tref.sumdata[0]
        # check task is "done"
        if qref.status != "done" or qref.marked is False:
            return [False, "NAC"]  # nothing to do here
        # now update things
        log.info("Manager reverting task {}".format(task))
        with plomdb.atomic():
            # clean up test
            tref.marked = False
            tref.totalled = False
            tref.save()
            # clean up sum-data - no one should be totalling and marking at same time.
            # TODO = sort out the possible idiocy caused by simultaneous marking+totalling by client.
            sref.status = "todo"
            sref.sumMark = None
            sref.user = None
            sref.time = datetime.now()
            sref.summed = False
            sref.save()
            # clean off the question data - remove user and set status back to todo
            rval = [True, qref.annotatedFile, qref.plomFile, qref.commentFile]
            qref.marked = False
            qref.status = "todo"
            qref.user = None
            qref.annotatedFile = None
            qref.md5sum = None
            qref.plomFile = None
            qref.commentFile = None
            qref.mark = None
            qref.markingTime = None
            qref.tags = ""
            qref.time = datetime.now()
            qref.save()
            # update user activity
            uref.lastAction = "Reverted M task {}".format(task)
            uref.lastActivity = datetime.now()
            uref.save()
        log.info("Reverting tq {}.{}".format(testNumber, question))
        return rval
=======
    from plom.db.db_user import (
        createUser,
        doesUserExist,
        setUserPasswordHash,
        getUserPasswordHash,
        isUserEnabled,
        enableUser,
        disableUser,
        setUserToken,
        clearUserToken,
        getUserToken,
        userHasToken,
        validateToken,
        getUserList,
        getUserDetails,
        resetUsersToDo,
    )

    from plom.db.db_create import (
        areAnyPapersProduced,
        nextqueue_position,
        createTest,
        addTPages,
        createIDGroup,
        createDNMGroup,
        createQGroup,
        getPageVersions,
        produceTest,
        id_paper,
    )

    from plom.db.db_upload import (
        checkTestAllUploaded,
        setGroupReady,
        checkGroupAllUploaded,
        replaceMissingPage,
        fileOfScannedPage,
        createDiscardedPage,
        removeScannedPage,
        invalidateDNMGroup,
        invalidateIDGroup,
        invalidateQGroup,
        uploadTestPage,
        uploadHWPage,
        uploadLPage,
        cleanIDGroup,
        cleanSData,
        cleanQGroup,
        processUpdatedIDGroup,
        processUpdatedDNMGroup,
        processUpdatedQGroup,
        processUpdatedSData,
        cleanIDGroup,
        processSpecificUpdatedTest,
        processUpdatedTests,
        replaceMissingHWQuestion,
        uploadUnknownPage,
        uploadCollidingPage,
        getUnknownPageNames,
        getDiscardNames,
        getCollidingPageNames,
        getTPageImage,
        getHWPageImage,
        getLPageImage,
        getUnknownImage,
        getDiscardImage,
        getCollidingImage,
        getQuestionImages,
        getTestImages,
        checkPage,
        checkUnknownImage,
        checkCollidingImage,
        removeUnknownImage,
        removeCollidingImage,
        moveUnknownToPage,
        moveUnknownToCollision,
        moveCollidingToPage,
        moveExtraToPage,
        moveDiscardToUnknown,
    )

    from plom.db.db_report import (
        RgetScannedTests,
        RgetIncompleteTests,
        RgetUnusedTests,
        RgetIdentified,
        RgetProgress,
        RgetMarkHistogram,
        RgetMarked,
        RgetQuestionUserProgress,
        RgetCompletionStatus,
        RgetOutToDo,
        RgetStatus,
        RgetSpreadsheet,
        RgetOriginalFiles,
        RgetCoverPageInfo,
        RgetAnnotatedFiles,
        RgetMarkReview,
        RgetAnnotatedImage,
        RgetIDReview,
        RgetTotReview,
        RgetUserFullProgress,
    )

    from plom.db.db_identify import (
        IDcountAll,
        IDcountIdentified,
        IDgetNextTask,
        IDgiveTaskToClient,
        IDgetDoneTasks,
        IDgetImage,
        IDgetImageByNumber,
        IDdidNotFinish,
        ID_id_paper,
        IDgetImageFromATest,
        IDreviewID,
    )

    from plom.db.db_mark import (
        McountAll,
        McountMarked,
        MgetDoneTasks,
        MgetNextTask,
        MgiveTaskToClient,
        MdidNotFinish,
        MtakeTaskFromClient,
        MgetImages,
        MgetOriginalImages,
        MsetTag,
        MgetWholePaper,
        MshuffleImages,
        MreviewQuestion,
        MrevertTask,
    )
>>>>>>> 0713ea4d

    # ----- totaller stuff
    from plom.db.db_total import (
        TcountTotalled,
        TcountAll,
        TgetNextTask,
        TgetDoneTasks,
        TgiveTaskToClient,
        TdidNotFinish,
        TgetImage,
        TtakeTaskFromClient,
    )<|MERGE_RESOLUTION|>--- conflicted
+++ resolved
@@ -10,152 +10,7 @@
 from plom.rules import censorStudentName as censorName
 
 
-<<<<<<< HEAD
-log = logging.getLogger("DB")
-plomdb = SqliteDatabase(None)
-
-######################################################################
-
-
-class BaseModel(Model):
-    class Meta:
-        database = plomdb
-
-
-class User(BaseModel):
-    name = CharField(unique=True)
-    enabled = BooleanField(default=True)
-    password = CharField(null=True)  # hash of password for comparison
-    token = CharField(null=True)  # authentication token
-    lastActivity = DateTimeField(null=True)
-    lastAction = CharField(null=True)
-
-
-class Bundle(BaseModel):
-    originalName = CharField(unique=True, null=True)  # no "scan.pdf" please
-    md5sum = CharField(null=True)  # to check for duplications
-
-
-class Image(BaseModel):
-    bundle = ForeignKeyField(Bundle, backref="images")
-    originalName = CharField(null=True)  # can be empty.
-    fileName = CharField(null=True)
-    md5sum = CharField(null=True)  # to check for duplications
-
-
-class Test(BaseModel):
-    testNumber = IntegerField(primary_key=True, unique=True)
-    # some state bools
-    produced = BooleanField(default=False)
-    used = BooleanField(default=False)
-    scanned = BooleanField(default=False)
-    identified = BooleanField(default=False)
-    marked = BooleanField(default=False)
-    totalled = BooleanField(default=False)
-    # a recentUpload flag to see which tests to check after uploads
-    recentUpload = BooleanField(default=False)
-
-
-# Data for totalling the marks
-class SumData(BaseModel):
-    test = ForeignKeyField(Test, backref="sumdata")
-    sumMark = IntegerField(null=True)
-    status = CharField(default="")
-    user = ForeignKeyField(User, backref="sumdata", null=True)
-    time = DateTimeField(null=True)
-    summed = BooleanField(default=False)
-
-
-class Group(BaseModel):
-    test = ForeignKeyField(Test, backref="groups")
-    gid = CharField(unique=True)  # must be unique
-    groupType = CharField()  # to distinguish between ID, DNM, and Mark groups
-    queuePosition = IntegerField(unique=True, null=False)
-    scanned = BooleanField(default=False)  # should get all its tpages
-
-
-class IDGroup(BaseModel):
-    test = ForeignKeyField(Test, backref="idgroups")
-    group = ForeignKeyField(Group, backref="idgroups")
-    studentID = CharField(unique=True, null=True)
-    studentName = CharField(null=True)
-    user = ForeignKeyField(User, backref="idgroups", null=True)
-    status = CharField(default="")
-    time = DateTimeField(null=True)
-    identified = BooleanField(default=False)
-
-
-class DNMGroup(BaseModel):
-    test = ForeignKeyField(Test, backref="dnmgroups")
-    group = ForeignKeyField(Group, backref="dnmgroups")
-
-
-class QGroup(BaseModel):
-    test = ForeignKeyField(Test, backref="qgroups")
-    group = ForeignKeyField(Group, backref="qgroups")
-    question = IntegerField(null=False)
-    version = IntegerField(null=False, default=1)
-    user = ForeignKeyField(User, backref="qgroups", null=True)
-    status = CharField(default="")
-    marked = BooleanField(default=False)
-
-
-class TPage(BaseModel):  # a test page that knows its tpgv
-    test = ForeignKeyField(Test, backref="tpages")
-    pageNumber = IntegerField(null=False)
-    version = IntegerField(default=1)
-    group = ForeignKeyField(Group, backref="tpages")
-    image = ForeignKeyField(Image, backref="tpages", null=True)
-    scanned = BooleanField(default=False)  # we should get all of them
-
-
-class HWPage(BaseModel):  # a hw page that knows its tgv, but not p.
-    test = ForeignKeyField(Test, backref="hwpages")
-    group = ForeignKeyField(Group, backref="hwpages")
-    order = IntegerField(null=False)
-    version = IntegerField(default=1)  # infer from group
-    image = ForeignKeyField(Image, backref="hwpages")
-
-
-class LPage(BaseModel):  # a page that just knows its t. - a loose page.
-    test = ForeignKeyField(Test, backref="lpages")
-    order = IntegerField(null=False)
-    image = ForeignKeyField(Image, backref="lpages")
-
-
-# still needs work - maybe some bundle object with unique key.
-class UnknownPage(BaseModel):
-    image = ForeignKeyField(Image, backref="upages", null=True)
-    order = IntegerField(null=False)  # order within the upload.
-
-
-class CollidingPage(BaseModel):
-    tpage = ForeignKeyField(TPage, backref="collisions")
-    image = ForeignKeyField(Image, backref="collisions")
-
-
-class DiscardedPage(BaseModel):
-    image = ForeignKeyField(Image, backref="discards")
-    reason = CharField(null=True)
-    # in case we are removing an annotation
-    plomFile = CharField(null=True)
-    commentFile = CharField(null=True)
-
-
-class IDPage(BaseModel):
-    idgroup = ForeignKeyField(IDGroup, backref="idpages")
-    image = ForeignKeyField(Image, backref="idpages")
-    order = IntegerField(null=False)
-
-
-class DNMPage(BaseModel):
-    dnmgroup = ForeignKeyField(DNMGroup, backref="dnmpages")
-    image = ForeignKeyField(Image, backref="dnmpages")
-    order = IntegerField(null=False)
-
-=======
 import logging
->>>>>>> 0713ea4d
 
 log = logging.getLogger("DB")
 
@@ -232,2459 +87,6 @@
             log.info("User 'HAL' created to do all our automated tasks.")
 
     ########### User stuff #############
-<<<<<<< HEAD
-    def createUser(self, uname, passwordHash):
-        try:
-            uref = User.create(
-                name=uname,
-                password=passwordHash,
-                lastActivity=datetime.now(),
-                lastAction="Created",
-            )
-        except IntegrityError as e:
-            log.error("Create User {} error - {}".format(uname, e))
-            return False
-        return True
-
-    def doesUserExist(self, uname):
-        uref = User.get_or_none(name=uname)
-        if uref is None:
-            return False
-        else:
-            return True
-
-    def setUserPasswordHash(self, uname, passwordHash):
-        # Don't mess with HAL
-        if uname == "HAL":
-            return False
-        # token generated by server not DB
-        uref = User.get_or_none(name=uname)
-        if uref is None:
-            return False
-        with plomdb.atomic():
-            uref.password = passwordHash
-            uref.lastActivity = datetime.now()
-            uref.lastAction = "Password set"
-            uref.save()
-        return True
-
-    def getUserPasswordHash(self, uname):
-        uref = User.get_or_none(name=uname)
-        if uref is None:
-            return None
-        else:
-            return uref.password
-
-    def isUserEnabled(self, uname):
-        uref = User.get_or_none(name=uname)
-        if uref is None:
-            return False
-        else:
-            return uref.enabled
-
-    def enableUser(self, uname):
-        uref = User.get_or_none(name=uname)
-        if uref is None:
-            return False
-        with plomdb.atomic():
-            uref.enabled = True
-            uref.save()
-        return True
-
-    def disableUser(self, uname):
-        # when user is disabled we should set the enabled flag to false, remove their auth-token and then remove all their todo-stuff.
-        uref = User.get_or_none(name=uname)
-        if uref is None:
-            return False
-        # set enabled flag to false and remove their token
-        with plomdb.atomic():
-            uref.enabled = False
-            uref.token = None
-            uref.save()
-        # put all of user's tasks back on the todo pile.
-        self.resetUsersToDo(uname)
-        return True
-
-    def setUserToken(self, uname, token, msg="Log on"):
-        # token generated by server not DB
-        uref = User.get_or_none(name=uname)
-        if uref is None:
-            return False
-        with plomdb.atomic():
-            uref.token = token
-            uref.lastActivity = datetime.now()
-            uref.lastAction = msg
-            uref.save()
-        return True
-
-    def clearUserToken(self, uname):
-        return self.setUserToken(uname, None, "Log off")
-
-    def getUserToken(self, uname):
-        uref = User.get_or_none(name=uname)
-        if uref is None:
-            return None
-        else:
-            return uref.token
-
-    def userHasToken(self, uname):
-        if self.getUserToken(uname) is not None:
-            return True
-        else:
-            return False
-
-    def validateToken(self, uname, token):
-        uref = User.get_or_none(name=uname)
-        if uref is None:
-            return False
-        if uref.token == token:
-            return True
-        else:
-            return False
-
-    def getUserList(self):
-        rval = []
-        for uref in User.select():
-            rval.append(uref.name)
-        return rval
-
-    def getUserDetails(self):
-        rval = {}
-        for uref in User.select():
-            val = [False, False]
-            if uref.enabled:
-                val[0] = True
-            if uref.token is not None:
-                val[1] = True
-            if uref.lastActivity is None:
-                val += ["", ""]
-            else:
-                val += [
-                    uref.lastActivity.strftime("%y:%m:%d-%H:%M:%S"),
-                    uref.lastAction,
-                ]
-            rval[uref.name] = val + self.RgetUserFullProgress(uref.name)
-        return rval
-
-    ########## Bundle creation ##########
-    def createAnnotationBundle(self, question, version):
-        try:
-            bref = Bundle.create(
-                originalName="annotation.bundle.{}.{}".format(question, version)
-            )
-        except IntegrityError as e:
-            log.error(
-                "Create bundle for q.v = {}.{} error - {}".format(question, version, e)
-            )
-            return False
-        return True
-
-    def declareBundle(self, fname, md5):
-        if Bundle.get_or_none(originalName=fname) is not None:
-            return [False, "name"]
-        if Bundle.get_or_none(md5sum=md5) is not None:
-            return [False, "md5sum"]
-        else:
-            Bundle.create(originalName=fname, md5sum=md5)
-            return [True]
-
-    ########## Test creation stuff ##############
-    def nextQueuePosition(self):
-        lastPos = Group.select(fn.MAX(Group.queuePosition)).scalar()
-        if lastPos is None:
-            return 0
-        else:
-            return lastPos + 1
-
-    def createTest(self, t):
-        try:
-            tref = Test.create(testNumber=t)  # must be unique
-            sref = SumData.create(test=tref)  # also create the sum-data
-        except IntegrityError as e:
-            log.error("Create test {} error - {}".format(t, e))
-            return False
-        return True
-
-    def addTPages(self, tref, gref, t, pages, v):
-        """
-        For initial construction of test-pages for a test. We use these so we know what structured pages we should have.
-        """
-        flag = True
-        with plomdb.atomic():
-            for p in pages:
-                try:
-                    TPage.create(
-                        test=tref, group=gref, pageNumber=p, version=v, scanned=False,
-                    )
-                except IntegrityError as e:
-                    log.error("Adding page {} for test {} error - {}".format(p, t, e))
-                    flag = False
-        return flag
-
-    def createIDGroup(self, t, pages):
-        tref = Test.get_or_none(testNumber=t)
-        if tref is None:
-            log.warning("Create IDGroup - No test with number {}".format(t))
-            return False
-        # make the Group
-        gid = "i{}".format(str(t).zfill(4))
-        try:
-            gref = Group.create(
-                test=tref,
-                gid=gid,
-                groupType="i",
-                queuePosition=self.nextQueuePosition(),
-            )  # must be unique
-        except IntegrityError as e:
-            log.error(
-                "Create ID - cannot create Group {} of test {} error - {}".format(
-                    gid, t, e
-                )
-            )
-            return False
-        # make the IDGroup
-        try:
-            iref = IDGroup.create(test=tref, group=gref)
-        except IntegrityError as e:
-            log.error(
-                "Create ID - cannot create IDGroup {} of group {} error - {}.".format(
-                    qref, gref, e
-                )
-            )
-            return False
-        return self.addTPages(tref, gref, t, pages, 1)  # always version 1.
-
-    def createDNMGroup(self, t, pages):
-        tref = Test.get_or_none(testNumber=t)
-        if tref is None:
-            log.warning("Create DNM - No test with number {}".format(t))
-            return False
-
-        gid = "d{}".format(str(t).zfill(4))
-        # make the dnmgroup
-        try:
-            # A DNM group may have 0 pages, in that case mark it as scanned and set status = "complete"
-            sc = True if len(pages) == 0 else False
-            gref = Group.create(
-                test=tref,
-                gid=gid,
-                groupType="d",
-                scanned=sc,
-                queuePosition=self.nextQueuePosition(),
-            )
-        except IntegrityError as e:
-            log.error(
-                "Create DNM - cannot make Group {} of Test {} error - {}".format(
-                    gid, t, e
-                )
-            )
-            return False
-        try:
-            dref = DNMGroup.create(test=tref, group=gref)
-        except IntegrityError as e:
-            log.error(
-                "Create DNM - cannot create DNMGroup {} of group {} error - {}.".format(
-                    dref, gref, e
-                )
-            )
-            return False
-        return self.addTPages(tref, gref, t, pages, 1)
-
-    def createQGroup(self, t, g, v, pages):
-        tref = Test.get_or_none(testNumber=t)
-        if tref is None:
-            log.warning("Create Q - No test with number {}".format(t))
-            return False
-
-        gid = "q{}g{}".format(str(t).zfill(4), g)
-        # make the qgroup
-        try:
-            gref = Group.create(
-                test=tref,
-                gid=gid,
-                groupType="q",
-                version=v,
-                queuePosition=self.nextQueuePosition(),
-            )
-        except IntegrityError as e:
-            log.error(
-                "Create Q - cannot create group {} of Test {} error - {}".format(
-                    gid, t, e
-                )
-            )
-            return False
-        try:
-            qref = QGroup.create(test=tref, group=gref, question=g, version=v)
-        except IntegrityError as e:
-            log.error(
-                "Create Q - cannot create QGroup of question {} error - {}.".format(
-                    gid, e
-                )
-            )
-            return False
-        ## create annotation 0 owned by HAL
-        try:
-            uref = User.get(name="HAL")
-            aref = Annotation.create(qgroup=qref, edition=0, user=uref)
-        except IntegrityError as e:
-            log.error(
-                "Create Q - cannot create Annotation  of question {} error - {}.".format(
-                    gid, e
-                )
-            )
-            return False
-
-        return self.addTPages(tref, gref, t, pages, v)
-
-    def getPageVersions(self, t):
-        tref = Test.get_or_none(testNumber=t)
-        if tref is None:
-            return {}
-        else:
-            pvDict = {p.pageNumber: p.version for p in tref.tpages}
-            return pvDict
-
-    def produceTest(self, t):
-        # After creating the test (plom-build) we'll turn the spec'd papers into PDFs
-        # we'll refer to those as "produced"
-        tref = Test.get_or_none(testNumber=t)
-        if tref is None:
-            log.error('Cannot set test {} to "produced" - it does not exist'.format(t))
-            return
-        else:
-            # TODO - work out how to make this more efficient? Multiple updates in one op?
-            with plomdb.atomic():
-                tref.produced = True
-                tref.save()
-            log.info('Test {} is set to "produced"'.format(t))
-
-    def identifyTest(self, t, sid, sname):
-        tref = Test.get_or_none(testNumber=t)
-        if tref is None:
-            return
-        iref = IDGroup.get_or_none(test=tref)
-        if iref is None:
-            return
-        autref = User.get(name="HAL")
-        with plomdb.atomic():
-            iref.status = "done"
-            iref.studentID = sid
-            iref.studentName = sname
-            iref.identified = True
-            iref.user = autref
-            iref.time = datetime.now()
-            iref.save()
-            tref.identified = True
-            tref.save()
-        log.info("Test {} id'd as {} {}".format(t, censorID(sid), censorName(sname)))
-
-    def checkTestAllUploaded(self, gref):
-        tref = gref.test
-        sflag = True
-        for g in tref.groups:
-            if g.scanned == False:
-                # TODO - deal with empty DO NOT MARK groups correctly
-                sflag = False
-                log.debug(
-                    "Check: Test {} not yet fully scanned: (at least) {} not present".format(
-                        tref.testNumber, g.gid
-                    )
-                )
-                break
-        with plomdb.atomic():
-            if sflag:
-                tref.scanned = True
-                log.info(
-                    "Check uploaded - Test {} is now fully scanned".format(
-                        tref.testNumber
-                    )
-                )
-                # set the status of the sumdata
-                sdref = tref.sumdata[0]
-                sdref.status = "todo"
-                sdref.save()
-            else:
-                tref.scanned = False
-            tref.save()
-
-    def setGroupReady(self, gref):
-        log.debug("All of group {} is scanned".format(gref.gid))
-        if gref.groupType == "i":
-            iref = gref.idgroups[0]
-            # check if group already identified - can happen if printed tests with names
-            if iref.status == "done":
-                log.info("Group {} is already identified.".format(gref.gid))
-            else:
-                iref.status = "todo"
-                log.info("Group {} is ready to be identified.".format(gref.gid))
-            iref.save()
-        elif gref.groupType == "d":
-            # we don't do anything with these groups
-            log.info(
-                "Group {} is DoNotMark - all scanned, nothing to be done.".format(
-                    gref.gid
-                )
-            )
-        elif gref.groupType == "q":
-            log.info("Group {} is ready to be marked.".format(gref.gid))
-            qref = gref.qgroups[0]
-            qref.status = "todo"
-            qref.save()
-        else:
-            raise ValueError("Tertium non datur: should never happen")
-
-    def checkGroupAllUploaded(self, pref):
-        gref = pref.group
-        sflag = True
-        for p in gref.tpages:
-            if p.scanned == False:
-                sflag = False
-                break
-        with plomdb.atomic():
-            if sflag:
-                gref.scanned = True
-                self.setGroupReady(gref)
-            else:
-                gref.scanned = False
-            gref.save()
-        if sflag:
-            self.checkTestAllUploaded(gref)
-
-    def replaceMissingPage(self, t, p, v, oname, nname, md5):
-        tref = Test.get_or_none(testNumber=t)
-        if tref is None:
-            return [False, "testError", "Cannot find test {}".format(t)]
-        pref = TPage.get_or_none(test=tref, pageNumber=p, version=v)
-        if pref is None:
-            return [
-                False,
-                "pageError",
-                "Cannot find tpage {} for test {}".format(p, t),
-            ]
-        if pref.scanned:
-            return [
-                False,
-                "pageScanned",
-                "Page is already scanned",
-            ]
-        else:  # this is a new page.
-            with plomdb.atomic():
-                pref.image = Image.create(
-                    originalName=oname, fileName=nname, md5sum=md5
-                )
-                pref.scanned = True
-                pref.save()
-                tref.used = True
-                tref.save()
-            log.info(
-                "Replacing missing page tpv = {}.{}.{} with {}".format(t, p, v, oname),
-            )
-            self.checkGroupAllUploaded(pref)
-            return [True, "success", "Page tpv = {}.{}.{} saved".format(t, p, v)]
-
-    def fileOfScannedPage(self, t, p, v):
-        tref = Test.get_or_none(testNumber=t)
-        if tref is None:
-            return None
-        pref = Page.get_or_none(test=tref, pageNumber=p, version=v)
-        if pref is None:
-            return None
-        return pref.fileName
-
-    def createDiscardedPage(self, oname, fname, md5, r, tpv):
-        # TODO - update
-        DiscardedPage.create(
-            originalName=oname, fileName=fname, md5sum=md5, reason=r, tpv=tpv
-        )
-
-    def removeScannedPage(self, fname):
-        pref = Page.get_or_none(fileName=fname)
-        if pref is None:
-            return False
-        with plomdb.atomic():
-            DiscardedPage.create(
-                fileName=nname, originalName=pref.originalName, md5sum=pref.md5sum
-            )
-            pref.scanned = False
-            pref.originalName = None
-            pref.fileName = None
-            pref.md5sum = None
-            pref.scanned = False
-            pref.save()
-        log.info("Removing scanned page with fname = {}".format(fname))
-
-        tref = pref.test
-        gref = pref.group
-        # now update the group
-        if gref.groupType == "d":
-            rlist = self.invalidateDNMGroup(tref, gref)
-        elif gref.groupType == "i":
-            rlist = self.invalidateIDGroup(tref, gref)
-        elif gref.groupType == "m":
-            rlist = self.invalidateQGroup(tref, gref)
-        return [True, rlist]
-
-    def invalidateDNMGroup(self, gref):
-        with plomdb.atomic():
-            tref.scanned = False
-            tref.save()
-            gref.scanned = False
-            gref.save()
-        log.info("Invalidated dnm {}".format(gref.gid))
-        return []
-
-    def invalidateIDGroup(self, tref, gref):
-        iref = gref.idgroups[0]
-        with plomdb.atomic():
-            tref.scanned = False
-            tref.identified = False
-            tref.save()
-            gref.scanned = False
-            gref.save()
-            iref.status = ""
-            iref.user = None
-            iref.time = datetime.now()
-            iref.studentID = None
-            iref.studentName = None
-            iref.save()
-        log.info("Invalidated IDGroup {}".format(gref.gid))
-        return []
-
-    def invalidateQGroup(self, tref, gref, delPage=True):
-        # When we delete a page, set "scanned" to false for group+test
-        # If we are adding a page then we don't have to do that.
-        qref = gref.qgroups[0]
-        sref = tref.sumdata[0]
-        rval = []
-        with plomdb.atomic():
-            # update the test
-            if delPage:
-                tref.scanned = False
-            tref.marked = False
-            tref.totalled = False
-            tref.save()
-            # update the group
-            if delPage:
-                gref.scanned = False
-                gref.save()
-            # update the sumdata
-            sref.status = ""
-            sref.sumMark = None
-            sref.user = None
-            sref.time = datetime.now()
-            sref.summed = False
-            sref.save()
-            # update the qgroups - first get filenames if they exist
-            if qref.marked:
-                rval = [
-                    qref.annotatedFile,
-                    qref.plomFile,
-                    qref.commentFile,
-                ]
-            qref.marked = False
-            qref.status = ""
-            qref.annotatedFile = None
-            qref.plomFile = None
-            qref.commentFile = None
-            qref.mark = None
-            qref.markingTime = None
-            qref.tags = ""
-            qref.user = None
-            qref.time = datetime.now()
-            qref.save
-        log.info("Invalidated question {}".format(gref.gid))
-        return rval
-
-    def uploadTestPage(self, t, p, v, oname, nname, md5, bname):
-        # return value is either [True, <success message>] or
-        # [False, stuff] - but need to distinguish between "discard this image" and "you should perhaps keep this image"
-        # So return either [False, "discard", discard message]
-        # or [False, "keep", keep this image message]
-        tref = Test.get_or_none(testNumber=t)
-        if tref is None:
-            return [False, "testError", "Cannot find test {}".format(t)]
-        pref = TPage.get_or_none(test=tref, pageNumber=p, version=v)
-        if pref is None:
-            return [
-                False,
-                "pageError",
-                "Cannot find TPage,version {} for test {}".format([p, v], t),
-            ]
-        # make sure we know the bundle
-        bref = Bundle.get_or_none(originalName=bname)
-        if bref is None:
-            return [False, "bundleError", "Cannot find bundle {}".format(bname)]
-        if pref.scanned:
-            # have already loaded an image for this page - so this is actually a duplicate
-            log.debug("This appears to be a duplicate. Checking md5sums")
-            if md5 == pref.image.md5sum:
-                # Exact duplicate - md5sum of this image is sames as the one already in database
-                return [
-                    False,
-                    "duplicate",
-                    "Exact duplicate of page already in database",
-                ]
-            # Deal with duplicate pages separately. return to sender (as it were)
-            # At present just return "collision" - in future we need to check if this is a new collision
-            # or if it is the duplicate of an existing collision.
-            return [False, "collision", ["{}".format(pref.originalName), t, p, v]]
-        else:  # this is a new testpage. create an image and link it to the testpage
-            with plomdb.atomic():
-                pref.image = Image.create(
-                    originalName=oname, fileName=nname, md5sum=md5, bundle=bref
-                )
-                pref.scanned = True
-                pref.save()
-                tref.used = True
-                tref.recentUpload = True
-                tref.save()
-                # also link the image to an QPage, DNMPage, or IDPage
-                gref = pref.group
-                if gref.groupType == "i":
-                    iref = gref.idgroups[0]
-                    idp = IDPage.create(idgroup=iref, image=pref.image, order=p)
-                elif gref.groupType == "d":
-                    dref = gref.dnmgroups[0]
-                    dnmp = DNMPage.create(dnmgroup=dref, image=pref.image, order=p)
-                else:  # is a question page - always add to annotation 0.
-                    qref = gref.qgroups[0]
-                    aref = qref.annotations[0]
-                    ap = APage.create(annotation=aref, image=pref.image, order=p)
-
-            log.info("Uploaded image {} to tpv = {}.{}.{}".format(oname, t, p, v))
-            return [True, "success", "Page saved as tpv = {}.{}.{}".format(t, p, v)]
-
-    def uploadHWPage(self, sid, question, order, oname, nname, md5):
-        # first of all find the test corresponding to that sid.
-        iref = IDGroup.get_or_none(studentID=sid)
-        if iref is None:
-            return [False, "SID does not correspond to any test on file."]
-        tref = iref.test
-        qref = QGroup.get_or_none(test=tref, question=question)
-        gref = qref.group
-        href = HWPage.get_or_none(
-            test=tref, group=gref, order=order
-        )  # this should be none.
-        if href is not None:
-            # we found a page with that order, so we need to put the uploaded page at the end.
-            lastOrder = (
-                HWPage.select(fn.MAX(HWPage.order))
-                .where(HWPage.test == tref, HWPage.group == gref)
-                .scalar()
-            )
-            order = lastOrder + 1
-        # create one.
-        with plomdb.atomic():
-            aref = qref.annotations[0]
-            # create image, hwpage, annotationpage and link.
-            img = Image.create(originalName=oname, fileName=nname, md5sum=md5)
-            href = HWPage.create(
-                test=tref, group=gref, order=order, image=img, version=qref.version
-            )
-            ap = APage.create(annotation=aref, image=img, order=order)
-            # set the recentUpload flag for the test
-            tref.used = True
-            tref.recentUpload = True
-            tref.save()
-        return [True]
-
-    def uploadLPage(self, sid, order, oname, nname, md5):
-        # first of all find the test corresponding to that sid.
-        iref = IDGroup.get_or_none(studentID=sid)
-        if iref is None:
-            return [False, "SID does not correspond to any test on file."]
-        tref = iref.test
-        lref = LPage.get_or_none(test=tref, order=order)  # this should be none.
-        if lref is not None:
-            # we found a page with that order, so we need to put the uploaded page at the end.
-            lastOrder = (
-                LPage.select(fn.MAX(LPage.order)).where(LPage.test == tref).scalar()
-            )
-            if lastOrder is None:
-                order = 1
-            else:
-                order = lastOrder + 1
-        # create one.
-        with plomdb.atomic():
-            # create image, lpage, and link.
-            img = Image.create(originalName=oname, fileName=nname, md5sum=md5)
-            lref = LPage.create(test=tref, order=order, image=img)
-            # now we have to append this page to every annotation.
-            # BIG TODO - improve this so human decides what goes where.
-            for qref in QGroup.select().where(QGroup.test == tref):
-                aref = qref.annotations[0]
-                lastOrder = (
-                    APage.select(fn.MAX(APage.order))
-                    .where(APage.annotation == aref)
-                    .scalar()
-                )
-                if lastOrder is None:
-                    order = 0
-                else:
-                    order = lastOrder + 1
-                ap = APage.create(annotation=aref, image=img, order=order)
-            # set the recentUpload flag for the test
-            tref.used = True
-            tref.recentUpload = True
-            tref.save()
-        return [True]
-
-    def cleanIDGroup(self, tref, iref):
-        with plomdb.atomic():
-            iref.status = ""
-            iref.user = None
-            iref.time = datetime.now()
-            iref.studentID = None
-            iref.studentName = None
-            iref.identified = False
-            iref.time = datetime.now()
-            iref.save()
-            tref.identified = False
-            tref.save()
-            log.info("IDGroup of test {} cleaned.".format(tref.testNumber))
-
-    def cleanSData(self, tref, sref):
-        with plomdb.atomic():
-            sref.sumMark = None
-            sref.user = None
-            sref.time = datetime.now()
-            tref.totalled = False
-            sref.save()
-            tref.save()
-            log.info("SumData of test {} cleaned.".format(tref.testNumber))
-
-    def cleanQGroup(self, tref, qref):
-        with plomdb.atomic():
-            # do not delete old annotations, instead make new annotation that belongs to HAL
-            # now delete old annotations
-            for aref in qref.annotations:
-                # 0th ed belongs to HAL - update its apages
-                if aref.edition == 0:
-                    # delete old apages
-                    for p in aref.apages:
-                        p.delete_instance()
-                    # now create new ones - testpages first, then hw pages, finally any lpages
-                    ord = 0
-                    for p in qref.group.tpages.order_by(TPage.pageNumber):
-                        # make sure the tpage is actually scanned.
-                        if p.scanned:
-                            ord += 1
-                            print("Trying to add tpage {}".format(p))
-                            APage.create(annotation=aref, image=p.image, order=ord)
-                    for p in qref.group.hwpages.order_by(HWPage.order):
-                        ord += 1
-                        print("Trying to add hwpage {}".format(p))
-                        APage.create(annotation=aref, image=p.image, order=ord)
-                    for p in tref.lpages.order_by(LPage.order):
-                        ord += 1
-                        print("Trying to add lpage {}".format(p))
-                        APage.create(annotation=aref, image=p.image, order=ord)
-                else:  # we discard all other annotations
-                    DiscardedPage.create(
-                        image=aref.image,
-                        reason="cleaningQGroup",
-                        plomFile=plomFile,
-                        commentFile=commentFile,
-                    )
-                    # discard the APages
-                    for p in aref.apages:
-                        p.delete_instance()
-                    aref.delete_instance()
-            qref.user = None
-            qref.status = ""
-            qref.marked = False
-            qref.save()
-            tref.marked = False
-            tref.save()
-
-        log.info("QGroup {} of test {} cleaned".format(qref.question, tref.testNumber))
-
-    def processUpdatedIDGroup(self, tref, iref):
-        # if IDGroup belongs to HAL then don't touch it - was auto IDd.
-        if iref.user != User.get(name="HAL"):
-            dave = True
-        else:
-            dave = False
-
-        # return IDGroup to initial state clean.
-        self.cleanIDGroup(tref, iref)
-        gref = iref.group
-        # if hwpages then skip the IDpage check (essentially)
-        if tref.hwpages.count() > 0:
-            pass
-        else:  # if no HWPages then check all the test-pages
-            for p in gref.tpages:
-                if p.scanned is False:
-                    return False
-        # all test ID pages present, and group cleaned, so set things ready to go.
-        with plomdb.atomic():
-            gref.scanned = True
-            if dave:
-                iref.status = "todo"
-            iref.save()
-            gref.save()
-            if dave:
-                log.info(
-                    "IDGroup of test {} is ready to be identified.".format(
-                        tref.testNumber
-                    )
-                )
-            else:
-                log.info(
-                    "IDGroup of test {} is present and already IDd.".format(
-                        tref.testNumber
-                    )
-                )
-        return True
-
-    def processUpdatedDNMGroup(self, tref, dref):
-        # homework does not upload DNM pages, so only have to check testPages
-        gref = dref.group
-        # check all the test-pages - we want either all non-scanned, or all scanned.
-        sList = []
-        for p in gref.tpages:
-            sList.append(p.scanned)
-        if True in sList and False in sList:
-            return False
-        # all test pages scanned (or all unscanned), so set things ready to go.
-        with plomdb.atomic():
-            gref.scanned = True
-            gref.save()
-            log.info("DNMGroup of test {} is all scanned.".format(tref.testNumber))
-        return True
-
-    def processUpdatedQGroup(self, tref, qref):
-        # clean up the QGroup and its annotations
-        self.cleanQGroup(tref, qref)
-        # now some logic.
-        # if homework pages present - ready to go.
-        # elif all testpages present - ready to go.
-        # else - not ready.
-        # BUT if there are lpages then we are ready to go.
-
-        gref = qref.group
-
-        if tref.lpages.count() == 0:
-            # check if HW pages = 0
-            if qref.group.hwpages.count() == 0:
-                # then check for testpages
-                for p in gref.tpages:  # there is always at least one.
-                    if p.scanned is False:  # missing a test-page - not ready.
-                        return False
-
-        # otherwise we are ready to go.
-        with plomdb.atomic():
-            gref.scanned = True
-            qref.status = "todo"
-            qref.save()
-            gref.save()
-            log.info(
-                "QGroup {} of test {} is ready to be marked.".format(
-                    qref.question, tref.testNumber
-                )
-            )
-        return True
-
-    def processUpdatedSData(self, tref, sref):
-        with plomdb.atomic():
-            sref.status = "todo"
-            sref.save()
-            log.info("SumData of test {} ready for totalling.".format(tref.testNumber))
-
-    def cleanIDGroup(self, tref, iref):
-        # if IDGroup belongs to HAL then don't touch it - was auto IDd.
-        if iref.user == User.get(name="HAL"):
-            return
-        with plomdb.atomic():
-            iref.status = ""
-            iref.user = None
-            iref.time = datetime.now()
-            iref.studentID = None
-            iref.studentName = None
-            iref.save()
-            log.info("IDGroup of test {} cleaned.".format(tref.testNumber))
-
-    def processSpecificUpdatedTest(self, tref):
-        log.info("Updating test {}.".format(tref.testNumber))
-        rval = []
-        rval.append(self.processUpdatedIDGroup(tref, tref.idgroups[0]))
-        rval.append(self.processUpdatedDNMGroup(tref, tref.dnmgroups[0]))
-        for qref in tref.qgroups:
-            rval.append(self.processUpdatedQGroup(tref, qref))
-        # clean out the sumdata and set ready status.
-        self.cleanSData(tref, tref.sumdata[0])
-        self.processUpdatedSData(tref, tref.sumdata[0])
-        # now clear the update flag.
-        with plomdb.atomic():
-            tref.recentUpload = False
-            if all(rv for rv in rval):
-                log.info("Test {} ready to go.".format(tref.testNumber))
-                tref.scanned = True
-            else:
-                log.info(
-                    "Test {} still missing pages - {}.".format(tref.testNumber, rval)
-                )
-            tref.save()
-
-    def processUpdatedTests(self):
-        query = Test.select().where(Test.recentUpload == True)
-        for tref in query:
-            self.processSpecificUpdatedTest(tref)
-        return [True, query.count()]
-
-    def replaceMissingHWQuestion(self, sid, question, oname, nname, md5):
-        iref = IDGroup.get_or_none(studentID=sid)
-        if iref is None:
-            return [False, False, "SID does not correspond to any test on file."]
-        tref = iref.test
-        qref = QGroup.get_or_none(test=tref, question=question)
-        gref = qref.group
-        href = HWPage.get_or_none(test=tref, group=gref)  # this should be none.
-        if href is not None:
-            return [False, True, "Question already has pages."]
-        # no HW page present, so create things as per a HWPage upload
-        with plomdb.atomic():
-            aref = qref.annotations[0]
-            # create image, hwpage, annotationpage and link.
-            img = Image.create(originalName=oname, fileName=nname, md5sum=md5)
-            href = HWPage.create(
-                test=tref, group=gref, order=1, image=img, version=qref.version
-            )
-            ap = APage.create(annotation=aref, image=img, order=1)
-            # set the recentUpload flag for the test
-            tref.used = True
-            tref.recentUpload = True
-            tref.save()
-        return [True]
-
-    def uploadUnknownPage(self, oname, nname, order, md5, bname):
-        # return value is either [True, <success message>] or
-        # [False, <duplicate message>]
-        # check if md5 is already in Unknown pages
-        iref = Image.get_or_none(md5sum=md5)
-        if iref is not None:
-            return [
-                False,
-                "duplicate",
-                "Exact duplicate of page already in database",
-            ]
-        # make sure we know the bundle
-        bref = Bundle.get_or_none(originalName=bname)
-        if bref is None:
-            return [False, "bundleError", "Cannot find bundle {}".format(bname)]
-
-        with plomdb.atomic():
-            iref = Image.create(
-                originalName=oname, fileName=nname, md5sum=md5, bundle=bref
-            )
-            uref = UnknownPage.create(image=iref, order=order)
-        log.info("Uploaded image {} as unknown".format(oname))
-        return [True, "success", "Page saved in UnknownPage list"]
-
-    def uploadCollidingPage(self, t, p, v, oname, nname, md5):
-        tref = Test.get_or_none(testNumber=t)
-        if tref is None:
-            return [False, "testError", "Cannot find test {}".format(t)]
-        pref = TPage.get_or_none(test=tref, pageNumber=p, version=v)
-        if pref is None:
-            return [
-                False,
-                "pageError",
-                "Cannot find page,version {} for test {}".format([p, v], t),
-            ]
-        if not pref.scanned:
-            return [
-                False,
-                "original",
-                "This is not a collision - this page was not scanned previously",
-            ]
-        # check this against other collisions
-        for cp in pref.collisions:
-            if md5 == cp.md5sum:
-                # Exact duplicate - md5sum of this image is sames as the one already in database
-                return [
-                    False,
-                    "duplicate",
-                    "Exact duplicate of page already in database",
-                ]
-        with plomdb.atomic():
-            cref = CollidingPage.create(
-                originalName=oname, fileName=nname, md5sum=md5, page=pref
-            )
-            cref.save()
-        log.info(
-            "Uploaded image {} as collision of tpv={}.{}.{}".format(oname, t, p, v)
-        )
-        return [
-            True,
-            "success",
-            "Colliding page saved, attached to {}.{}.{}".format(t, p, v),
-        ]
-
-    def getUnknownPageNames(self):
-        rval = []
-        for uref in UnknownPage.select():
-            rval.append(uref.image.fileName)
-        return rval
-
-    def getDiscardNames(self):
-        rval = []
-        for dref in DiscardedPage.select():
-            rval.append(dref.image.fileName)
-        return rval
-
-    def getCollidingPageNames(self):
-        rval = {}
-        for cref in CollidingPage.select():
-            rval[cref.image.fileName] = [
-                cref.tpage.test.testNumber,
-                cref.tpage.pageNumber,
-                cref.tpage.version,
-            ]
-        return rval
-
-    def getTPageImage(self, testNumber, pageNumber, version):
-        tref = Test.get_or_none(Test.testNumber == testNumber)
-        if tref is None:
-            return [False]
-        pref = TPage.get_or_none(
-            TPage.test == tref, TPage.pageNumber == pageNumber, TPage.version == version
-        )
-        if pref is None:
-            return [False]
-        else:
-            return [True, pref.image.fileName]
-
-    def getHWPageImage(self, testNumber, question, order):
-        tref = Test.get_or_none(Test.testNumber == testNumber)
-        if tref is None:
-            return [False]
-        gref = QGroup.get(test=tref, question=question).group
-        pref = HWPage.get_or_none(
-            HWPage.test == tref, HWPage.group == gref, HWPage.order == order
-        )
-        if pref is None:
-            return [False]
-        else:
-            return [True, pref.image.fileName]
-
-    def getLPageImage(self, testNumber, order):
-        tref = Test.get_or_none(Test.testNumber == testNumber)
-        if tref is None:
-            return [False]
-        pref = LPage.get_or_none(LPage.test == tref, LPage.order == order)
-        if pref is None:
-            return [False]
-        else:
-            return [True, pref.image.fileName]
-
-    def getUnknownImage(self, fname):
-        # TODO - this is really just "get image" - I think we can clean up some API around this.
-        iref = Image.get_or_none(Image.fileName == fname)
-        if iref is None:
-            return [False]
-        else:
-            return [True, iref.fileName]
-
-    def getDiscardImage(self, fname):
-        # TODO - this is really just "get image" - I think we can clean up some API around this.
-        iref = Image.get_or_none(Image.fileName == fname)
-        if iref is None:
-            return [False]
-        else:
-            return [True, iref.fileName]
-
-    def getCollidingImage(self, fname):
-        # TODO - this is really just "get image" - I think we can clean up some API around this.
-        iref = Image.get_or_none(Image.fileName == fname)
-        if cref is None:
-            return [False]
-        else:
-            return [True, iref.fileName]
-
-    def getQuestionImages(self, testNumber, question):
-        tref = Test.get_or_none(Test.testNumber == testNumber)
-        if tref is None:
-            return [False]
-        qref = QGroup.get_or_none(QGroup.test == tref, QGroup.question == question)
-        if qref is None:
-            return [False]
-        gref = qref.group
-        rval = [True]
-        # return the test-pages and then the hw-pages and then any loose-pages
-        for p in gref.tpages.order_by(TPage.pageNumber):
-            rval.append(p.image.fileName)
-        for p in gref.hwpages.order_by(HWPage.order):
-            rval.append(p.image.fileName)
-        for p in tref.lpages.order_by(LPage.order):
-            rval.append(p.image.fileName)
-        return rval
-
-    def getTestImages(self, testNumber):
-        tref = Test.get_or_none(Test.testNumber == testNumber)
-        if tref is None:
-            return [False]
-        rval = [True]
-        for p in tref.tpages.order_by(TPage.pageNumber):  # give test pages
-            if p.scanned == True:
-                rval.append(p.image.fileName)
-        for qref in tref.qgroups.order_by(QGroup.question):  # give hw pages by question
-            for p in qref.group.hwpages.order_by(HWPage.order):
-                rval.append(p.image.fileName)
-        for p in tref.lpages.order_by(LPage.order):  # then give loose pages
-            rval.append(p.image.fileName)
-
-        return rval
-
-    def checkPage(self, testNumber, pageNumber):
-        tref = Test.get_or_none(Test.testNumber == testNumber)
-        if tref is None:
-            return [False]
-        pref = Page.get_or_none(Page.test == tref, Page.pageNumber == pageNumber)
-        if pref is None:
-            return [False]
-        if pref.scanned:  # we have a collision
-            return [True, pref.version, pref.fileName]
-        else:  # no collision since the page hasn't been scanned yet
-            return [True, pref.version]
-
-    def removeUnknownImage(self, fname, nname):
-        """Remove the unknown image with filename=fname, and make a discardpage with same image, but the underlying file will be moved to nname. Update image accordingly.
-        """
-        iref = Image.get_or_none(
-            Image.fileName == fname
-        )  # look up the image by filename
-        if iref is None:
-            return False
-        uref = UnknownPage.get_or_none(UnknownPage.image == iref)
-        if uref is None:
-            return False  # have just tried to remove an image that is not an unknown.
-        with plomdb.atomic():
-            iref.fileName = nname
-            iref.save()
-            DiscardedPage.create(image=iref, reason="Discard an unknown")
-            uref.delete_instance()
-        log.info("Removing unknown {} to discard {}".format(fname, nname))
-        return True
-
-    def removeCollidingImage(self, fname, nname):
-        cref = CollidingPage.get_or_none(fileName=fname)
-        if cref is None:
-            return False
-        with plomdb.atomic():
-            DiscardedPage.create(
-                fileName=nname, originalName=cref.originalName, md5sum=cref.md5sum
-            )
-            cref.delete_instance()
-        log.info("Removing collision {} to discard {}".format(fname, nname))
-        return True
-
-    def moveUnknownToTPage(self, fname, testNumber, pageNumber):
-        # get image by filename - check it belongs to unknown.
-        iref = Image.get_or_none(Image.fileName == fname)
-        if iref is None:
-            return [False]
-        uref = UnknownPage.get_or_none(UnknownPage.image == iref)
-        if uref is None:
-            return [False]
-        tref = Test.get_or_none(Test.testNumber == testNumber)
-        if tref is None:
-            return [False]
-        pref = TPage.get_or_none(TPage.test == tref, TPage.pageNumber == pageNumber)
-        if pref is None:
-            return [False]
-        with plomdb.atomic():
-            pref.image = iref
-            pref.scanned = True
-            pref.save()
-            uref.delete_instance()
-        log.info(
-            "Moving unknown {} to image of tp {}.{}".format(
-                fname, testNumber, pageNumber
-            )
-        )
-        self.checkGroupAllUploaded(pref)
-        return [True]
-
-    def moveUnknownToCollision(self, fname, nname, testNumber, pageNumber):
-        uref = UnknownPage.get_or_none(UnknownPage.fileName == fname)
-        if uref is None:
-            return [False]
-        tref = Test.get_or_none(Test.testNumber == testNumber)
-        if tref is None:
-            return [False]
-        pref = Page.get_or_none(Page.test == tref, Page.pageNumber == pageNumber)
-        if pref is None:
-            return [False]
-        with plomdb.atomic():
-            CollidingPage.create(
-                page=pref,
-                originalName=uref.originalName,
-                fileName=nname,
-                md5sum=uref.md5sum,
-            )
-            uref.delete_instance()
-        log.info(
-            "Moving unknown {} to collision {} of tp {}.{}".format(
-                fname, nname, testNumber, pageNumber
-            )
-        )
-        return [True]
-
-    def moveCollidingToPage(self, fname, nname, testNumber, pageNumber, version):
-        cref = CollidingPage.get_or_none(CollidingPage.fileName == fname)
-        if cref is None:
-            return [False]
-        tref = Test.get_or_none(Test.testNumber == testNumber)
-        if tref is None:
-            return [False]
-        pref = Page.get_or_none(
-            Page.test == tref, Page.pageNumber == pageNumber, Page.version == version
-        )
-        if pref is None:
-            return [False]
-        with plomdb.atomic():
-            pref.fileName = nname
-            pref.md5sum = cref.md5sum
-            pref.originalName = cref.originalName
-            pref.scanned = True
-            pref.save()
-            cref.delete_instance()
-        log.info(
-            "Collision {} replacing tpv {}.{}.{} as {}".format(
-                fname, testNumber, pageNumber, version, nname
-            )
-        )
-        self.checkGroupAllUploaded(pref)
-        return [True]
-
-    def moveUnknownToExtraPage(self, fname, testNumber, question):
-        # move unknownpage to the first available hwpage for that question.
-        # get image by filename - check it belongs to unknown.
-        iref = Image.get_or_none(Image.fileName == fname)
-        if iref is None:
-            return [False]
-        uref = UnknownPage.get_or_none(UnknownPage.image == iref)
-        if uref is None:
-            return [False]
-        tref = Test.get_or_none(Test.testNumber == testNumber)
-        if tref is None:
-            return [False]
-        # find the group to which the new page should belong
-        qref = QGroup.get_or_none(test=tref, question=question)
-        if qref is None:
-            return [False]
-
-        # add this as last HWPage for that question
-        try:
-            pref = (
-                HWPage.select()
-                .where(HWPage.group == qref.group)
-                .order_by(HWPage.order.desc())
-                .get()
-            )
-            nextOrder = pref.order + 1
-        except Exception as err:
-            print(err, type(err))
-            nextOrder = 1
-
-        with plomdb.atomic():
-            # create a hw page
-            hpref = HWPage.create(
-                test=tref,
-                group=qref.group,
-                order=nextOrder,
-                version=qref.version,
-                image=iref,
-            )
-            # delete the unknownpage
-            uref.delete_instance()
-        log.info(
-            "Saving extra {} to question {} of test {}".format(
-                fname, question, testNumber
-            )
-        )
-        ## Now update the qgroup
-        return [True, self.processUpdatedQGroup(tref, qref)]
-
-    def moveDiscardToUnknown(self, fname, nname):
-        iref = Image.get_or_none(Image.fileName == fname)
-        if iref is None:
-            return [False]
-        dref = DiscardedPage.get_or_none(image=iref)
-        if dref is None:
-            return [False]
-        with plomdb.atomic():
-            # update image filename - it moved
-            iref.fileName = nname
-            iref.save()
-            # now create an unknown
-            uref = UnknownPage.create(image=iref, order=0)  # do not know order anymore.
-            uref.save()
-            dref.delete_instance()
-        log.info("Moving discard {} back to unknown {}".format(fname, nname))
-        return [True]
-
-    # ------------------
-    # Reporting functions
-
-    def RgetScannedTests(self):
-        rval = {}
-        for tref in Test.select().where(Test.scanned == True):
-            pScanned = []
-            # first append test-pages
-            for p in tref.tpages:
-                if p.scanned == True:
-                    pScanned.append(["t.{}".format(p.pageNumber), p.version])
-            # then append hw-pages in question-order
-            for qref in tref.qgroups:
-                gref = qref.group
-                for p in gref.hwpages:
-                    pScanned.append(
-                        ["hw.{}.{}".format(qref.question, p.order), p.version]
-                    )
-            # then append x-pages in order
-            for p in tref.lpages:
-                pScanned.append(
-                    ["x.{}".format(p.order), 0]
-                )  # we don't know the version
-            rval[tref.testNumber] = pScanned
-        log.debug("Sending list of scanned tests")
-        return rval
-
-    def RgetIncompleteTests(self):
-        rval = {}
-        for tref in Test.select().where(Test.scanned == False, Test.used == True):
-            pState = []
-            for p in tref.tpages:
-                pState.append(["t.{}".format(p.pageNumber), p.version, p.scanned])
-            # then append hw-pages in question-order
-            for qref in tref.qgroups:
-                gref = qref.group
-                for p in gref.hwpages:
-                    pState.append(
-                        ["hw.{}.{}".format(qref.question, p.order), p.version, True]
-                    )
-            # then append x-pages in order
-            for p in tref.lpages:
-                pState.append(
-                    ["x.{}".format(p.order), 0, True]
-                )  # we don't know the version
-            rval[tref.testNumber] = pState
-        log.debug("Sending list of incomplete tests")
-        return rval
-
-    def RgetUnusedTests(self):
-        rval = []
-        for tref in Test.select().where(Test.used == False):
-            rval.append(tref.testNumber)
-        log.debug("Sending list of unused tests")
-        return rval
-
-    def RgetIdentified(self):
-        rval = {}
-        for iref in IDGroup.select().where(IDGroup.identified == True):
-            rval[iref.test.testNumber] = (iref.studentID, iref.studentName)
-        log.debug("Sending list of identified tests")
-        return rval
-
-    def RgetProgress(self, q, v):
-        # return [numberScanned, numberMarked, numberRecent, avgMark, avgTimetaken]
-        oneHour = timedelta(hours=1)
-        NScanned = 0
-        NMarked = 0
-        NRecent = 0
-        SMark = 0
-        SMTime = 0
-        for x in (
-            QGroup.select()
-            .join(Group)
-            .where(QGroup.question == q, QGroup.version == v, Group.scanned == True,)
-        ):
-            NScanned += 1
-            if x.marked == True:
-                NMarked += 1
-                SMark += x.annotations[-1].mark
-                SMTime += x.annotations[-1].markingTime
-                if datetime.now() - x.annotations[-1].time < oneHour:
-                    NRecent += 1
-
-        log.debug("Sending progress summary for Q{}v{}".format(q, v))
-        if NMarked == 0:
-            return {
-                "NScanned": NScanned,
-                "NMarked": NMarked,
-                "NRecent": NRecent,
-                "avgMark": None,
-                "avgMTime": None,
-            }
-        else:
-            return {
-                "NScanned": NScanned,
-                "NMarked": NMarked,
-                "NRecent": NRecent,
-                "avgMark": SMark / NMarked,
-                "avgMTime": SMTime / NMarked,
-            }
-
-    def RgetMarkHistogram(self, q, v):
-        rhist = {}
-        # defaultdict(lambda: defaultdict(int))
-        for x in (
-            QGroup.select()
-            .join(Group)
-            .where(
-                QGroup.question == q,
-                QGroup.version == v,
-                QGroup.marked == True,
-                Group.scanned == True,
-            )
-        ):
-            # make sure user.name and mark both in histogram
-            if x.user.name not in rhist:
-                rhist[x.user.name] = {}
-            if x.annotations[-1].mark not in rhist[x.user.name]:
-                rhist[x.user.name][x.annotations[-1].mark] = 0
-            rhist[x.user.name][x.annotations[-1].mark] += 1
-        log.debug("Sending mark histogram for Q{}v{}".format(q, v))
-        return rhist
-
-    def RgetMarked(self, q, v):
-        rval = []
-        for x in (
-            QuestionData.select()
-            .join(Group)
-            .where(
-                QuestionData.questionNumber == q,
-                QuestionData.version == v,
-                QuestionData.marked == True,
-                Group.scanned == True,
-            )
-        ):
-            rval.append(x.group.gid)
-        log.debug("Sending list of marked tasks for Q{}V{}".format(q, v))
-        return rval
-
-    def RgetQuestionUserProgress(self, q, v):
-        # return [ nScanned, [user, nmarked], [user, nmarked], etc]
-        rdat = {}
-        nScan = 0
-        for x in (
-            QGroup.select()
-            .join(Group)
-            .where(QGroup.question == q, QGroup.version == v, Group.scanned == True,)
-        ):
-            nScan += 1
-            if x.marked == True:
-                if x.user.name not in rdat:
-                    rdat[x.user.name] = 0
-                rdat[x.user.name] += 1
-        rval = [nScan]
-        for x in rdat:
-            rval.append([x, rdat[x]])
-        log.debug("Sending question/user progress for Q{}v{}".format(q, v))
-        return rval
-
-    def RgetCompletions(self):
-        rval = {}
-        for tref in Test.select().where(Test.scanned == True):
-            numMarked = (
-                QGroup.select()
-                .where(QGroup.test == tref, QGroup.marked == True)
-                .count()
-            )
-            rval[tref.testNumber] = [tref.identified, tref.totalled, numMarked]
-        log.debug("Sending list of completed tests")
-        return rval
-
-    def RgetOutToDo(self):
-        # return list of tasks that are status = todo
-        # note - have to format the time as string since not jsonable.
-        # x.time.strftime("%y:%m:%d-%H:%M:%S"),
-
-        rval = []
-        for iref in IDGroup.select().where(IDGroup.status == "out"):
-            rval.append(
-                [
-                    "id-t{}".format(iref.test.testNumber),
-                    iref.user.name,
-                    iref.time.strftime("%y:%m:%d-%H:%M:%S"),
-                ]
-            )
-        for qref in QGroup.select().where(QGroup.status == "out"):
-            rval.append(
-                [
-                    "mrk-t{}-q{}-v{}".format(
-                        qref.test.testNumber, qref.question, qref.version
-                    ),
-                    qref.user.name,
-                    qref.annotations[-1].time.strftime("%y:%m:%d-%H:%M:%S"),
-                ]
-            )
-        for sref in SumData.select().where(SumData.status == "out"):
-            rval.append(
-                [
-                    "tot-t{}".format(sref.test.testNumber),
-                    sref.user.name,
-                    sref.time.strftime("%y:%m:%d-%H:%M:%S"),
-                ]
-            )
-        log.debug("Sending list of tasks that are still out")
-        return rval
-
-    def RgetStatus(self, testNumber):
-        tref = Test.get_or_none(Test.testNumber == testNumber)
-        if tref is None:
-            return [False]
-        rval = {
-            "number": tref.testNumber,
-            "identified": tref.identified,
-            "marked": tref.marked,
-            "totalled": tref.totalled,
-        }
-        if tref.identified:
-            iref = tref.idgroups[0]
-            rval["sid"] = iref.studentID
-            rval["sname"] = iref.studentName
-            rval["iwho"] = iref.user.name
-        if tref.totalled:
-            sref = tref.sumdata[0]
-            rval["total"] = sref.sumMark
-            rval["twho"] = sref.user.name
-        for qref in tref.qgroups:
-            if qref.marked:
-                rval[qref.question] = {
-                    "marked": True,
-                    "version": qref.version,
-                    "mark": qref.annotations[-1].mark,
-                    "who": qref.annotations[-1].user.name,
-                }
-            else:
-                rval[qref.question] = {
-                    "marked": False,
-                    "version": qref.version,
-                }
-
-        log.debug("Sending status of test {}".format(testNumber))
-        return [True, rval]
-
-    def RgetSpreadsheet(self):
-        rval = {}
-        for tref in Test.select().where(Test.scanned == True):
-            thisTest = {
-                "identified": tref.identified,
-                "marked": tref.marked,
-                "totalled": tref.totalled,
-                "sid": "",
-                "sname": "",
-            }
-            iref = tref.idgroups[0]
-            if tref.identified:
-                thisTest["sid"] = iref.studentID
-                thisTest["sname"] = iref.studentName
-            for qref in tref.qgroups:
-                thisTest["q{}v".format(qref.question)] = qref.version
-                thisTest["q{}m".format(qref.question)] = ""
-                if qref.marked:
-                    thisTest["q{}m".format(qref.question)] = qref.annotations[-1].mark
-            rval[tref.testNumber] = thisTest
-        log.debug("Sending spreadsheet (effectively)")
-        return rval
-
-    def RgetOriginalFiles(self, testNumber):
-        rval = []
-        tref = Test.get_or_none(testNumber=testNumber)
-        if tref is None:
-            return []
-        for p in tref.pages.order_by(Page.pageNumber):
-            rval.append(p.fileName)
-        log.debug("Sending original images of test {}".format(testNumber))
-        return rval
-
-    def RgetCoverPageInfo(self, testNumber):
-        tref = Test.get_or_none(testNumber=testNumber)
-        if tref is None:
-            return []
-        # [ID, Name]
-        iref = tref.idgroups[0]
-        rval = [[iref.studentID, iref.studentName]]
-        # then [q, v, mark]
-        for g in tref.qgroups.order_by(QGroup.question):
-            rval.append([g.question, g.version, g.annotations[-1].mark])
-        log.debug("Sending coverpage info of test {}".format(testNumber))
-        return rval
-
-    def RgetAnnotatedFiles(self, testNumber):
-        rval = []
-        tref = Test.get_or_none(testNumber=testNumber)
-        if tref is None:
-            return []
-        # append ID-pages, then DNM-pages, then QuestionGroups
-        idref = IDGroup.get_or_none(test=tref)
-        for p in idref.idpages.order_by(IDPage.order):
-            rval.append(p.image.fileName)
-        # append DNM pages
-        dnmref = DNMGroup.get_or_none(test=tref)
-        for p in dnmref.dnmpages.order_by(DNMPage.order):
-            rval.append(p.image.fileName)
-        # append questiongroups
-        for g in tref.qgroups.order_by(QGroup.question):
-            rval.append(g.annotations[-1].image.fileName)
-        log.debug("Sending annotated images for test {}".format(testNumber))
-        return rval
-
-    def RgetMarkReview(self, filterQ, filterV, filterU):
-        query = QGroup.select().where(QGroup.marked == True)
-        if filterQ != "*":
-            query = query.where(QGroup.question == filterQ)
-        if filterV != "*":
-            query = query.where(QGroup.version == filterV)
-        if filterU != "*":
-            query = query.where(QGroup.user.name == filterU)
-        rval = []
-        for x in query:
-            rval.append(
-                [
-                    x.test.testNumber,
-                    x.question,
-                    x.version,
-                    x.annotations[-1].mark,
-                    x.user.name,
-                    x.annotations[-1].markingTime,
-                    # CANNOT JSON DATETIMEFIELD.
-                    x.annotations[-1].time.strftime("%y:%m:%d-%H:%M:%S"),
-                ]
-            )
-        log.debug(
-            "Sending filtered mark-review data. filters (Q,V,U)={}.{}.{}".format(
-                filterQ, filterV, filterU
-            )
-        )
-        return rval
-
-    def RgetAnnotatedImage(self, testNumber, question, version):
-        tref = Test.get_or_none(testNumber=testNumber)
-        if tref is None:
-            return [False]
-        qref = QGroup.get_or_none(
-            QGroup.test == tref,
-            QGroup.question == question,
-            QGroup.version == version,
-            QGroup.marked == True,
-        )
-        if qref is None:
-            return [False]
-        log.debug(
-            "Sending annotated image of tqv {}.{}.{}".format(
-                testNumber, question, version
-            )
-        )
-        return [True, qref.annotations[-1].image.fileName]
-
-    def RgetIDReview(self):
-        rval = []
-        query = IDGroup.select().where(IDGroup.identified == True)
-        for x in query:
-            rval.append(
-                [
-                    x.test.testNumber,
-                    x.user.name,
-                    x.time.strftime("%y:%m:%d-%H:%M:%S"),
-                    x.studentID,
-                    x.studentName,
-                ]
-            )
-        log.debug("Sending ID review data")
-        return rval
-
-    def RgetTotReview(self):
-        rval = []
-        query = SumData.select().where(SumData.summed == True)
-        for x in query:
-            rval.append(
-                [
-                    x.test.testNumber,
-                    x.user.name,
-                    x.time.strftime("%y:%m:%d-%H:%M:%S"),
-                    x.sumMark,
-                ]
-            )
-        log.debug("Sending totalling review data")
-        return rval
-
-    def RgetUserFullProgress(self, uname):
-        uref = User.get_or_none(name=uname)
-        if uref is None:
-            return []
-        # return [#IDd, #tot, #marked]
-        log.debug("Sending user {} progress data".format(uname))
-        return [
-            IDGroup.select()
-            .where(IDGroup.user == uref, IDGroup.identified == True)
-            .count(),
-            SumData.select()
-            .where(SumData.user == uref, SumData.summed == True)
-            .count(),
-            QGroup.select().where(QGroup.user == uref, QGroup.marked == True).count(),
-        ]
-
-    # ------------------
-    # For user login - we reset all their stuff that is out
-
-    def resetUsersToDo(self, uname):
-        uref = User.get_or_none(name=uname)
-        if uref is None:
-            return
-        with plomdb.atomic():
-            query = IDGroup.select().where(
-                IDGroup.user == uref, IDGroup.status == "out"
-            )
-            for x in query:
-                x.status = "todo"
-                x.user = None
-                x.time = datetime.now()
-                x.save()
-                log.info("Reset user {} ID task {}".format(uname, x.group.gid))
-        with plomdb.atomic():
-            query = QGroup.select().where(QGroup.user == uref, QGroup.status == "out",)
-            for x in query:
-                x.status = "todo"
-                x.user = None
-                x.save()
-                # delete the last annotation and its pages
-                aref = x.annotations[-1]
-                for p in aref.apages:
-                    p.delete_instance()
-                aref.delete_instance()
-                # now clean up the qgroup
-                x.save()
-                log.info(
-                    "Reset user {} question-annotation task {}".format(
-                        uname, x.group.gid
-                    )
-                )
-        with plomdb.atomic():
-            query = SumData.select().where(
-                SumData.user == uref, SumData.status == "out"
-            )
-            for x in query:
-                x.status = "todo"
-                x.user = None
-                x.time = datetime.now()
-                x.save()
-                log.info("Reset user {} totalling task {}".format(uname, x.group.gid))
-
-    # ------------------
-    # Identifier stuff
-    # The ID-able tasks have grouptype ="i", group.scanned=True,
-    # The todo id-tasks are IDGroup.status="todo"
-    # the done id-tasks have IDGroup.status="done"
-
-    def IDcountAll(self):
-        """Count all the records"""
-        try:
-            return (
-                Group.select()
-                .where(Group.groupType == "i", Group.scanned == True,)
-                .count()
-            )
-        except Group.DoesNotExist:
-            return 0
-
-    def IDcountIdentified(self):
-        """Count all the ID'd records"""
-        try:
-            return (
-                IDGroup.select()
-                .join(Group)
-                .where(Group.scanned == True, IDGroup.identified == True,)
-                .count()
-            )
-        except IDGroup.DoesNotExist:
-            return 0
-
-    def IDgetNextTask(self):
-        """Find unid'd test and send testNumber to client"""
-        with plomdb.atomic():
-            try:
-                x = (
-                    IDGroup.select()
-                    .join(Group)
-                    .where(IDGroup.status == "todo", Group.scanned == True,)
-                    .get()
-                )
-            except IDGroup.DoesNotExist:
-                log.info("Nothing left on ID to-do pile")
-                return None
-
-            log.debug("Next ID task = {}".format(x.test.testNumber))
-            return x.test.testNumber
-
-    def IDgiveTaskToClient(self, uname, testNumber):
-        uref = User.get(name=uname)
-        # since user authenticated, this will always return legit ref.
-
-        try:
-            with plomdb.atomic():
-                tref = Test.get_or_none(Test.testNumber == testNumber)
-                if tref is None:
-                    return [False]
-                iref = tref.idgroups[0]
-                # verify the id-group has been scanned - it should always be scanned.if we get here.
-                if iref.group.scanned == False:
-                    return [False]
-                if iref.user is not None and iref.user != uref:
-                    # has been claimed by someone else.
-                    return [False]
-                # update status, Student-number, name, id-time.
-                iref.status = "out"
-                iref.user = uref
-                iref.time = datetime.now()
-                iref.save()
-                # update user activity
-                uref.lastAction = "Took ID task {}".format(testNumber)
-                uref.lastActivity = datetime.now()
-                uref.save()
-                # return [true, page1, page2, etc]
-                gref = iref.group
-                rval = [True]
-                for p in gref.tpages.order_by(TPage.pageNumber):  # give TPages
-                    rval.append(p.image.fileName)
-                for p in gref.hwpages.order_by(HWPage.order):  # then give HWPages
-                    rval.append(p.image.fileName)
-                log.debug("Giving ID task {} to user {}".format(testNumber, uname))
-                return rval
-
-        except Test.DoesNotExist:
-            log.info("ID task - That test number {} not known".format(testNumber))
-            return False
-
-    def IDgetDoneTasks(self, uname):
-        """When a id-client logs on they request a list of papers they have already IDd.
-        Send back the list."""
-        uref = User.get(name=uname)
-        # since user authenticated, this will always return legit ref.
-
-        query = IDGroup.select().where(IDGroup.user == uref, IDGroup.status == "done")
-        idList = []
-        for x in query:
-            idList.append([x.test.testNumber, x.status, x.studentID, x.studentName])
-        log.debug("Sending completed ID tasks to user {}".format(uname))
-        return idList
-
-    def IDgetImage(self, uname, t):
-        uref = User.get(name=uname)
-        # since user authenticated, this will always return legit ref.
-
-        tref = Test.get_or_none(Test.testNumber == t)
-        if tref.scanned == False:
-            return [False]
-        iref = tref.idgroups[0]
-        # quick sanity check to make sure task given to user, (or if manager making request)
-        if iref.user == uref or uname == "manager":
-            pass
-        else:
-            return [False]
-        # gref = iref.group
-        rval = [True]
-        for p in iref.idpages.order_by(IDPage.order):
-            rval.append(p.image.fileName)
-        # for p in gref.tpages.order_by(TPage.pageNumber):  # give TPages
-        #     rval.append(p.image.fileName)
-        # for p in gref.hwpages.order_by(HWPage.order):  # then give HWPages
-        #     rval.append(p.image.fileName)
-        log.debug("Sending IDpages of test {} to user {}".format(t, uname))
-        return rval
-
-    def IDgetImageList(self, imageNumber):
-        rval = {}
-        query = IDGroup.select()
-        for iref in query:
-            # for each iref, check that it is scanned and then grab page.
-            gref = iref.group
-            if not gref.scanned:
-                continue
-            # make a list of all the pages in the IDgroup
-            pages = []
-            for p in iref.idpages:
-                pages.append(p.image.fileName)
-            # for p in gref.tpages.order_by(TPage.pageNumber):
-            # pages.append(p.fileName)
-            # for p in gref.hwpages.order_by(HWPage.order):  # then give HWPages
-            # rval.append(p.image.fileName)
-            # grab the relevant page if there.
-            if len(pages) > imageNumber:
-                rval[iref.test.testNumber] = pages[imageNumber]
-        return rval
-
-    def IDdidNotFinish(self, uname, testNumber):
-        """When user logs off, any images they have still out should be put
-        back on todo pile
-        """
-        uref = User.get(name=uname)
-        # since user authenticated, this will always return legit ref.
-
-        # Log user returning given tgv.
-        with plomdb.atomic():
-            tref = Test.get_or_none(Test.testNumber == testNumber)
-            if tref is None:
-                log.info("That test number {} not known".format(testNumber))
-                return False
-
-            if tref.scanned == False:
-                return
-            iref = tref.idgroups[0]
-            # sanity check that user has task
-            if iref.user == uref and iref.status == "out":
-                pass
-            else:  # someone else has it, or it is not out.
-                return
-            # update status, Student-number, name, id-time.
-            iref.status = "todo"
-            iref.user = None
-            iref.time = datetime.now()
-            iref.identified = False
-            iref.save()
-            tref.identified = False
-            tref.save()
-            log.info("User {} did not ID task {}".format(uname, testNumber))
-
-    def IDtakeTaskFromClient(self, testNumber, uname, sid, sname):
-        """Get ID'dimage back from client - update record in database."""
-        uref = User.get(name=uname)
-        # since user authenticated, this will always return legit ref.
-
-        try:
-            with plomdb.atomic():
-                tref = Test.get_or_none(Test.testNumber == testNumber)
-                if tref is None:
-                    return [False, False]
-                iref = tref.idgroups[0]
-                # verify the id-group has been scanned - it should always be scanned.if we get here.
-                if iref.group.scanned == False:
-                    return [False, False]
-
-                if iref.user != uref:
-                    # that belongs to someone else - this is a serious error
-                    return [False, False]
-                # update status, Student-number, name, id-time.
-                iref.status = "done"
-                iref.studentID = sid
-                iref.studentName = sname
-                iref.identified = True
-                iref.time = datetime.now()
-                iref.save()
-                tref.identified = True
-                tref.save()
-                # update user activity
-                uref.lastAction = "Returned ID task {}".format(testNumber)
-                uref.lastActivity = datetime.now()
-                uref.save()
-                return [True]
-                log.info(
-                    'User "{}" returning ID-task "{}" with "{}" "{}"'.format(
-                        uname, testNumber, censorID(sid), censorName(sname)
-                    )
-                )
-        except IDGroup.DoesNotExist:
-            log.error("ID take task - That test number {} not known".format(testNumber))
-            return [False, False]
-        except IntegrityError:
-            log.error(
-                "ID take task - Student number {} already entered".format(censorID(sid))
-            )
-            return [False, True]
-
-    def IDgetRandomImage(self):
-        # TODO - make random image rather than 1st
-        query = (
-            Group.select()
-            .join(IDGroup)
-            .where(
-                Group.groupType == "i",
-                Group.scanned == True,
-                IDGroup.identified == False,
-            )
-            .limit(1)
-        )
-        if query.count() == 0:
-            log.info("No unIDd IDPages to sennd to manager")
-            return [False]
-        log.info("Sending first unIDd IDPages to manager")
-        gref = query[0]
-        rval = [True]
-        for p in gref.tpages.order_by(TPage.pageNumber):
-            rval.append(p.image.fileName)
-        for p in gref.hwpages.order_by(HWPage.order):  # then give HWPages
-            rval.append(p.image.fileName)
-        return rval
-
-    def IDreviewID(self, testNumber):
-        # shift ownership to "reviewer"
-        revref = User.get(name="reviewer")  # should always be there
-
-        tref = Test.get_or_none(Test.testNumber == testNumber)
-        if tref is None:
-            return [False]
-        iref = IDGroup.get_or_none(IDGroup.test == tref, IDGroup.identified == True,)
-        if iref is None:
-            return [False]
-        with plomdb.atomic():
-            iref.user = revref
-            iref.time = datetime.now()
-            iref.save()
-        log.info("ID task {} set for review".format(testNumber))
-        return [True]
-
-    # ------------------
-    # Marker stuff
-
-    def McountAll(self, q, v):
-        """Count all the records"""
-        try:
-            return (
-                QGroup.select()
-                .join(Group)
-                .where(
-                    QGroup.question == q, QGroup.version == v, Group.scanned == True,
-                )
-                .count()
-            )
-        except QGroup.DoesNotExist:
-            return 0
-
-    def McountMarked(self, q, v):
-        """Count all the Marked records"""
-        try:
-            return (
-                QGroup.select()
-                .join(Group)
-                .where(
-                    QGroup.question == q,
-                    QGroup.version == v,
-                    QGroup.status == "done",
-                    Group.scanned == True,
-                )
-                .count()
-            )
-        except QGroup.DoesNotExist:
-            return 0
-
-    def MgetDoneTasks(self, uname, q, v):
-        """When a id-client logs on they request a list of papers they have already Marked.
-        Send back the list."""
-        uref = User.get(name=uname)  # authenticated, so not-None
-
-        query = QGroup.select().where(
-            QGroup.user == uref,
-            QGroup.question == q,
-            QGroup.version == v,
-            QGroup.status == "done",
-        )
-        markList = []
-        for x in query:
-            aref = x.annotations[-1]
-            markList.append(
-                [x.group.gid, x.status, aref.mark, aref.markingTime, aref.tags]
-            )
-        log.debug('Sending completed Q{}v{} tasks to user "{}"'.format(q, v, uname))
-        return markList
-
-    def MgetNextTask(self, q, v):
-        """Find unid'd test and send testNumber to client"""
-        with plomdb.atomic():
-            try:
-                x = (
-                    QGroup.select()
-                    .join(Group)
-                    .where(
-                        QGroup.status == "todo",
-                        QGroup.question == q,
-                        QGroup.version == v,
-                        Group.scanned == True,
-                    )
-                    .get()
-                )
-            except QGroup.DoesNotExist as e:
-                log.info("Nothing left on Q{}v{} to-do pile".format(q, v))
-                return None
-
-            log.debug("Next Q{}v{} task = {}".format(q, v, x.group.gid))
-            return x.group.gid
-
-    def MgiveTaskToClient(self, uname, groupID):
-        uref = User.get(name=uname)  # authenticated, so not-None
-        try:
-            with plomdb.atomic():
-                gref = Group.get_or_none(Group.gid == groupID)
-                if gref.scanned == False:
-                    return [False]
-                qref = gref.qgroups[0]
-                if qref.user is None or qref.user == uref:
-                    pass
-                else:  # has been claimed by someone else.
-                    return [False]
-                # update status, username
-                qref.status = "out"
-                qref.user = uref
-                qref.save()
-                # update the associate annotation
-                # - create a new annotation copied from the previous one
-                aref = qref.annotations[-1]  # are these in right order
-                nref = Annotation.create(
-                    qgroup=qref,
-                    user=uref,
-                    edition=aref.edition + 1,
-                    tags=aref.tags,
-                    time=datetime.now(),
-                )
-                # create its pages
-                for p in aref.apages.order_by(APage.order):
-                    APage.create(annotation=nref, order=p.order, image=p.image)
-                # update user activity
-                uref.lastAction = "Took M task {}".format(groupID)
-                uref.lastActivity = datetime.now()
-                uref.save()
-                # return [true, tags, page1, page2, etc]
-                rval = [
-                    True,
-                    nref.tags,
-                ]
-                for p in nref.apages.order_by(APage.order):
-                    rval.append(p.image.fileName)
-                log.debug('Giving marking task {} to user "{}"'.format(groupID, uname))
-                return rval
-        except Group.DoesNotExist:
-            log.info("That question {} not known".format(groupID))
-            return False
-
-    def MdidNotFinish(self, uname, groupID):
-        """When user logs off, any images they have still out should be put
-        back on todo pile
-        """
-        uref = User.get(name=uname)  # authenticated, so not-None
-
-        try:
-            with plomdb.atomic():
-                gref = Group.get_or_none(Group.gid == groupID)
-                if gref.scanned == False:
-                    return
-                qref = gref.qgroups[0]
-                # sanity check that user has task
-                if qref.user == uref and qref.status == "out":
-                    pass
-                else:  # has been claimed by someone else.
-                    return
-
-                # update status, etc
-                qref.status = "todo"
-                qref.user = None
-                qref.marked = False
-                # delete the annotation and associated APages
-                aref = qref.annotations[-1]
-                for p in aref.apages:
-                    p.delete_instance()
-                aref.delete_instance()
-                # now clean up the qgroup
-                qref.test.marked = False
-                qref.test.save()
-                aref.save()
-                qref.save()
-                # Log user returning given tgv.
-                log.info("User {} did not mark task {}".format(uname, groupID))
-
-        except Group.DoesNotExist:
-            log.info("That task {} not known".format(groupID))
-            return False
-
-    def MtakeTaskFromClient(
-        self, task, uname, mark, aname, pname, cname, mtime, tags, md5
-    ):
-        """Get marked image back from client and update the record
-        in the database.
-        """
-        uref = User.get(name=uname)  # authenticated, so not-None
-        try:
-            with plomdb.atomic():
-                gref = Group.get_or_none(Group.gid == task)
-                qref = gref.qgroups[0]
-
-                if qref.user != uref:
-                    return False  # has been claimed by someone else.
-
-                # grab the annotation bundle for the image
-                # this should perhaps be hard-coded for the qgroups.
-                bref = Bundle.get(
-                    originalName="annotation.bundle.{}.{}".format(
-                        qref.question, qref.version
-                    )
-                )
-
-                # update status, mark, annotate-file-name, time, and
-                # time spent marking the image
-                qref.status = "done"
-                qref.marked = True
-                aref = qref.annotations[-1]
-                aref.image = Image.create(fileName=aname, md5sum=md5, bundle=bref)
-                aref.mark = mark
-                aref.plomFile = pname
-                aref.commentFile = cname
-                aref.time = datetime.now()
-                aref.markingTime = mtime
-                aref.tags = tags
-                qref.save()
-                aref.save()
-                # update user activity
-                uref.lastAction = "Returned M task {}".format(task)
-                uref.lastActivity = datetime.now()
-                uref.save()
-                # since this has been marked - check if all questions for test have been marked
-                log.info(
-                    "Task {} marked {} by user {} and placed at {} with md5 = {}".format(
-                        task, mark, uname, aname, md5
-                    )
-                )
-                tref = qref.test
-                # check if there are any unmarked questions
-                if (
-                    QGroup.get_or_none(QGroup.test == tref, QGroup.marked == False)
-                    is not None
-                ):
-                    return True
-                # update the sum-mark
-                tot = 0
-                for qd in QGroup.select().where(QGroup.test == tref):
-                    tot += qd.annotations[-1].mark
-                sref = tref.sumdata[0]
-                autref = User.get(name="HAL")
-                sref.user = autref  # auto-totalled by HAL.
-                sref.time = datetime.now()
-                sref.sumMark = tot
-                sref.summed = True
-                sref.status = "done"
-                sref.save()
-                log.info(
-                    "All of test {} is marked - total updated = {}".format(
-                        tref.testNumber, tot
-                    )
-                )
-                tref.marked = True
-                tref.totalled = True
-                tref.save()
-                return True
-
-        except Group.DoesNotExist:
-            log.error(
-                "That returning marking task number {} / user {} pair not known".format(
-                    task, uname
-                )
-            )
-            return False
-
-    def MgetImages(self, uname, task):
-        uref = User.get(name=uname)  # authenticated, so not-None
-        try:
-            with plomdb.atomic():
-                gref = Group.get_or_none(Group.gid == task)
-                if gref.scanned == False:
-                    return [False, "Task {} is not completely scanned".format(task)]
-                qref = gref.qgroups[0]
-                if qref.user != uref:
-                    # belongs to another user
-                    return [
-                        False,
-                        "Task {} does not belong to user {}".format(task, uname),
-                    ]
-                # return [true, n, page1,..,page.n]
-                # or
-                # return [true, n, page1,..,page.n, annotatedFile, plomFile]
-                pp = []
-                aref = qref.annotations[-1]
-                for p in aref.apages.order_by(APage.order):
-                    pp.append(p.image.fileName)
-                if aref.image is not None:
-                    return [True, len(pp)] + pp + [aref.image.fileName, aref.plomFile]
-                else:
-                    return [True, len(pp)] + pp
-        except Group.DoesNotExist:
-            log.info("Mgetimage - task {} not known".format(task))
-            return False
-
-    def MgetOriginalImages(self, task):
-        try:
-            with plomdb.atomic():
-                gref = Group.get(Group.gid == task)
-                if gref.scanned == False:
-                    log.warning(
-                        "MgetOriginalImages - task {} not completely scanned".format(
-                            task
-                        )
-                    )
-                    return [False, "Task {} is not completely scanned".format(task)]
-                aref = gref.qgroups[0].annotations[0]  # the original annotation pages
-                # return [true, page1,..,page.n]
-                rval = [True]
-                for p in aref.apages.order_by(APage.order):
-                    rval.append(p.image.fileName)
-                return rval
-        except Group.DoesNotExist:
-            log.info("MgetOriginalImages - task {} not known".format(task))
-            return [False, "Task {} not known".format(task)]
-
-    def MsetTag(self, uname, task, tag):
-        uref = User.get(name=uname)  # authenticated, so not-None
-
-        try:
-            with plomdb.atomic():
-                gref = Group.get(Group.gid == task)
-                qref = gref.qgroups[0]
-                if qref.user != uref:
-                    return False  # not your task
-                # update tag
-                qref.tags = tag
-                qref.save()
-                log.info('Task {} tagged by user "{}": "{}"'.format(task, uname, tag))
-                return True
-        except Group.DoesNotExist:
-            log.error("MsetTag -  task {} / user {} pair not known".format(task, uname))
-            return False
-
-    def MgetWholePaper(self, testNumber, question):
-        tref = Test.get_or_none(
-            Test.testNumber == testNumber
-        )  # show not totally scanned test.
-        if tref is None:  # don't know that test - this shouldn't happen
-            return [False]
-        pageData = []
-        pageFiles = []
-        question = int(question)
-        for p in tref.tpages.order_by(TPage.pageNumber):  # give TPages
-            if p.scanned is False:  # skip unscanned testpages
-                continue
-            if p.group.groupType == "i":  # skip IDpages
-                continue
-            val = ["t{}".format(p.pageNumber), p.image.id, False]
-            # check if page belongs to our question
-            if p.group.groupType == "q":
-                if p.group.qgroups[0].question == question:
-                    val[2] = True
-            pageData.append(val)
-            pageFiles.append(p.image.fileName)
-        for p in tref.hwpages.order_by(HWPage.order):  # then give HWPages
-            if p.group.groupType == "i":  # skip IDpages
-                continue
-            elif p.group.groupType == "d":  # is DNM group
-                q = 0
-            else:
-                q = p.group.qgroups[0].question
-            val = ["h{}.{}".format(q, p.order), p.image.id, False]
-            # check if page belongs to our question
-            if p.group.groupType == "q":
-                if p.group.qgroups[0].question == question:
-                    val[2] = True
-            pageData.append(val)
-            pageFiles.append(p.image.fileName)
-        for p in tref.lpages.order_by(LPage.order):  # then give HWPages
-            val = ["x{}".format(p.order), p.image.id, False]
-            pageData.append(val)
-            pageFiles.append(p.image.fileName)
-        return [True, pageData] + pageFiles
-
-    def MshuffleImages(self, uname, task, imageRefs):
-        uref = User.get(name=uname)  # authenticated, so not-None
-
-        with plomdb.atomic():
-            gref = Group.get(Group.gid == task)
-            qref = gref.qgroups[0]
-            if qref.user != uref:
-                return [False]  # not your task
-            # grab the last annotation
-            aref = gref.qgroups[0].annotations[-1]
-            # delete the old pages
-            for p in aref.apages:
-                p.delete_instance()
-            # now create new apages
-            ord = 0
-            for ir in imageRefs:
-                ord += 1
-                APage.create(annotation=aref, image=ir, order=ord)
-            aref.time = datetime.now()
-            uref.lastActivity = datetime.now()
-            uref.lastAction = "Shuffled images of {}".format(task)
-            aref.save()
-            uref.save()
-        log.info("MshuffleImages - task {} now irefs {}".format(task, imageRefs))
-        return [True]
-
-    def MreviewQuestion(self, testNumber, question, version):
-        # shift ownership to "reviewer"
-        revref = User.get(name="reviewer")  # should always be there
-
-        tref = Test.get_or_none(Test.testNumber == testNumber)
-        if tref is None:
-            return [False]
-        qref = QGroup.get_or_none(
-            QGroup.test == tref,
-            QGroup.question == question,
-            QGroup.version == version,
-            QGroup.marked == True,
-        )
-        if qref is None:
-            return [False]
-        with plomdb.atomic():
-            qref.user = revref
-            qref.time = datetime.now()
-            qref.save()
-        log.info("Setting tq {}.{} for reviewer".format(testNumber, question))
-        return [True]
-
-    def MrevertTask(self, task):
-        gref = Group.get_or_none(Group.gid == task)
-        if gref is None:
-            return [False, "NST"]  # no such task
-        # from the group get the test, question and sumdata - all need cleaning.
-        qref = gref.qgroups[0]
-        tref = gref.test
-        sref = tref.sumdata[0]
-        # check task is "done"
-        if qref.status != "done" or qref.marked is False:
-            return [False, "NAC"]  # nothing to do here
-        # now update things
-        log.info("Manager reverting task {}".format(task))
-        with plomdb.atomic():
-            # clean up test
-            tref.marked = False
-            tref.totalled = False
-            tref.save()
-            # clean up sum-data - no one should be totalling and marking at same time.
-            # TODO = sort out the possible idiocy caused by simultaneous marking+totalling by client.
-            sref.status = "todo"
-            sref.sumMark = None
-            sref.user = None
-            sref.time = datetime.now()
-            sref.summed = False
-            sref.save()
-            # clean off the question data - remove user and set status back to todo
-            rval = [True, qref.annotatedFile, qref.plomFile, qref.commentFile]
-            qref.marked = False
-            qref.status = "todo"
-            qref.user = None
-            qref.annotatedFile = None
-            qref.md5sum = None
-            qref.plomFile = None
-            qref.commentFile = None
-            qref.mark = None
-            qref.markingTime = None
-            qref.tags = ""
-            qref.time = datetime.now()
-            qref.save()
-            # update user activity
-            uref.lastAction = "Reverted M task {}".format(task)
-            uref.lastActivity = datetime.now()
-            uref.save()
-        log.info("Reverting tq {}.{}".format(testNumber, question))
-        return rval
-=======
     from plom.db.db_user import (
         createUser,
         doesUserExist,
@@ -2819,7 +221,6 @@
         MreviewQuestion,
         MrevertTask,
     )
->>>>>>> 0713ea4d
 
     # ----- totaller stuff
     from plom.db.db_total import (
