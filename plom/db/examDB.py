from peewee import *
from datetime import datetime, timedelta
import logging

from plom.rules import censorStudentNumber as censorID
from plom.rules import censorStudentName as censorName


log = logging.getLogger("DB")
plomdb = SqliteDatabase(None)

######################################################################


class BaseModel(Model):
    class Meta:
        database = plomdb


class User(BaseModel):
    name = CharField(unique=True)
    enabled = BooleanField(default=True)
    password = CharField(null=True)  # hash of password for comparison
    token = CharField(null=True)  # authentication token
    lastActivity = DateTimeField(null=True)
    lastAction = CharField(null=True)


class Image(BaseModel):
    originalName = CharField(null=True)  # can be empty.
    fileName = CharField(null=True)
    md5sum = CharField(null=True)  # to check for duplications


class Test(BaseModel):
    testNumber = IntegerField(primary_key=True, unique=True)
    # some state bools
    produced = BooleanField(default=False)
    used = BooleanField(default=False)
    scanned = BooleanField(default=False)
    identified = BooleanField(default=False)
    marked = BooleanField(default=False)
    totalled = BooleanField(default=False)


# Data for totalling the marks
class SumData(BaseModel):
    test = ForeignKeyField(Test, backref="sumdata")
    sumMark = IntegerField(null=True)
    status = CharField(default="")
    user = ForeignKeyField(User, backref="sumdata", null=True)
    time = DateTimeField(null=True)


class Group(BaseModel):
    test = ForeignKeyField(Test, backref="groups")
    gid = CharField(unique=True)  # must be unique
    groupType = CharField()  # to distinguish between ID, DNM, and Mark groups
    queuePosition = IntegerField(unique=True, null=False)
    scanned = BooleanField(default=False)  # should get all its tpages


class IDGroup(BaseModel):
    test = ForeignKeyField(Test, backref="idgroups")
    group = ForeignKeyField(Group, backref="idgroups")
    studentID = CharField(unique=True, null=True)
    studentName = CharField(null=True)
    user = ForeignKeyField(User, backref="idgroups", null=True)
    status = CharField(default="")
    time = DateTimeField(null=True)
    identified = BooleanField(default=False)


class DNMGroup(BaseModel):
    test = ForeignKeyField(Test, backref="dnmgroups")
    group = ForeignKeyField(Group, backref="dnmgroups")


class QGroup(BaseModel):
    test = ForeignKeyField(Test, backref="qgroups")
    group = ForeignKeyField(Group, backref="qgroups")
    question = IntegerField(null=False)
    version = IntegerField(null=False, default=1)
    user = ForeignKeyField(User, backref="qgroups", null=True)
    status = CharField(default="")
    marked = BooleanField(default=False)


class TPage(BaseModel):  # a test page that knows its tpgv
    test = ForeignKeyField(Test, backref="tpages")
    pageNumber = IntegerField(null=False)
    version = IntegerField(default=1)
    group = ForeignKeyField(Group, backref="tpages")
    image = ForeignKeyField(Image, backref="tpages", null=True)
    scanned = BooleanField(default=False)  # we should get all of them


class HWPage(BaseModel):  # a hw page that knows its tgv, but not p.
    test = ForeignKeyField(Test, backref="hwpages")
    group = ForeignKeyField(Group, backref="hwpages")
    order = IntegerField(null=False)
    version = IntegerField(default=1)  # infer from group
    image = ForeignKeyField(Image, backref="hwpages")


class XPage(BaseModel):  # a page that just knows its t.
    test = ForeignKeyField(Test, backref="xpages")
    order = IntegerField(null=False)
    image = ForeignKeyField(Image, backref="xpages")


# still needs work - maybe some bundle object with unique key.
class UnknownPage(BaseModel):
    image = ForeignKeyField(Image, backref="upages", null=True)
    order = IntegerField(null=False)  # order within the upload.


class CollidingPage(BaseModel):
    tpage = ForeignKeyField(TPage, backref="collisions")
    image = ForeignKeyField(Image, backref="collisions")


class DiscardedPage(BaseModel):
    image = ForeignKeyField(Image, backref="discards")
    reason = CharField(null=True)


class IDPage(BaseModel):
    idgroup = ForeignKeyField(IDGroup, backref="idpages")
    image = ForeignKeyField(Image, backref="idpages")
    order = IntegerField(null=False)


class DNMPage(BaseModel):
    dnmgroup = ForeignKeyField(DNMGroup, backref="dnmpages")
    image = ForeignKeyField(Image, backref="dnmpages")
    order = IntegerField(null=False)


class Annotation(BaseModel):
    qgroup = ForeignKeyField(QGroup, backref="annotations")
    user = ForeignKeyField(User, backref="annotations", null=True)
    image = ForeignKeyField(Image, backref="annotations", null=True)
    edition = IntegerField(null=True)
    # we need to order the annotations - want the latest.
    plomFile = CharField(null=True)
    commentFile = CharField(null=True)
    mark = IntegerField(null=True)
    markingTime = IntegerField(null=True)
    time = DateTimeField(null=True)
    tags = CharField(default="")


class APage(BaseModel):
    annotation = ForeignKeyField(Annotation, backref="apages")
    image = ForeignKeyField(Image, backref="apages")
    order = IntegerField(null=False)


class PlomDB:
    def __init__(self, dbFilename="plom.db"):
        # can't handle pathlib?
        plomdb.init(str(dbFilename))

        with plomdb:
            plomdb.create_tables(
                [
                    User,
                    Image,
                    Test,
                    ##
                    SumData,
                    ##
                    Group,
                    IDGroup,
                    DNMGroup,
                    QGroup,
                    ##
                    TPage,
                    HWPage,
                    XPage,
                    UnknownPage,
                    CollidingPage,
                    DiscardedPage,
                    ##
                    Annotation,
                    ##
                    APage,
                    IDPage,
                    DNMPage,
                ]
            )
        log.info("Database initialised.")
        # check if HAL has been created
        if User.get_or_none(name="HAL") is None:
            User.create(
                name="HAL",
                password=None,
                lastActivity=datetime.now(),
                lastAction="Created",
            )
            log.info("User 'HAL' created to do all our automated tasks.")

    ########### User stuff #############
    def createUser(self, uname, passwordHash):
        try:
            uref = User.create(
                name=uname,
                password=passwordHash,
                lastActivity=datetime.now(),
                lastAction="Created",
            )
        except IntegrityError as e:
            log.error("Create User {} error - {}".format(uname, e))
            return False
        return True

    def doesUserExist(self, uname):
        uref = User.get_or_none(name=uname)
        if uref is None:
            return False
        else:
            return True

    def setUserPasswordHash(self, uname, passwordHash):
        # Don't mess with HAL
        if uname == "HAL":
            return False
        # token generated by server not DB
        uref = User.get_or_none(name=uname)
        if uref is None:
            return False
        with plomdb.atomic():
            uref.password = passwordHash
            uref.lastActivity = datetime.now()
            uref.lastAction = "Password set"
            uref.save()
        return True

    def getUserPasswordHash(self, uname):
        uref = User.get_or_none(name=uname)
        if uref is None:
            return None
        else:
            return uref.password

    def isUserEnabled(self, uname):
        uref = User.get_or_none(name=uname)
        if uref is None:
            return False
        else:
            return uref.enabled

    def enableUser(self, uname):
        uref = User.get_or_none(name=uname)
        if uref is None:
            return False
        with plomdb.atomic():
            uref.enabled = True
            uref.save()
        return True

    def disableUser(self, uname):
        # when user is disabled we should set the enabled flag to false, remove their auth-token and then remove all their todo-stuff.
        uref = User.get_or_none(name=uname)
        if uref is None:
            return False
        # set enabled flag to false and remove their token
        with plomdb.atomic():
            uref.enabled = False
            uref.token = None
            uref.save()
        # put all of user's tasks back on the todo pile.
        self.resetUsersToDo(uname)
        return True

    def setUserToken(self, uname, token, msg="Log on"):
        # token generated by server not DB
        uref = User.get_or_none(name=uname)
        if uref is None:
            return False
        with plomdb.atomic():
            uref.token = token
            uref.lastActivity = datetime.now()
            uref.lastAction = msg
            uref.save()
        return True

    def clearUserToken(self, uname):
        return self.setUserToken(uname, None, "Log off")

    def getUserToken(self, uname):
        uref = User.get_or_none(name=uname)
        if uref is None:
            return None
        else:
            return uref.token

    def userHasToken(self, uname):
        if self.getUserToken(uname) is not None:
            return True
        else:
            return False

    def validateToken(self, uname, token):
        uref = User.get_or_none(name=uname)
        if uref is None:
            return False
        if uref.token == token:
            return True
        else:
            return False

    def getUserList(self):
        rval = []
        for uref in User.select():
            rval.append(uref.name)
        return rval

    def getUserDetails(self):
        rval = {}
        for uref in User.select():
            val = [False, False]
            if uref.enabled:
                val[0] = True
            if uref.token is not None:
                val[1] = True
            if uref.lastActivity is None:
                val += ["", ""]
            else:
                val += [
                    uref.lastActivity.strftime("%y:%m:%d-%H:%M:%S"),
                    uref.lastAction,
                ]
            rval[uref.name] = val + self.RgetUserFullProgress(uref.name)
        return rval

    ########## Test creation stuff ##############
    def nextQueuePosition(self):
        lastPos = Group.select(fn.MAX(Group.queuePosition)).scalar()
        if lastPos is None:
            return 0
        else:
            return lastPos + 1

    def createTest(self, t):
        try:
            tref = Test.create(testNumber=t)  # must be unique
            sref = SumData.create(test=tref)  # also create the sum-data
        except IntegrityError as e:
            log.error("Create test {} error - {}".format(t, e))
            return False
        return True

    def addTPages(self, tref, gref, t, pages, v):
        """
        For initial construction of test-pages for a test. We use these so we know what structured pages we should have.
        """
        flag = True
        with plomdb.atomic():
            for p in pages:
                try:
                    TPage.create(
                        test=tref, group=gref, pageNumber=p, version=v, scanned=False,
                    )
                except IntegrityError as e:
                    log.error("Adding page {} for test {} error - {}".format(p, t, e))
                    flag = False
        return flag

    def createIDGroup(self, t, pages):
        tref = Test.get_or_none(testNumber=t)
        if tref is None:
            log.warning("Create IDGroup - No test with number {}".format(t))
            return False
        # make the Group
        gid = "i{}".format(str(t).zfill(4))
        try:
            gref = Group.create(
                test=tref,
                gid=gid,
                groupType="i",
                queuePosition=self.nextQueuePosition(),
            )  # must be unique
        except IntegrityError as e:
            log.error(
                "Create ID - cannot create Group {} of test {} error - {}".format(
                    gid, t, e
                )
            )
            return False
        # make the IDGroup
        try:
            iref = IDGroup.create(test=tref, group=gref)
        except IntegrityError as e:
            log.error(
                "Create ID - cannot create IDGroup {} of group {} error - {}.".format(
                    qref, gref, e
                )
            )
            return False
        return self.addTPages(tref, gref, t, pages, 1)  # always version 1.

    def createDNMGroup(self, t, pages):
        tref = Test.get_or_none(testNumber=t)
        if tref is None:
            log.warning("Create DNM - No test with number {}".format(t))
            return False

        gid = "d{}".format(str(t).zfill(4))
        # make the dnmgroup
        try:
            # A DNM group may have 0 pages, in that case mark it as scanned and set status = "complete"
            sc = True if len(pages) == 0 else False
            gref = Group.create(
                test=tref,
                gid=gid,
                groupType="d",
                scanned=sc,
                queuePosition=self.nextQueuePosition(),
            )
        except IntegrityError as e:
            log.error(
                "Create DNM - cannot make Group {} of Test {} error - {}".format(
                    gid, t, e
                )
            )
            return False
        try:
            dref = DNMGroup.create(test=tref, group=gref)
        except IntegrityError as e:
            log.error(
                "Create DNM - cannot create DNMGroup {} of group {} error - {}.".format(
                    dref, gref, e
                )
            )
            return False
        return self.addTPages(tref, gref, t, pages, 1)

    def createQGroup(self, t, g, v, pages):
        tref = Test.get_or_none(testNumber=t)
        if tref is None:
            log.warning("Create Q - No test with number {}".format(t))
            return False

        gid = "q{}g{}".format(str(t).zfill(4), g)
        # make the qgroup
        try:
            gref = Group.create(
                test=tref,
                gid=gid,
                groupType="q",
                version=v,
                queuePosition=self.nextQueuePosition(),
            )
        except IntegrityError as e:
            log.error(
                "Create Q - cannot create group {} of Test {} error - {}".format(
                    gid, t, e
                )
            )
            return False
        try:
            qref = QGroup.create(test=tref, group=gref, question=g, version=v)
        except IntegrityError as e:
            log.error(
                "Create Q - cannot create QGroup of question {} error - {}.".format(
                    gid, e
                )
            )
            return False
        ## create annotation 0 owned by HAL
        try:
            uref = User.get(name="HAL")
            aref = Annotation.create(qgroup=qref, edition=0, user=uref)
        except IntegrityError as e:
            log.error(
                "Create Q - cannot create Annotation  of question {} error - {}.".format(
                    gid, e
                )
            )
            return False

        return self.addTPages(tref, gref, t, pages, v)

    def getProducedPageVersions(self, t):
        tref = Test.get_or_none(testNumber=t)
        if tref is None:
            return {}
        else:
            pvDict = {p.pageNumber: p.version for p in tref.tpages}
            return pvDict

    def produceTest(self, t):
        # After creating the test (plom-build) we'll turn the spec'd papers into PDFs
        # we'll refer to those as "produced"
        tref = Test.get_or_none(testNumber=t)
        if tref is None:
            log.error('Cannot set test {} to "produced" - it does not exist'.format(t))
            return
        else:
            # TODO - work out how to make this more efficient? Multiple updates in one op?
            with plomdb.atomic():
                tref.produced = True
                tref.save()
            log.info('Test {} is set to "produced"'.format(t))

    def identifyTest(self, t, sid, sname):
        tref = Test.get_or_none(testNumber=t)
        if tref is None:
            return
        iref = IDGroup.get_or_none(test=tref)
        if iref is None:
            return
        autref = User.get(name="HAL")
        with plomdb.atomic():
            iref.status = "done"
            iref.studentID = sid
            iref.studentName = sname
            iref.identified = True
            iref.user = autref
            iref.time = datetime.now()
            iref.save()
            tref.identified = True
            tref.save()
        log.info("Test {} id'd as {} {}".format(t, censorID(sid), censorName(sname)))

    def checkTestAllUploaded(self, gref):
        tref = gref.test
        sflag = True
        for g in tref.groups:
            if g.scanned == False:
                # TODO - deal with empty DO NOT MARK groups correctly
                sflag = False
                log.debug(
                    "Check: Test {} not yet fully scanned: (at least) {} not present".format(
                        tref.testNumber, g.gid
                    )
                )
                break
        with plomdb.atomic():
            if sflag:
                tref.scanned = True
                log.info(
                    "Check uploaded - Test {} is now fully scanned".format(
                        tref.testNumber
                    )
                )
                # set the status of the sumdata
                sdref = tref.sumdata[0]
                sdref.status = "todo"
                sdref.save()
            else:
                tref.scanned = False
            tref.save()

    def setGroupReady(self, gref):
        log.debug("All of group {} is scanned".format(gref.gid))
        if gref.groupType == "i":
            iref = gref.idgroups[0]
            # check if group already identified - can happen if printed tests with names
            if iref.status == "done":
                log.info("Group {} is already identified.".format(gref.gid))
            else:
                iref.status = "todo"
                log.info("Group {} is ready to be identified.".format(gref.gid))
            iref.save()
        elif gref.groupType == "d":
            # we don't do anything with these groups
            log.info(
                "Group {} is DoNotMark - all scanned, nothing to be done.".format(
                    gref.gid
                )
            )
        elif gref.groupType == "q":
            log.info("Group {} is ready to be marked.".format(gref.gid))
            qref = gref.qgroups[0]
            qref.status = "todo"
            qref.save()
        else:
            raise ValueError("Tertium non datur: should never happen")

    def checkGroupAllUploaded(self, pref):
        gref = pref.group
        sflag = True
        for p in gref.tpages:
            if p.scanned == False:
                sflag = False
                break
        with plomdb.atomic():
            if sflag:
                gref.scanned = True
                self.setGroupReady(gref)
            else:
                gref.scanned = False
            gref.save()
        if sflag:
            self.checkTestAllUploaded(gref)

    def replaceMissingPage(self, t, p, v, oname, nname, md5):
        tref = Test.get_or_none(testNumber=t)
        if tref is None:
            return [False, "testError", "Cannot find test {}".format(t)]
        pref = TPage.get_or_none(test=tref, pageNumber=p, version=v)
        if pref is None:
            return [
                False,
                "pageError",
                "Cannot find tpage {} for test {}".format(p, t),
            ]
        if pref.scanned:
            return [
                False,
                "pageScanned",
                "Page is already scanned",
            ]
        else:  # this is a new page.
            with plomdb.atomic():
                pref.image = Image.create(
                    originalName=oname, fileName=nname, md5sum=md5
                )
                pref.scanned = True
                pref.save()
                tref.used = True
                tref.save()
            log.info(
                "Replacing missing page tpv = {}.{}.{} with {}".format(t, p, v, oname),
            )
            self.checkGroupAllUploaded(pref)
            return [True, "success", "Page tpv = {}.{}.{} saved".format(t, p, v)]

    def fileOfScannedPage(self, t, p, v):
        tref = Test.get_or_none(testNumber=t)
        if tref is None:
            return None
        pref = Page.get_or_none(test=tref, pageNumber=p, version=v)
        if pref is None:
            return None
        return pref.fileName

    def createDiscardedPage(self, oname, fname, md5, r, tpv):
        DiscardedPage.create(
            originalName=oname, fileName=fname, md5sum=md5, reason=r, tpv=tpv
        )

    def removeScannedPage(self, fname, nname):
        pref = Page.get_or_none(fileName=fname)
        if pref is None:
            return False
        with plomdb.atomic():
            DiscardedPage.create(
                fileName=nname, originalName=pref.originalName, md5sum=pref.md5sum
            )
            pref.scanned = False
            pref.originalName = None
            pref.fileName = None
            pref.md5sum = None
            pref.scanned = False
            pref.save()
        log.info("Removing scanned page with fname = {}".format(fname))

        tref = pref.test
        gref = pref.group
        # now update the group
        if gref.groupType == "d":
            rlist = self.invalidateDNMGroup(tref, gref)
        elif gref.groupType == "i":
            rlist = self.invalidateIDGroup(tref, gref)
        elif gref.groupType == "m":
            rlist = self.invalidateQGroup(tref, gref)
        return [True, rlist]

    def invalidateDNMGroup(self, gref):
        with plomdb.atomic():
            tref.scanned = False
            tref.finished = False
            tref.save()
            gref.scanned = False
            gref.save()
        log.info("Invalidated dnm {}".format(gref.gid))
        return []

    def invalidateIDGroup(self, tref, gref):
        iref = gref.idgroups[0]
        with plomdb.atomic():
            tref.scanned = False
            tref.identified = False
            tref.finished = False
            tref.save()
            gref.scanned = False
            gref.save()
            iref.status = ""
            iref.user = None
            iref.time = datetime.now()
            iref.studentID = None
            iref.studentName = None
            iref.save()
        log.info("Invalidated IDGroup {}".format(gref.gid))
        return []

    def invalidateQGroup(self, tref, gref, delPage=True):
        # When we delete a page, set "scanned" to false for group+test
        # If we are adding a page then we don't have to do that.
        qref = gref.qgroups[0]
        sref = tref.sumdata[0]
        rval = []
        with plomdb.atomic():
            # update the test
            if delPage:
                tref.scanned = False
            tref.marked = False
            tref.totalled = False
            tref.finished = False
            tref.save()
            # update the group
            if delPage:
                gref.scanned = False
                gref.save()
            # update the sumdata
            sref.status = ""
            sref.sumMark = None
            sref.user = None
            sref.time = datetime.now()
            sref.summed = False
            sref.save()
            # update the qgroups - first get filenames if they exist
            if qref.marked:
                rval = [
                    qref.annotatedFile,
                    qref.plomFile,
                    qref.commentFile,
                ]
            qref.marked = False
            qref.status = ""
            qref.annotatedFile = None
            qref.plomFile = None
            qref.commentFile = None
            qref.mark = None
            qref.markingTime = None
            qref.tags = ""
            qref.user = None
            qref.time = datetime.now()
            qref.save
        log.info("Invalidated question {}".format(gref.gid))
        return rval

    def uploadTestPage(self, t, p, v, oname, nname, md5):
        # return value is either [True, <success message>] or
        # [False, stuff] - but need to distinguish between "discard this image" and "you should perhaps keep this image"
        # So return either [False, "discard", discard message]
        # or [False, "keep", keep this image message]
        tref = Test.get_or_none(testNumber=t)
        if tref is None:
            return [False, "testError", "Cannot find test {}".format(t)]
        pref = TPage.get_or_none(test=tref, pageNumber=p, version=v)
        if pref is None:
            return [
                False,
                "pageError",
                "Cannot find TPage,version {} for test {}".format([p, v], t),
            ]
        if pref.scanned:
            # have already loaded an image for this page - so this is actually a duplicate
            log.debug("This appears to be a duplicate. Checking md5sums")
            if md5 == pref.md5sum:
                # Exact duplicate - md5sum of this image is sames as the one already in database
                return [
                    False,
                    "duplicate",
                    "Exact duplicate of page already in database",
                ]
            # Deal with duplicate pages separately. return to sender (as it were)
            # At present just return "collision" - in future we need to check if this is a new collision
            # or if it is the duplicate of an existing collision.
            return [False, "collision", ["{}".format(pref.originalName), t, p, v]]
        else:  # this is a new testpage. create an image and link it to the testpage
            with plomdb.atomic():
                pref.image = Image.create(
                    originalName=oname, fileName=nname, md5sum=md5
                )
                pref.scanned = True
                pref.save()
                tref.used = True
                tref.save()
                # also link the image to an QPage, DNMPage, or IDPage
                gref = pref.group
                if gref.groupType == "i":
                    iref = gref.idgroups[0]
                    idp = IDPage.create(idgroup=iref, image=pref.image, order=p)
                elif gref.groupType == "d":
                    dref = gref.dnmgroups[0]
                    dnmp = DNMPage.create(dnmgroup=dref, image=pref.image, order=p)
                else:  # is a question page - always add to annotation 0.
                    qref = gref.qgroups[0]
                    aref = qref.annotations[0]
                    ap = APage.create(annotation=aref, image=pref.image, order=p)

            log.info("Uploaded image {} to tpv = {}.{}.{}".format(oname, t, p, v))
            self.checkGroupAllUploaded(pref)

            return [True, "success", "Page saved as tpv = {}.{}.{}".format(t, p, v)]

    def uploadUnknownPage(self, oname, nname, md5):
        # return value is either [True, <success message>] or
        # [False, <duplicate message>]
        # check if md5 is already in Unknown pages
        uref = UnknownPage.get_or_none(md5sum=md5)
        if uref is not None:
            return [
                False,
                "duplicate",
                "Exact duplicate of page already in database",
            ]
        with plomdb.atomic():
            uref = UnknownPage.create(originalName=oname, fileName=nname, md5sum=md5)
            uref.save()
        log.info("Uploaded image {} as unknown".format(oname))
        return [True, "success", "Page saved in UnknownPage list"]

    def uploadCollidingPage(self, t, p, v, oname, nname, md5):
        tref = Test.get_or_none(testNumber=t)
        if tref is None:
            return [False, "testError", "Cannot find test {}".format(t)]
        pref = TPage.get_or_none(test=tref, pageNumber=p, version=v)
        if pref is None:
            return [
                False,
                "pageError",
                "Cannot find page,version {} for test {}".format([p, v], t),
            ]
        if not pref.scanned:
            return [
                False,
                "original",
                "This is not a collision - this page was not scanned previously",
            ]
        # check this against other collisions
        for cp in pref.collisions:
            if md5 == cp.md5sum:
                # Exact duplicate - md5sum of this image is sames as the one already in database
                return [
                    False,
                    "duplicate",
                    "Exact duplicate of page already in database",
                ]
        with plomdb.atomic():
            cref = CollidingPage.create(
                originalName=oname, fileName=nname, md5sum=md5, page=pref
            )
            cref.save()
        log.info(
            "Uploaded image {} as collision of tpv={}.{}.{}".format(oname, t, p, v)
        )
        return [
            True,
            "success",
            "Colliding page saved, attached to {}.{}.{}".format(t, p, v),
        ]

    def getUnknownPageNames(self):
        rval = []
        for uref in UnknownPage.select():
            rval.append(uref.image.fileName)
        return rval

    def getDiscardNames(self):
        rval = []
        for dref in DiscardedPage.select():
            rval.append(dref.image.fileName)
        return rval

    def getCollidingPageNames(self):
        rval = {}
        for cref in CollidingPage.select():
            rval[cref.image.fileName] = [
                cref.tpage.test.testNumber,
                cref.tpage.pageNumber,
                cref.tpage.version,
            ]
        return rval

    def getTPageImage(self, testNumber, pageNumber, version):
        tref = Test.get_or_none(Test.testNumber == testNumber)
        if tref is None:
            return [False]
        pref = TPage.get_or_none(
            TPage.test == tref, TPage.pageNumber == pageNumber, TPage.version == version
        )
        if pref is None:
            return [False]
        else:
            return [True, pref.image.fileName]

    def getUnknownImage(self, fname):
        uref = UnknownPage.get_or_none(UnknownPage.fileName == fname)
        if uref is None:
            return [False]
        else:
            return [True, uref.fileName]

    def getDiscardImage(self, fname):
        dref = DiscardedPage.get_or_none(DiscardedPage.fileName == fname)
        if dref is None:
            return [False]
        else:
            return [True, dref.fileName]

    def getCollidingImage(self, fname):
        cref = CollidingPage.get_or_none(CollidingPage.fileName == fname)
        if cref is None:
            return [False]
        else:
            return [True, cref.fileName]

    def getQuestionImages(self, testNumber, question):
        tref = Test.get_or_none(Test.testNumber == testNumber)
        if tref is None:
            return [False]
        qref = QGroup.get_or_none(QGroup.test == tref, QGroup.question == question)
        if qref is None:
            return [False]
        rval = [True]
        for p in qref.group.pages.order_by(Page.pageNumber):
            rval.append(p.fileName)
        return rval

    def getTestImages(self, testNumber):
        tref = Test.get_or_none(Test.testNumber == testNumber)
        if tref is None:
            return [False]
        rval = [True]
        for p in tref.pages.order_by(Page.pageNumber):
            if p.scanned == True:
                rval.append(p.fileName)
        return rval

    def checkPage(self, testNumber, pageNumber):
        tref = Test.get_or_none(Test.testNumber == testNumber)
        if tref is None:
            return [False]
        pref = Page.get_or_none(Page.test == tref, Page.pageNumber == pageNumber)
        if pref is None:
            return [False]
        if pref.scanned:  # we have a collision
            return [True, pref.version, pref.fileName]
        else:  # no collision since the page hasn't been scanned yet
            return [True, pref.version]

    def checkUnknownImage(self, fname):
        uref = UnknownPage.get_or_none(UnknownPage.fileName == fname)
        if uref is None:
            return None
        return [uref.fileName, uref.originalName, uref.md5sum]

    def checkCollidingImage(self, fname):
        cref = CollidingPage.get_or_none(CollidingPage.fileName == fname)
        if cref is None:
            return None
        return [cref.fileName, cref.originalName, cref.md5sum]

    def removeUnknownImage(self, fname, nname):
        uref = UnknownPage.get_or_none(UnknownPage.fileName == fname)
        if uref is None:
            return False
        with plomdb.atomic():
            DiscardedPage.create(
                fileName=nname, originalName=uref.originalName, md5sum=uref.md5sum
            )
            uref.delete_instance()
        log.info("Removing unknown {} to discard {}".format(fname, nname))
        return True

    def removeCollidingImage(self, fname, nname):
        cref = CollidingPage.get_or_none(fileName=fname)
        if cref is None:
            return False
        with plomdb.atomic():
            DiscardedPage.create(
                fileName=nname, originalName=cref.originalName, md5sum=cref.md5sum
            )
            cref.delete_instance()
        log.info("Removing collision {} to discard {}".format(fname, nname))
        return True

    def moveUnknownToPage(self, fname, nname, testNumber, pageNumber):
        uref = UnknownPage.get_or_none(UnknownPage.fileName == fname)
        if uref is None:
            return [False]
        tref = Test.get_or_none(Test.testNumber == testNumber)
        if tref is None:
            return [False]
        pref = Page.get_or_none(Page.test == tref, Page.pageNumber == pageNumber)
        if pref is None:
            return [False]
        with plomdb.atomic():
            pref.fileName = nname
            pref.md5sum = uref.md5sum
            pref.originalName = uref.originalName
            pref.scanned = True
            pref.save()
            uref.delete_instance()
        log.info(
            "Moving unknown {} to image {} of tp {}.{}".format(
                fname, nname, testNumber, pageNumber
            )
        )
        self.checkGroupAllUploaded(pref)
        return [True]

    def moveUnknownToCollision(self, fname, nname, testNumber, pageNumber):
        uref = UnknownPage.get_or_none(UnknownPage.fileName == fname)
        if uref is None:
            return [False]
        tref = Test.get_or_none(Test.testNumber == testNumber)
        if tref is None:
            return [False]
        pref = Page.get_or_none(Page.test == tref, Page.pageNumber == pageNumber)
        if pref is None:
            return [False]
        with plomdb.atomic():
            CollidingPage.create(
                page=pref,
                originalName=uref.originalName,
                fileName=nname,
                md5sum=uref.md5sum,
            )
            uref.delete_instance()
        log.info(
            "Moving unknown {} to collision {} of tp {}.{}".format(
                fname, nname, testNumber, pageNumber
            )
        )
        return [True]

    def moveCollidingToPage(self, fname, nname, testNumber, pageNumber, version):
        cref = CollidingPage.get_or_none(CollidingPage.fileName == fname)
        if cref is None:
            return [False]
        tref = Test.get_or_none(Test.testNumber == testNumber)
        if tref is None:
            return [False]
        pref = Page.get_or_none(
            Page.test == tref, Page.pageNumber == pageNumber, Page.version == version
        )
        if pref is None:
            return [False]
        with plomdb.atomic():
            pref.fileName = nname
            pref.md5sum = cref.md5sum
            pref.originalName = cref.originalName
            pref.scanned = True
            pref.save()
            cref.delete_instance()
        log.info(
            "Collision {} replacing tpv {}.{}.{} as {}".format(
                fname, testNumber, pageNumber, version, nname
            )
        )
        self.checkGroupAllUploaded(pref)
        return [True]

    def moveExtraToPage(self, fname, nname, testNumber, question):
        uref = UnknownPage.get_or_none(UnknownPage.fileName == fname)
        if uref is None:
            return [False]
        tref = Test.get_or_none(Test.testNumber == testNumber)
        if tref is None:
            return [False]
        # find the group to which the new page should belong
        qref = QGroup.get_or_none(test=tref, question=question)
        if qref is None:
            return [False]
        version = qref.version
        # get the last page in the test.
        pref = (
            Page.select()
            .where(Page.test == tref)
            .order_by(Page.pageNumber.desc())
            .get()
        )
        # extra pages start with page-number 1001
        nextPageNumber = max(pref.pageNumber + 1, 1001)
        with plomdb.atomic():
            npref = Page.create(
                test=tref,
                group=qref.group,
                gid=qref.group.gid,
                pageNumber=nextPageNumber,
                version=version,
                originalName=uref.originalName,
                fileName=nname,  # since the file is moved
                md5sum=uref.md5sum,
                scanned=True,
            )
            uref.delete_instance()
        log.info(
            "Saving extra {} as {} tp {}.{} of question {}".format(
                fname, nname, testNumber, pageNumber, question
            )
        )
        ## Now invalidate any work on the associated group
        # now update the group and keep list of files to delete potentially
        return [True, self.invalidateQGroup(tref, qref.group, delPage=False)]

    def moveDiscardToUnknown(self, fname, nname):
        dref = DiscardedPage.get_or_none(fileName=fname)
        if dref is None:
            return [False]
        with plomdb.atomic():
            uref = UnknownPage.create(
                originalName=dref.originalName, fileName=nname, md5sum=dref.md5sum
            )
            uref.save()
            dref.delete_instance()
        log.info("Moving discard {} back to unknown {}".format(fname, nname))
        return [True]

    # ------------------
    # Reporting functions

    def RgetScannedTests(self):
        rval = {}
        for tref in Test.select().where(Test.scanned == True):
            pScanned = []
            for p in tref.tpages:
                if p.scanned == True:
                    pScanned.append([p.pageNumber, p.version])
            rval[tref.testNumber] = pScanned
        log.debug("Sending list of scanned tests")
        return rval

    def RgetIncompleteTests(self):
        rval = {}
        for tref in Test.select().where(Test.scanned == False, Test.used == True):
            pState = []
            for p in tref.pages:
                pState.append([p.pageNumber, p.version, p.scanned])
            rval[tref.testNumber] = pState
        log.debug("Sending list of incomplete tests")
        return rval

    def RgetUnusedTests(self):
        rval = []
        for tref in Test.select().where(Test.used == False):
            rval.append(tref.testNumber)
        log.debug("Sending list of unused tests")
        return rval

    def RgetIdentified(self):
        rval = {}
        for iref in IDGroup.select().where(IDGroup.identified == True):
            rval[iref.test.testNumber] = (iref.studentID, iref.studentName)
        log.debug("Sending list of identified tests")
        return rval

    def RgetProgress(self, q, v):
        # return [numberScanned, numberMarked, numberRecent, avgMark, avgTimetaken]
        oneHour = timedelta(hours=1)
        NScanned = 0
        NMarked = 0
        NRecent = 0
        SMark = 0
        SMTime = 0
        for x in (
            QGroup.select()
            .join(Group)
            .where(QGroup.question == q, QGroup.version == v, Group.scanned == True,)
        ):
            NScanned += 1
            if x.marked == True:
                NMarked += 1
                SMark += x.mark
                SMTime += x.markingTime
                if datetime.now() - x.time < oneHour:
                    NRecent += 1

        log.debug("Sending progress summary for Q{}v{}".format(q, v))
        if NMarked == 0:
            return {
                "NScanned": NScanned,
                "NMarked": NMarked,
                "NRecent": NRecent,
                "avgMark": None,
                "avgMTime": None,
            }
        else:
            return {
                "NScanned": NScanned,
                "NMarked": NMarked,
                "NRecent": NRecent,
                "avgMark": SMark / NMarked,
                "avgMTime": SMTime / NMarked,
            }

    def RgetMarkHistogram(self, q, v):
        rhist = {}
        # defaultdict(lambda: defaultdict(int))
        for x in (
            QGroup.select()
            .join(Group)
            .where(
                QGroup.question == q,
                QGroup.version == v,
                QGroup.marked == True,
                Group.scanned == True,
            )
        ):
            # make sure user.name and mark both in histogram
            if x.user.name not in rhist:
                rhist[x.user.name] = {}
            if x.mark not in rhist[x.user.name]:
                rhist[x.user.name][x.mark] = 0
            rhist[x.user.name][x.mark] += 1
        log.debug("Sending mark histogram for Q{}v{}".format(q, v))
        return rhist

    def RgetMarked(self, q, v):
        rval = []
        for x in (
            QuestionData.select()
            .join(Group)
            .where(
                QuestionData.questionNumber == q,
                QuestionData.version == v,
                QuestionData.marked == True,
                Group.scanned == True,
            )
        ):
            rval.append(x.group.gid)
        log.debug("Sending list of marked tasks for Q{}V{}".format(q, v))
        return rval

    def RgetQuestionUserProgress(self, q, v):
        # return [ nScanned, [user, nmarked], [user, nmarked], etc]
        rdat = {}
        nScan = 0
        for x in (
            QGroup.select()
            .join(Group)
            .where(QGroup.question == q, QGroup.version == v, Group.scanned == True,)
        ):
            nScan += 1
            if x.marked == True:
                if x.user.name not in rdat:
                    rdat[x.user.name] = 0
                rdat[x.user.name] += 1
        rval = [nScan]
        for x in rdat:
            rval.append([x, rdat[x]])
        log.debug("Sending question/user progress for Q{}v{}".format(q, v))
        return rval

    def RgetCompletions(self):
        rval = {}
        for tref in Test.select().where(Test.scanned == True):
            numMarked = (
                QGroup.select()
                .where(QGroup.test == tref, QGroup.marked == True)
                .count()
            )
            rval[tref.testNumber] = [tref.identified, tref.totalled, numMarked]
        log.debug("Sending list of completed tests")
        return rval

    def RgetOutToDo(self):
        # return list of tasks that are status = todo
        # note - have to format the time as string since not jsonable.
        # x.time.strftime("%y:%m:%d-%H:%M:%S"),

        rval = []
        for iref in IDGroup.select().where(IDGroup.status == "out"):
            rval.append(
                [
                    "id-t{}".format(iref.test.testNumber),
                    iref.user.name,
                    iref.time.strftime("%y:%m:%d-%H:%M:%S"),
                ]
            )
        for mref in QGroup.select().where(QGroup.status == "out"):
            rval.append(
                [
                    "mrk-t{}-q{}-v{}".format(
                        mref.test.testNumber, mref.question, mref.version
                    ),
                    mref.user.name,
                    mref.time.strftime("%y:%m:%d-%H:%M:%S"),
                ]
            )
        for sref in SumData.select().where(SumData.status == "out"):
            rval.append(
                [
                    "tot-t{}".format(sref.test.testNumber),
                    sref.user.name,
                    sref.time.strftime("%y:%m:%d-%H:%M:%S"),
                ]
            )
        log.debug("Sending list of tasks that are still out")
        return rval

    def RgetStatus(self, testNumber):
        tref = Test.get_or_none(Test.testNumber == testNumber)
        if tref is None:
            return [False]
        rval = {
            "number": tref.testNumber,
            "identified": tref.identified,
            "marked": tref.marked,
            "totalled": tref.totalled,
        }
        if tref.identified:
            iref = tref.idgroups[0]
            rval["sid"] = iref.studentID
            rval["sname"] = iref.studentName
            rval["iwho"] = iref.user.name
        if tref.totalled:
            sref = tref.sumdata[0]
            rval["total"] = sref.sumMark
            rval["twho"] = sref.user.name
<<<<<<< HEAD
        for qref in tref.qgroups:
            rval[qref.question] = {
                "marked": qref.marked,
                "mark": qref.mark,
                "version": qref.version,
                "who": qref.user.name,
            }
=======
        for qref in tref.questiondata:
            if qref.marked:
                rval[qref.questionNumber] = {
                    "marked": qref.marked,
                    "mark": qref.mark,
                    "version": qref.version,
                    "who": qref.user.name,
                }
            else:
                rval[qref.questionNumber] = {
                    "marked": qref.marked,
                    "mark": qref.mark,
                    "version": qref.version,
                    "who": None,
                }
>>>>>>> 4b1e378d

        log.debug("Sending status of test {}".format(testNumber))
        return [True, rval]

    def RgetSpreadsheet(self):
        rval = {}
        for tref in Test.select().where(Test.scanned == True):
            thisTest = {
                "identified": tref.identified,
                "marked": tref.marked,
                "totalled": tref.totalled,
                "finished": tref.finished,
                "sid": "",
                "sname": "",
            }
            iref = tref.idgroups[0]
            if tref.identified:
                thisTest["sid"] = iref.studentID
                thisTest["sname"] = iref.studentName
            for qref in tref.qgroups:
                thisTest["q{}v".format(qref.question)] = qref.version
                thisTest["q{}m".format(qref.question)] = ""
                if qref.marked:
                    thisTest["q{}m".format(qref.question)] = qref.mark
            rval[tref.testNumber] = thisTest
        log.debug("Sending spreadsheet (effectively)")
        return rval

    def RgetOriginalFiles(self, testNumber):
        rval = []
        tref = Test.get_or_none(testNumber=testNumber)
        if tref is None:
            return []
        for p in tref.pages.order_by(Page.pageNumber):
            rval.append(p.fileName)
        log.debug("Sending original images of test {}".format(testNumber))
        return rval

    def RgetCoverPageInfo(self, testNumber):
        tref = Test.get_or_none(testNumber=testNumber)
        if tref is None:
            return []
        # [ID, Name]
        iref = tref.idgroups[0]
        rval = [[iref.studentID, iref.studentName]]
        # then [q, v, mark]
        for g in tref.qgroups.order_by(QGroup.question):
            rval.append([g.question, g.version, g.mark])
        log.debug("Sending coverpage info of test {}".format(testNumber))
        return rval

    def RgetAnnotatedFiles(self, testNumber):
        rval = []
        tref = Test.get_or_none(testNumber=testNumber)
        if tref is None:
            return []
        # append ID-pages, then DNM-pages, then QuestionGroups
        gref = Group.get_or_none(Group.test == tref, Group.groupType == "i")
        for p in gref.pages.order_by(Page.pageNumber):
            rval.append(p.fileName)
        # append DNM pages
        gref = Group.get_or_none(Group.test == tref, Group.groupType == "d")
        for p in gref.pages.order_by(Page.pageNumber):
            rval.append(p.fileName)
        # append questiongroups
        for g in tref.qgroups.order_by(QGroup.question):
            rval.append(g.annotatedFile)
        log.debug("Sending annotated images for test {}".format(testNumber))
        return rval

    def RgetMarkReview(self, filterQ, filterV, filterU):
        query = QGroup.select().where(QGroup.marked == True)
        if filterQ != "*":
            query = query.where(QGroup.question == filterQ)
        if filterV != "*":
            query = query.where(QGroup.version == filterV)
        if filterU != "*":
            query = query.where(QGroup.user.name == filterU)
        rval = []
        for x in query:
            rval.append(
                [
                    x.test.testNumber,
                    x.question,
                    x.version,
                    x.mark,
                    x.user.name,
                    x.markingTime,
                    # CANNOT JSON DATETIMEFIELD.
                    x.time.strftime("%y:%m:%d-%H:%M:%S"),
                ]
            )
        log.debug(
            "Sending filtered mark-review data. filters (Q,V,U)={}.{}.{}".format(
                filterQ, filterV, filterU
            )
        )
        return rval

    def RgetAnnotatedImage(self, testNumber, question, version):
        tref = Test.get_or_none(testNumber=testNumber)
        if tref is None:
            return [False]
        qref = QGroup.get_or_none(
            QGroup.test == tref,
            QGroup.question == question,
            QGroup.version == version,
            QGroup.marked == True,
        )
        if qref is None:
            return [False]
        log.debug(
            "Sending annotated image of tqv {}.{}.{}".format(
                testNumber, question, version
            )
        )
        return [True, qref.annotatedFile]

    def RgetIDReview(self):
        rval = []
        query = IDGroup.select().where(IDGroup.identified == True)
        for x in query:
            rval.append(
                [
                    x.test.testNumber,
                    x.user.name,
                    x.time.strftime("%y:%m:%d-%H:%M:%S"),
                    x.studentID,
                    x.studentName,
                ]
            )
        log.debug("Sending ID review data")
        return rval

    def RgetTotReview(self):
        rval = []
        query = SumData.select().where(SumData.summed == True)
        for x in query:
            rval.append(
                [
                    x.test.testNumber,
                    x.user.name,
                    x.time.strftime("%y:%m:%d-%H:%M:%S"),
                    x.sumMark,
                ]
            )
        log.debug("Sending totalling review data")
        return rval

    def RgetUserFullProgress(self, uname):
        uref = User.get_or_none(name=uname)
        if uref is None:
            return []
        # return [#IDd, #tot, #marked]
        log.debug("Sending user {} progress data".format(uname))
        return [
            IDGroup.select()
            .where(IDGroup.user == uref, IDGroup.identified == True)
            .count(),
            SumData.select()
            .where(SumData.user == uref, SumData.summed == True)
            .count(),
            QGroup.select().where(QGroup.user == uref, QGroup.marked == True).count(),
        ]

    # ------------------
    # For user login - we reset all their stuff that is out

    def resetUsersToDo(self, uname):
        uref = User.get_or_none(name=uname)
        if uref is None:
            return
        with plomdb.atomic():
            query = IDGroup.select().where(
                IDGroup.user == uref, IDGroup.status == "out"
            )
            for x in query:
                x.status = "todo"
                x.user = None
                x.time = datetime.now()
                x.save()
                log.info("Reset user {} ID task {}".format(uname, x.group.gid))
        with plomdb.atomic():
            query = QGroup.select().where(QGroup.user == uref, QGroup.status == "out",)
            for x in query:
                x.status = "todo"
                x.user = None
                x.save()
                # delete the last annotation and its pages
                aref = x.annotations[-1]
                for p in aref.apages:
                    p.delete_instance()
                aref.delete_instance()
                # now clean up the qgroup
                x.save()
                log.info(
                    "Reset user {} question-annotation task {}".format(
                        uname, x.group.gid
                    )
                )
        with plomdb.atomic():
            query = SumData.select().where(
                SumData.user == uref, SumData.status == "out"
            )
            for x in query:
                x.status = "todo"
                x.user = None
                x.time = datetime.now()
                x.save()
                log.info("Reset user {} totalling task {}".format(uname, x.group.gid))

    # ------------------
    # Identifier stuff
    # The ID-able tasks have grouptype ="i", group.scanned=True,
    # The todo id-tasks are IDGroup.status="todo"
    # the done id-tasks have IDGroup.status="done"

    def IDcountAll(self):
        """Count all the records"""
        try:
            return (
                Group.select()
                .where(Group.groupType == "i", Group.scanned == True,)
                .count()
            )
        except Group.DoesNotExist:
            return 0

    def IDcountIdentified(self):
        """Count all the ID'd records"""
        try:
            return (
                IDGroup.select()
                .join(Group)
                .where(Group.scanned == True, IDGroup.identified == True,)
                .count()
            )
        except IDGroup.DoesNotExist:
            return 0

    def IDgetNextTask(self):
        """Find unid'd test and send testNumber to client"""
        with plomdb.atomic():
            try:
                x = (
                    IDGroup.select()
                    .join(Group)
                    .where(IDGroup.status == "todo", Group.scanned == True,)
                    .get()
                )
            except IDGroup.DoesNotExist:
                log.info("Nothing left on ID to-do pile")
                return None

            log.debug("Next ID task = {}".format(x.test.testNumber))
            return x.test.testNumber

    def IDgiveTaskToClient(self, uname, testNumber):
        uref = User.get(name=uname)
        # since user authenticated, this will always return legit ref.

        try:
            with plomdb.atomic():
                tref = Test.get_or_none(Test.testNumber == testNumber)
                if tref is None:
                    return [False]
                iref = tref.idgroups[0]
                # verify the id-group has been scanned - it should always be scanned.if we get here.
                if iref.group.scanned == False:
                    return [False]
                if iref.user is not None and iref.user != uref:
                    # has been claimed by someone else.
                    return [False]
                # update status, Student-number, name, id-time.
                iref.status = "out"
                iref.user = uref
                iref.time = datetime.now()
                iref.save()
                # update user activity
                uref.lastAction = "Took ID task {}".format(testNumber)
                uref.lastActivity = datetime.now()
                uref.save()
                # return [true, page1, page2, etc]
                gref = iref.group
                rval = [True]
                for p in gref.tpages.order_by(TPage.pageNumber):  # give TPages
                    rval.append(p.image.fileName)
                for p in gref.hwpages.order_by(HWPage.order):  # then give HWPages
                    rval.append(p.image.fileName)
                log.debug("Giving ID task {} to user {}".format(testNumber, uname))
                return rval

        except Test.DoesNotExist:
            log.info("ID task - That test number {} not known".format(testNumber))
            return False

    def IDgetDoneTasks(self, uname):
        """When a id-client logs on they request a list of papers they have already IDd.
        Send back the list."""
        uref = User.get(name=uname)
        # since user authenticated, this will always return legit ref.

        query = IDGroup.select().where(IDGroup.user == uref, IDGroup.status == "done")
        idList = []
        for x in query:
            idList.append([x.test.testNumber, x.status, x.studentID, x.studentName])
        log.debug("Sending completed ID tasks to user {}".format(uname))
        return idList

    def IDgetImage(self, uname, t):
        uref = User.get(name=uname)
        # since user authenticated, this will always return legit ref.

        tref = Test.get_or_none(Test.testNumber == t)
        if tref.scanned == False:
            return [False]
        iref = tref.idgroups[0]
        # quick sanity check to make sure task given to user, (or if manager making request)
        if iref.user == uref or uname == "manager":
            pass
        else:
            return [False]
        # gref = iref.group
        rval = [True]
        for p in iref.idpages.order_by(IDPage.order):
            rval.append(p.image.fileName)
        # for p in gref.tpages.order_by(TPage.pageNumber):  # give TPages
        #     rval.append(p.image.fileName)
        # for p in gref.hwpages.order_by(HWPage.order):  # then give HWPages
        #     rval.append(p.image.fileName)
        log.debug("Sending IDpages of test {} to user {}".format(t, uname))
        return rval

    def IDgetImageList(self, imageNumber):
        rval = {}
        query = IDGroup.select()
        for iref in query:
            # for each iref, check that it is scanned and then grab page.
            gref = iref.group
            if not gref.scanned:
                continue
            # make a list of all the pages in the IDgroup
            pages = []
            for p in iref.idpages:
                pages.append(p.image.fileName)
            # for p in gref.tpages.order_by(TPage.pageNumber):
            # pages.append(p.fileName)
            # for p in gref.hwpages.order_by(HWPage.order):  # then give HWPages
            # rval.append(p.image.fileName)
            # grab the relevant page if there.
            if len(pages) > imageNumber:
                rval[iref.test.testNumber] = pages[imageNumber]
        return rval

    def IDdidNotFinish(self, uname, testNumber):
        """When user logs off, any images they have still out should be put
        back on todo pile
        """
        uref = User.get(name=uname)
        # since user authenticated, this will always return legit ref.

        # Log user returning given tgv.
        with plomdb.atomic():
            tref = Test.get_or_none(Test.testNumber == testNumber)
            if tref is None:
                log.info("That test number {} not known".format(testNumber))
                return False

            if tref.scanned == False:
                return
            iref = tref.idgroups[0]
            # sanity check that user has task
            if iref.user == uref and iref.status == "out":
                pass
            else:  # someone else has it, or it is not out.
                return
            # update status, Student-number, name, id-time.
            iref.status = "todo"
            iref.user = None
            iref.time = datetime.now()
            iref.identified = False
            iref.save()
            tref.identified = False
            tref.save()
            log.info("User {} did not ID task {}".format(uname, testNumber))

    def IDtakeTaskFromClient(self, testNumber, uname, sid, sname):
        """Get ID'dimage back from client - update record in database."""
        uref = User.get(name=uname)
        # since user authenticated, this will always return legit ref.

        try:
            with plomdb.atomic():
                tref = Test.get_or_none(Test.testNumber == testNumber)
                if tref is None:
                    return [False, False]
                iref = tref.idgroups[0]
                # verify the id-group has been scanned - it should always be scanned.if we get here.
                if iref.group.scanned == False:
                    return [False, False]

                if iref.user != uref:
                    # that belongs to someone else - this is a serious error
                    return [False, False]
                # update status, Student-number, name, id-time.
                iref.status = "done"
                iref.studentID = sid
                iref.studentName = sname
                iref.identified = True
                iref.time = datetime.now()
                iref.save()
                tref.identified = True
                tref.save()
                # update user activity
                uref.lastAction = "Returned ID task {}".format(testNumber)
                uref.lastActivity = datetime.now()
                uref.save()
                return [True]
                log.info(
                    'User "{}" returning ID-task "{}" with "{}" "{}"'.format(
                        uname, testNumber, censorID(sid), censorName(sname)
                    )
                )
        except IDGroup.DoesNotExist:
            log.error("ID take task - That test number {} not known".format(testNumber))
            return [False, False]
        except IntegrityError:
            log.error(
                "ID take task - Student number {} already entered".format(censorID(sid))
            )
            return [False, True]

    def IDgetRandomImage(self):
        # TODO - make random image rather than 1st
        gref = Group.get_or_none(Group.groupType == "i", Group.scanned == True)
        if gref is None:
            return [False]
        rval = [True]
        for p in gref.pages.order_by(Page.pageNumber):
            rval.append(p.fileName)
        for p in gref.hwpages.order_by(HWPage.order):  # then give HWPages
            rval.append(p.image.fileName)
        return rval

    def IDreviewID(self, testNumber):
        # shift ownership to "reviewer"
        revref = User.get(name="reviewer")  # should always be there

        tref = Test.get_or_none(Test.testNumber == testNumber)
        if tref is None:
            return [False]
        iref = IDGroup.get_or_none(IDGroup.test == tref, IDGroup.identified == True,)
        if iref is None:
            return [False]
        with plomdb.atomic():
            iref.user = revref
            iref.time = datetime.now()
            iref.save()
        log.info("ID task {} set for review".format(testNumber))
        return [True]

    # ------------------
    # Marker stuff

    def McountAll(self, q, v):
        """Count all the records"""
        try:
            return (
                QGroup.select()
                .join(Group)
                .where(
                    QGroup.question == q, QGroup.version == v, Group.scanned == True,
                )
                .count()
            )
        except QGroup.DoesNotExist:
            return 0

    def McountMarked(self, q, v):
        """Count all the Marked records"""
        try:
            return (
                QGroup.select()
                .join(Group)
                .where(
                    QGroup.question == q,
                    QGroup.version == v,
                    QGroup.status == "done",
                    Group.scanned == True,
                )
                .count()
            )
        except QGroup.DoesNotExist:
            return 0

    def MgetDoneTasks(self, uname, q, v):
        """When a id-client logs on they request a list of papers they have already Marked.
        Send back the list."""
        uref = User.get(name=uname)  # authenticated, so not-None

        query = QGroup.select().where(
            QGroup.user == uref,
            QGroup.question == q,
            QGroup.version == v,
            QGroup.status == "done",
        )
        markList = []
        for x in query:
            aref = x.annotations[-1]
            markList.append(
                [x.group.gid, x.status, aref.mark, aref.markingTime, aref.tags]
            )
        log.debug('Sending completed Q{}v{} tasks to user "{}"'.format(q, v, uname))
        return markList

    def MgetNextTask(self, q, v):
        """Find unid'd test and send testNumber to client"""
        with plomdb.atomic():
            try:
                x = (
                    QGroup.select()
                    .join(Group)
                    .where(
                        QGroup.status == "todo",
                        QGroup.question == q,
                        QGroup.version == v,
                        Group.scanned == True,
                    )
                    .get()
                )
            except QGroup.DoesNotExist as e:
                log.info("Nothing left on Q{}v{} to-do pile".format(q, v))
                return None

            log.debug("Next Q{}v{} task = {}".format(q, v, x.group.gid))
            return x.group.gid

    def MgiveTaskToClient(self, uname, groupID):
        uref = User.get(name=uname)  # authenticated, so not-None
        try:
            with plomdb.atomic():
                gref = Group.get_or_none(Group.gid == groupID)
                if gref.scanned == False:
                    return [False]
                qref = gref.qgroups[0]
                if qref.user is None or qref.user == uref:
                    pass
                else:  # has been claimed by someone else.
                    return [False]
                # update status, username
                qref.status = "out"
                qref.user = uref
                qref.save()
                # update the associate annotation
                # - create a new annotation copied from the previous one
                aref = qref.annotations[-1]  # are these in right order
                nref = Annotation.create(
                    qgroup=qref,
                    user=uref,
                    edition=aref.edition + 1,
                    tags=aref.tags,
                    time=datetime.now(),
                )
                # create its pages
                for p in aref.apages.order_by(APage.order):
                    APage.create(annotation=nref, order=p.order, image=p.image)
                # update user activity
                uref.lastAction = "Took M task {}".format(groupID)
                uref.lastActivity = datetime.now()
                uref.save()
                # return [true, tags, page1, page2, etc]
                rval = [
                    True,
                    nref.tags,
                ]
                for p in nref.apages.order_by(APage.order):
                    rval.append(p.image.fileName)
                log.debug('Giving marking task {} to user "{}"'.format(groupID, uname))
                return rval
        except Group.DoesNotExist:
            log.info("That question {} not known".format(groupID))
            return False

    def MdidNotFinish(self, uname, groupID):
        """When user logs off, any images they have still out should be put
        back on todo pile
        """
        uref = User.get(name=uname)  # authenticated, so not-None

        try:
            with plomdb.atomic():
                gref = Group.get_or_none(Group.gid == groupID)
                if gref.scanned == False:
                    return
                qref = gref.qgroups[0]
                # sanity check that user has task
                if qref.user == uref and qref.status == "out":
                    pass
                else:  # has been claimed by someone else.
                    return

                # update status, etc
                qref.status = "todo"
                qref.user = None
                qref.marked = False
                # delete the annotation and associated APages
                aref = qref.annotations[-1]
                for p in aref.apages:
                    p.delete_instance()
                aref.delete_instance()
                # now clean up the qgroup
                qref.test.marked = False
                qref.test.save()
                aref.save()
                qref.save()
                # Log user returning given tgv.
                log.info("User {} did not mark task {}".format(uname, groupID))

        except Group.DoesNotExist:
            log.info("That task {} not known".format(groupID))
            return False

    def MtakeTaskFromClient(
        self, task, uname, mark, aname, pname, cname, mtime, tags, md5
    ):
        """Get marked image back from client and update the record
        in the database.
        """
        uref = User.get(name=uname)  # authenticated, so not-None
        try:
            with plomdb.atomic():
                gref = Group.get_or_none(Group.gid == task)
                qref = gref.qgroups[0]

                if qref.user != uref:
                    return False  # has been claimed by someone else.

                # update status, mark, annotate-file-name, time, and
                # time spent marking the image
                qref.status = "done"
                qref.marked = True
                aref = qref.annotations[-1]
                aref.image = Image.create(fileName=aname, md5sum=md5)
                aref.mark = mark
                aref.plomFile = pname
                aref.commentFile = cname
                aref.time = datetime.now()
                aref.markingTime = mtime
                aref.tags = tags
                qref.save()
                aref.save()
                # update user activity
                uref.lastAction = "Returned M task {}".format(task)
                uref.lastActivity = datetime.now()
                uref.save()
                # since this has been marked - check if all questions for test have been marked
                log.info(
                    "Task {} marked {} by user {} and placed at {} with md5 = {}".format(
                        task, mark, uname, aname, md5
                    )
                )
                tref = qref.test
                # check if there are any unmarked questions
                if (
                    QGroup.get_or_none(QGroup.test == tref, QGroup.marked == False)
                    is not None
                ):
                    return True
                # update the sum-mark
                tot = 0
                for qd in QGroup.select().where(QGroup.test == tref):
                    tot += qd.mark
                sref = tref.sumdata[0]
                autref = User.get(name="HAL")
                sref.user = autref  # auto-totalled by HAL.
                sref.time = datetime.now()
                sref.sumMark = tot
                sref.summed = True
                sref.status = "done"
                sref.save()
                log.info(
                    "All of test {} is marked - total updated = {}".format(
                        tref.testNumber, tot
                    )
                )
                tref.marked = True
                tref.totalled = True
                tref.save()
                return True

        except Group.DoesNotExist:
            log.error(
                "That returning marking task number {} / user {} pair not known".format(
                    task, uname
                )
            )
            return False

    def MgetImages(self, uname, task):
        uref = User.get(name=uname)  # authenticated, so not-None
        try:
            with plomdb.atomic():
                gref = Group.get_or_none(Group.gid == task)
                if gref.scanned == False:
                    return [False, "Task {} is not completely scanned".format(task)]
                qref = gref.qgroups[0]
                if qref.user != uref:
                    # belongs to another user
                    return [
                        False,
                        "Task {} does not belong to user {}".format(task, uname),
                    ]
                # return [true, n, page1,..,page.n]
                # or
                # return [true, n, page1,..,page.n, annotatedFile, plomFile]
                pp = []
                aref = qref.annotations[-1]
                for p in aref.apages.order_by(APage.order):
                    pp.append(p.image.fileName)
                if aref.image is not None:
                    return [True, len(pp)] + pp + [aref.image.fileName, aref.plomFile]
                else:
                    return [True, len(pp)] + pp
        except Group.DoesNotExist:
            log.info("Mgetimage - task {} not known".format(task))
            return False

    def MgetOriginalImages(self, task):
        try:
            with plomdb.atomic():
                gref = Group.get(Group.gid == task)
                if gref.scanned == False:
                    log.warning(
                        "MgetOriginalImages - task {} not completely scanned".format(
                            task
                        )
                    )
                    return [False, "Task {} is not completely scanned".format(task)]
                aref = gref.qgroups[0].annotations[0]  # the original annotation pages
                # return [true, page1,..,page.n]
                rval = [True]
                for p in aref.apages.order_by(APage.order):
                    rval.append(p.image.fileName)
                return rval
        except Group.DoesNotExist:
            log.info("MgetOriginalImages - task {} not known".format(task))
            return [False, "Task {} not known".format(task)]

    def MsetTag(self, uname, task, tag):
        uref = User.get(name=uname)  # authenticated, so not-None

        try:
            with plomdb.atomic():
                gref = Group.get(Group.gid == task)
                qref = gref.qgroups[0]
                if qref.user != uref:
                    return False  # not your task
                # update tag
                qref.tags = tag
                qref.save()
                log.info('Task {} tagged by user "{}": "{}"'.format(task, uname, tag))
                return True
        except Group.DoesNotExist:
            log.error("MsetTag -  task {} / user {} pair not known".format(task, uname))
            return False

    def MgetWholePaper(self, testNumber, question):
        tref = Test.get_or_none(Test.testNumber == testNumber, Test.scanned == True)
        if tref is None:  # don't know that test - this shouldn't happen
            return [False]
        pageData = []
        pageFiles = []
        question = int(question)
        for p in tref.tpages.order_by(TPage.pageNumber):  # give TPages
            if p.group.groupType == "i":  # skip IDpages
                continue
            val = ["t{}".format(p.pageNumber), p.image.id, False]
            # check if page belongs to our question
            if p.group.groupType == "q":
                if p.group.qgroups[0].question == question:
                    val[2] = True
            pageData.append(val)
            pageFiles.append(p.image.fileName)
        for p in tref.hwpages.order_by(HWPage.order):  # then give HWPages
            if p.group.groupType == "i":  # skip IDpages
                continue
            val = ["t{}".format(p.order), p.image.id, False]
            # check if page belongs to our question
            if p.group.groupType == "q":
                if p.group.qgroups[0].question == question:
                    val[2] = True
            pageData.append(val)
            pageFiles.append(p.image.fileName)
        return [True, pageData] + pageFiles

    def MshuffleImages(self, uname, task, imageRefs):
        uref = User.get(name=uname)  # authenticated, so not-None

        with plomdb.atomic():
            gref = Group.get(Group.gid == task)
            qref = gref.qgroups[0]
            if qref.user != uref:
                return [False]  # not your task
            # grab the last annotation
            aref = gref.qgroups[0].annotations[-1]
            # delete the old pages
            for p in aref.apages:
                p.delete_instance()
            # now create new apages
            ord = 0
            for ir in imageRefs:
                ord += 1
                APage.create(annotation=aref, image=ir, order=ord)
            aref.time = datetime.now()
            uref.lastActivity = datetime.now()
            uref.lastAction = "Shuffled images of {}".format(task)
            aref.save()
            uref.save()
        return [True]

    def MreviewQuestion(self, testNumber, question, version):
        # shift ownership to "reviewer"
        revref = User.get(name="reviewer")  # should always be there

        tref = Test.get_or_none(Test.testNumber == testNumber)
        if tref is None:
            return [False]
        qref = QGroup.get_or_none(
            QGroup.test == tref,
            QGroup.question == question,
            QGroup.version == version,
            QGroup.marked == True,
        )
        if qref is None:
            return [False]
        with plomdb.atomic():
            qref.user = revref
            qref.time = datetime.now()
            qref.save()
        log.info("Setting tq {}.{} for reviewer".format(testNumber, question))
        return [True]

    def MrevertTask(self, task):
        gref = Group.get_or_none(Group.gid == task)
        if gref is None:
            return [False, "NST"]  # no such task
        # from the group get the test, question and sumdata - all need cleaning.
        qref = gref.qgroups[0]
        tref = gref.test
        sref = tref.sumdata[0]
        # check task is "done"
        if qref.status != "done" or qref.marked is False:
            return [False, "NAC"]  # nothing to do here
        # now update things
        log.info("Manager reverting task {}".format(task))
        with plomdb.atomic():
            # clean up test
            tref.marked = False
            tref.totalled = False
            tref.finished = False
            tref.save()
            # clean up sum-data - no one should be totalling and marking at same time.
            # TODO = sort out the possible idiocy caused by simultaneous marking+totalling by client.
            sref.status = "todo"
            sref.sumMark = None
            sref.user = None
            sref.time = datetime.now()
            sref.summed = False
            sref.save()
            # clean off the question data - remove user and set status back to todo
            rval = [True, qref.annotatedFile, qref.plomFile, qref.commentFile]
            qref.marked = False
            qref.status = "todo"
            qref.user = None
            qref.annotatedFile = None
            qref.md5sum = None
            qref.plomFile = None
            qref.commentFile = None
            qref.mark = None
            qref.markingTime = None
            qref.tags = ""
            qref.time = datetime.now()
            qref.save()
<<<<<<< HEAD
            # update user activity
            uref.lastAction = "Reverted M task {}".format(task)
            uref.lastActivity = datetime.now()
            uref.save()
        log.info("Reverting tq {}.{}".format(testNumber, question))
=======
>>>>>>> 4b1e378d
        return rval

    # ----- totaller stuff
    def TcountAll(self):
        """Count all the records"""
        try:
            return Test.select().where(Test.scanned == True).count()
        except Test.DoesNotExist:
            return 0

    def TcountTotalled(self):
        """Count all the records"""
        try:
            return (
                Test.select()
                .where(Test.totalled == True, Test.scanned == True,)
                .count()
            )
        except Test.DoesNotExist:
            return 0

    def TgetNextTask(self):
        """Find unid'd test and send testNumber to client"""
        with plomdb.atomic():
            try:
                x = SumData.get(SumData.status == "todo",)
            except SumData.DoesNotExist:
                log.info("Nothing left on totaller to-do pile")
                return None

            log.debug("Next Totalling task = {}".format(x.test.testNumber))
            return x.test.testNumber

    def TgetDoneTasks(self, uname):
        """When a id-client logs on they request a list of papers they have already IDd.
        Send back the list."""
        uref = User.get(name=uname)  # authenticated, so not-None
        query = SumData.select().where(SumData.user == uref, SumData.status == "done")
        tList = []
        for x in query:
            tList.append([x.test.testNumber, x.status, x.sumMark])
        log.debug("Sending completed totalling tasks to {}".format(uname))
        return tList

    def TgiveTaskToClient(self, uname, testNumber):
        uref = User.get(name=uname)  # authenticated, so not-None
        try:
            with plomdb.atomic():
                tref = Test.get_or_none(Test.testNumber == testNumber)
                if tref.scanned == False:
                    return [False]
                sref = tref.sumdata[0]
                if sref.user is None or sref.user == uref:
                    pass
                else:  # has been claimed by someone else.
                    return [False]
                # update status, Student-number, name, id-time.
                sref.status = "out"
                sref.user = uref
                sref.time = datetime.now()
                sref.save()
                # update user activity
                uref.lastAction = "Took T task {}".format(testNumber)
                uref.lastActivity = datetime.now()
                uref.save()
                # return [true, page1]
                pref = TPage.get(test=tref, pageNumber=1)
                return [True, pref.image.fileName]
                log.info(
                    "Giving totalling task {} to user {}".format(testNumber, uname)
                )
                return rval

        except Test.DoesNotExist:
            log.warning(
                "Cannot give totalling task {} to {} - task not known".format(
                    testNumber, uname
                )
            )
            return False

    def TdidNotFinish(self, uname, testNumber):
        """When user logs off, any images they have still out should be put
        back on todo pile
        """
        uref = User.get(name=uname)  # authenticated, so not-None
        # Log user returning given tgv.
        try:
            with plomdb.atomic():
                tref = Test.get_or_none(Test.testNumber == testNumber)
                if tref.scanned == False:
                    return
                sref = tref.sumdata[0]
                if sref.user == uref and sref.status == "out":
                    pass
                else:  # has been claimed by someone else.
                    return
                # update status, Student-number, name, id-time.
                sref.status = "todo"
                sref.user = None
                sref.time = datetime.now()
                sref.summed = False
                sref.save()
                tref.summed = False
                tref.save()
                log.info("User {} did not total task {}".format(uname, testNumber))
        except Test.DoesNotExist:
            log.error("TdidNotFinish - test number {} not known".format(testNumber))
            return False

    def TgetImage(self, uname, t):
        uref = User.get(name=uname)  # authenticated, so not-None
        tref = Test.get_or_none(Test.testNumber == t)
        if tref.scanned == False:
            return [False]
        sref = tref.sumdata[0]
        # check if task given to user or user=manager
        if sref.user == uref or uname == "manager":
            pass
        else:
            return [False]
        pref = Page.get(Page.test == tref, Page.pageNumber == 1)
        log.info(
            "Sending cover-page of test {} to user {} = {}".format(
                t, uname, pref.fileName
            )
        )
        return [True, pref.fileName]

    def TtakeTaskFromClient(self, testNumber, uname, totalMark):
        uref = User.get(name=uname)  # authenticated, so not-None

        try:
            with plomdb.atomic():
                tref = Test.get_or_none(Test.testNumber == testNumber)
                if tref.scanned == False:
                    return [False]
                sref = tref.sumdata[0]
                if sref.user != uref:
                    # that belongs to someone else - this is a serious error
                    log.error(
                        'User "{}" returned totalled-task {} that belongs to "{}"'.format(
                            uname, testNumber, sref.user.name
                        )
                    )
                    return [False]
                # update status, Student-number, name, id-time.
                sref.status = "done"
                sref.sumMark = totalMark
                sref.summed = True
                sref.time = datetime.now()
                sref.save()
                tref.totalled = True
                tref.save()
                # update user activity
                uref.lastAction = "Returned T task {}".format(testNumber)
                uref.lastActivity = datetime.now()
                uref.save()
                log.debug(
                    "User {} returning totalled-task {} with {}".format(
                        uname, testNumber, totalMark
                    )
                )
                return [True]
        except Test.DoesNotExist:
            log.error(
                "TtakeTaskFromClient - test number {} not known".format(testNumber)
            )
            return [False]<|MERGE_RESOLUTION|>--- conflicted
+++ resolved
@@ -1316,7 +1316,6 @@
             sref = tref.sumdata[0]
             rval["total"] = sref.sumMark
             rval["twho"] = sref.user.name
-<<<<<<< HEAD
         for qref in tref.qgroups:
             rval[qref.question] = {
                 "marked": qref.marked,
@@ -1324,23 +1323,6 @@
                 "version": qref.version,
                 "who": qref.user.name,
             }
-=======
-        for qref in tref.questiondata:
-            if qref.marked:
-                rval[qref.questionNumber] = {
-                    "marked": qref.marked,
-                    "mark": qref.mark,
-                    "version": qref.version,
-                    "who": qref.user.name,
-                }
-            else:
-                rval[qref.questionNumber] = {
-                    "marked": qref.marked,
-                    "mark": qref.mark,
-                    "version": qref.version,
-                    "who": None,
-                }
->>>>>>> 4b1e378d
 
         log.debug("Sending status of test {}".format(testNumber))
         return [True, rval]
@@ -2224,14 +2206,11 @@
             qref.tags = ""
             qref.time = datetime.now()
             qref.save()
-<<<<<<< HEAD
             # update user activity
             uref.lastAction = "Reverted M task {}".format(task)
             uref.lastActivity = datetime.now()
             uref.save()
         log.info("Reverting tq {}.{}".format(testNumber, question))
-=======
->>>>>>> 4b1e378d
         return rval
 
     # ----- totaller stuff
