--- conflicted
+++ resolved
@@ -46,7 +46,6 @@
     return numfiles
 
 
-<<<<<<< HEAD
 def copy_soln_files(shortname, todir, sns):
     fromdir = Path("solutions")
     todir = Path(todir)
@@ -58,10 +57,7 @@
             print("No solution file for student id = {}".format(sid))
 
 
-def main(use_hex, digits, salt=None, solutions=False):
-=======
-def main(use_hex, digits, salt=None, server=None):
->>>>>>> c5a16672
+def main(use_hex, digits, salt=None, server=None, solutions=False):
     """Make the secret codes and the return-code webpage.
 
     args:
@@ -71,12 +67,9 @@
         salt (str): instead of random, hash from student ID salted
             with this string.  Defaults to None, which means do not
             do this, use random secret codes.
-<<<<<<< HEAD
         solutions (bool): add a solutions link to the website
-=======
         server (str/None): server to contain or None for default
             (probably localhost).
->>>>>>> c5a16672
     """
     if server and ":" in server:
         s, p = server.split(":")
