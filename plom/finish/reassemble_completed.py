# SPDX-License-Identifier: AGPL-3.0-or-later
# Copyright (C) 2018-2020 Andrew Rechnitzer
# Copyright (C) 2018-2021 Colin B. Macdonald
# Copyright (C) 2020 Dryden Wiebe

<<<<<<< HEAD
from stdiomask import getpass
=======
import getpass
from multiprocessing import Pool
>>>>>>> f2fd8187
import os
from pathlib import Path
import shutil
import tempfile

from tqdm import tqdm

from plom import get_question_label
from plom.messenger import FinishMessenger
from plom.plom_exceptions import PlomExistingLoginException
from plom.finish.locationSpecCheck import locationAndSpecCheck
from plom.finish.coverPageBuilder import makeCover
from plom.finish.examReassembler import reassemble


def _parfcn(z):
    """Parallel function used below, must be defined in root of module.

    Args:
        z (tuple): Arguments to reassemble and makeCover.
    """
    x, y = z
    if x and y:
        makeCover(*x)
        reassemble(*y)


def build_cover_page_data(msgr, tmpdir, t, maxMarks):
    """Builds the information used to create cover pages.

    Args:
        msgr (FinishMessenger): Messenger object that talks to the server.
        t (int): Test number.
        maxMarks (dict): Maxmarks per question str -> int.

    Returns:
        tuple: (testnumber, sname, sid, tab) where `tab` is a table with
            rows `[q_label, ver, mark, max_mark]`.
    """
    # should be [ [sid, sname], [q,v,m], [q,v,m] etc]
    cpi = msgr.RgetCoverPageInfo(t)
    spec = msgr.get_spec()
    sid = cpi[0][0]
    sname = cpi[0][1]
    # for each Q [q, v, mark, maxPossibleMark]
    arg = []
    for qvm in cpi[1:]:
        question_label = get_question_label(spec, qvm[0])
        arg.append([question_label, qvm[1], qvm[2], maxMarks[str(qvm[0])]])
    testnumstr = str(t).zfill(4)
    covername = tmpdir / "cover_{}.pdf".format(testnumstr)
    return (int(t), sname, sid, arg, covername)


def download_page_images(msgr, tmpdir, outdir, short_name, num_questions, t, sid):
    """Builds the information for reassembling the entire test.

    Args:
        msgr (FinishMessenger): Messenger object that talks to the server.
        tmpdir (pathlib.Path): directory to save the temp images.
        outdir (pathlib.Path): directory for the reassembled papers.
        short_name (str): name of the test without the student id.
        num_questions (int): number of questions.
        t (str/int): Test number.
        sid (str): student number.

    Returns:
       tuple : (outname, short_name, sid, covername, page_filenames)
    """
    id_image_blobs = msgr.request_ID_images(t)
    id_pages = []
    for i, obj in enumerate(id_image_blobs):
        filename = tmpdir / f"img_{int(t):04}_id{i:02}.png"
        id_pages.append(filename)
        with open(filename, "wb") as f:
            f.write(obj)
    marked_pages = []
    for q in range(1, num_questions + 1):
        obj = msgr.get_annotations_image(t, q)
        # Hardcoded to PNG here (and elsewhere!)
        filename = tmpdir / f"img_{int(t):04}_q{q:02}.png"
        marked_pages.append(filename)
        with open(filename, "wb") as f:
            f.write(obj)
    dnm_image_blobs = msgr.request_donotmark_images(t)
    dnm_pages = []
    for i, obj in enumerate(dnm_image_blobs):
        filename = tmpdir / f"img_{int(t):04}_dnm{i:02}.png"
        dnm_pages.append(filename)
        with open(filename, "wb") as f:
            f.write(obj)
    testnumstr = str(t).zfill(4)
    covername = tmpdir / "cover_{}.pdf".format(testnumstr)
    outname = outdir / f"{short_name}_{sid}.pdf"
    return (outname, short_name, sid, covername, id_pages, marked_pages, dnm_pages)


def main(server=None, pwd=None):
    if server and ":" in server:
        s, p = server.split(":")
        msgr = FinishMessenger(s, port=p)
    else:
        msgr = FinishMessenger(server)
    msgr.start()

    if not pwd:
        pwd = getpass('Please enter the "manager" password: ')

    try:
        msgr.requestAndSaveToken("manager", pwd)
    except PlomExistingLoginException:
        print(
            "You appear to be already logged in!\n\n"
            "  * Perhaps a previous session crashed?\n"
            "  * Do you have another finishing-script or manager-client running,\n"
            "    e.g., on another computer?\n\n"
            "In order to force-logout the existing authorisation run `plom-finish clear`."
        )
        exit(1)

    try:
        shortName = msgr.getInfoShortName()
        spec = msgr.get_spec()
        num_questions = spec["numberOfQuestions"]
        if not locationAndSpecCheck(spec):
            raise RuntimeError("Problems confirming location and specification.")

        outdir = Path("reassembled")
        outdir.mkdir(exist_ok=True)
        tmpdir = Path(tempfile.mkdtemp(prefix="tmp_images_", dir=os.getcwd()))
        print(f"Downloading to temp directory {tmpdir}")

        completedTests = msgr.RgetCompletionStatus()
        # dict key = testnumber, then list id'd, tot'd, #q's marked
        identifiedTests = msgr.RgetIdentified()
        # dict key = testNumber, then pairs [sid, sname]
        maxMarks = msgr.MgetAllMax()

        # get data for cover pages and reassembly
        pagelists = []
        coverpagelist = []

        for t in completedTests:
            if completedTests[t][0] == True and completedTests[t][1] == num_questions:
                if identifiedTests[t][0] is not None:
                    dat1 = build_cover_page_data(msgr, tmpdir, t, maxMarks)
                    dat2 = download_page_images(
                        msgr,
                        tmpdir,
                        outdir,
                        shortName,
                        num_questions,
                        t,
                        identifiedTests[t][0],
                    )
                    coverpagelist.append(dat1)
                    pagelists.append(dat2)
                else:
                    print(">>WARNING<< Test {} has no ID".format(t))
    finally:
        msgr.closeUser()
        msgr.stop()

    N = len(coverpagelist)
    print("Reassembling {} papers...".format(N))
    with Pool() as p:
        r = list(
            tqdm(
                p.imap_unordered(_parfcn, list(zip(coverpagelist, pagelists))), total=N
            )
        )
    # Serial
    # for z in zip(coverpagelist, pagelists):
    #    _parfcn(z)
    shutil.rmtree(tmpdir)


if __name__ == "__main__":
    main()<|MERGE_RESOLUTION|>--- conflicted
+++ resolved
@@ -3,12 +3,8 @@
 # Copyright (C) 2018-2021 Colin B. Macdonald
 # Copyright (C) 2020 Dryden Wiebe
 
-<<<<<<< HEAD
 from stdiomask import getpass
-=======
-import getpass
 from multiprocessing import Pool
->>>>>>> f2fd8187
 import os
 from pathlib import Path
 import shutil
