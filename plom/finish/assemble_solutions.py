--- conflicted
+++ resolved
@@ -145,15 +145,6 @@
         solution_args = []
         # get data for cover pages
         cover_args = []
-<<<<<<< HEAD
-        for t in completedTests:
-            # check if the given test is ready for reassembly (and hence soln ready for assembly)
-            if (
-                (completedTests[t][0] is True)
-                and (completedTests[t][1] is True)
-                and (completedTests[t][2] == numberOfQuestions)
-            ):
-=======
 
         if testnum is not None:
             t = str(testnum)
@@ -164,8 +155,10 @@
                     f"Paper {t} does not exist or otherwise not ready"
                 ) from None
             if not completed[0]:
+                raise ValueError(f"Paper {t} not scanned, cannot reassemble")
+            if not completed[1]:
                 raise ValueError(f"Paper {t} not identified, cannot reassemble")
-            if completed[1] == numberOfQuestions:
+            if completed[2] == numberOfQuestions:
                 print(f"Note: paper {t} not fully marked but building soln anyway")
             # append args for this test to list
             cover_args.append(build_soln_cover_data(msgr, tmpdir, t, maxMarks))
@@ -174,13 +167,12 @@
             )
         else:
             for t, completed in tqdm(completedTests.items()):
-                # check if the given test is ready for reassembly (and hence soln ready for assembly)
-                if not completed[0]:
+                # check if the given test is scanned and identified
+                if not (completed[0] and completed[1]):
                     continue
                 # Maybe someone wants only the finished papers?
-                # if completed[1] != numberOfQuestions:
+                # if completed[2] != numberOfQuestions:
                 #     continue
->>>>>>> 3482c368
                 # append args for this test to list
                 cover_args.append(build_soln_cover_data(msgr, tmpdir, t, maxMarks))
                 solution_args.append(
