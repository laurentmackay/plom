# SPDX-License-Identifier: AGPL-3.0-or-later
# Copyright (C) 2018-2021 Andrew Rechnitzer
# Copyright (C) 2018 Elvis Cai
# Copyright (C) 2019-2021 Colin B. Macdonald
# Copyright (C) 2020 Victoria Schuster
# Copyright (C) 2020 Forest Kobayashi
# Copyright (C) 2021 Peter Lee

"""Chooser dialog"""

__copyright__ = "Copyright (C) 2018-2021 Andrew Rechnitzer, Colin B. Macdonald et al"
__credits__ = "The Plom Project Developers"
__license__ = "AGPL-3.0-or-later"

from datetime import datetime
import logging
from pathlib import Path
import tempfile

import appdirs
from packaging.version import Version
import toml

import urllib3
from PyQt5.QtCore import pyqtSlot
from PyQt5.QtWidgets import QDialog, QMessageBox

from plom import __version__
from plom import Plom_API_Version
from plom import Default_Port
from plom import get_question_label
from plom.plom_exceptions import (
    PlomSeriousException,
    PlomBenignException,
    PlomAPIException,
    PlomAuthenticationException,
    PlomExistingLoginException,
    PlomSSLError,
)
from plom.messenger import Messenger
from plom.client import MarkerClient, IDClient
from .uiFiles.ui_chooser import Ui_Chooser
from .useful_classes import ErrorMessage, SimpleQuestion, WarningQuestion
from .useful_classes import ClientSettingsDialog

from plom.messenger import ManagerMessenger


log = logging.getLogger("client")
logdir = Path(appdirs.user_log_dir("plom", "PlomGrading.org"))
cfgdir = Path(appdirs.user_config_dir("plom", "PlomGrading.org"))
cfgfile = cfgdir / "plomConfig.toml"


def readLastTime():
    """Read the login + server options that were used on
    the last run of the client.
    """
    lastTime = {}
    # set some reasonable defaults.
    lastTime["LogToFile"] = True  # default until stable release?
    lastTime["user"] = ""
    lastTime["server"] = "localhost"
    lastTime["question"] = 1
    lastTime["v"] = 1
    lastTime["fontSize"] = 10
    lastTime["upDown"] = "up"
    lastTime["CommentsWarnings"] = True
    lastTime["MarkWarnings"] = True
    # update default from config file
    if cfgfile.exists():
        # too early to log: log.info("Loading config file %s", cfgfile)
        with open(cfgfile) as f:
            lastTime.update(toml.load(f))
    return lastTime


def writeLastTime(lastTime):
    """Write the options to the config file."""
    log.info("Saving config file %s", cfgfile)
    try:
        cfgfile.parent.mkdir(exist_ok=True)
        with open(cfgfile, "w") as fh:
            fh.write(toml.dumps(lastTime))
    except PermissionError as e:
        ErrorMessage(
            "Cannot write config file:\n"
            "    {}\n\n"
            "Any settings will not be saved for future sessions.\n\n"
            "Error msg: {}.".format(cfgfile, e)
        ).exec_()


class Chooser(QDialog):
    def __init__(self, Qapp):
        self.APIVersion = Plom_API_Version
        super().__init__()
        self.Qapp = Qapp
        self.messenger = None

        self.lastTime = readLastTime()

        kwargs = {}
        if self.lastTime.get("LogToFile"):
            logfile = datetime.now().strftime("plomclient-%Y%m%d_%H-%M-%S.log")
            try:
                logdir.mkdir(parents=True, exist_ok=True)
                logfile = logdir / logfile
            except PermissionError:
                pass
            kwargs = {"filename": logfile}
        logging.basicConfig(
            format="%(asctime)s %(levelname)5s:%(name)s\t%(message)s",
            datefmt="%b%d %H:%M:%S",
            **kwargs,
        )
        # Default to INFO log level
        logging.getLogger().setLevel(self.lastTime.get("LogLevel", "Info").upper())

        s = "Plom Client {} (communicates with api {})".format(
            __version__, self.APIVersion
        )
        log.info(s)

        self.ui = Ui_Chooser()
        self.ui.setupUi(self)
        # Append version to window title
        self.setWindowTitle("{} {}".format(self.windowTitle(), __version__))
        self.ui.markButton.clicked.connect(self.run_marker)
        self.ui.identifyButton.clicked.connect(self.run_identifier)
        # Hide button used for directly opening manager
        # self.ui.manageButton.clicked.connect(self.run_manager)
        self.ui.manageButton.setVisible(False)
        self.ui.closeButton.clicked.connect(self.closeWindow)
        self.ui.fontSB.valueChanged.connect(self.setFont)
        self.ui.optionsButton.clicked.connect(self.options)
        self.ui.getServerInfoButton.clicked.connect(self.getInfo)
        self.ui.serverLE.textEdited.connect(self.ungetInfo)
        self.ui.mportSB.valueChanged.connect(self.ungetInfo)
        self.ui.vDrop.setVisible(False)
        self.ui.pgDrop.setVisible(False)

        # set login etc from last time client ran.
        self.ui.userLE.setText(self.lastTime["user"])
        self.setServer(self.lastTime["server"])
        self.ui.pgSB.setValue(int(self.lastTime["question"]))
        self.ui.vSB.setValue(int(self.lastTime["v"]))
        self.ui.fontSB.setValue(int(self.lastTime["fontSize"]))

    def setServer(self, s):
        """Set the server and port UI widgets from a string.

        If port is missing, a default will be used."""
        try:
            s, p = s.split(":")
        except ValueError:
            p = Default_Port
        self.ui.serverLE.setText(s)
        self.ui.mportSB.setValue(int(p))

    def options(self):
        d = ClientSettingsDialog(
            self, self.lastTime, logdir, cfgfile, tempfile.gettempdir()
        )
        d.exec_()
        # TODO: do something more proper like QSettings
        stuff = d.getStuff()
        self.lastTime["FOREGROUND"] = stuff[0]
        self.lastTime["LogLevel"] = stuff[1]
        self.lastTime["LogToFile"] = stuff[2]
        self.lastTime["CommentsWarnings"] = stuff[3]
        self.lastTime["MarkWarnings"] = stuff[4]
        self.lastTime["SidebarOnRight"] = stuff[5]
        logging.getLogger().setLevel(self.lastTime["LogLevel"].upper())

    def validate(self, which_subapp):
        user = self.ui.userLE.text().strip()
        self.ui.userLE.setText(user)
        if not user:
            return
        pwd = self.ui.passwordLE.text()
        if not pwd:
            return

        self.partial_parse_address()
        server = self.ui.serverLE.text()
        self.ui.serverLE.setText(server)
        if not server:
            log.warning("No server URI")
            return
        mport = self.ui.mportSB.value()

        self.saveDetails()

        if user == "manager":
            msg = SimpleQuestion(
                "<p>You are not allowed to mark or ID papers while logged-in as &ldquo;manager&rdquo;.</p>",
                "Would you instead like to run the Server Management tool?",
            )
            if msg.exec_() == QMessageBox.No:
                return
            which_subapp = "Manager"
            self.messenger = None

        if not self.messenger:
            if which_subapp == "Manager":
                self.messenger = ManagerMessenger(server, mport)
            else:
                self.messenger = Messenger(server, mport)
        try:
<<<<<<< HEAD
            try:
                self.messenger.start()
            except PlomSSLError as e:
                msg = WarningQuestion(
                    "SSL error: cannot verify the identity of the server.",
                    "Do you want to disable SSL certificate verification?  Not recommended.",
                    details=f"{e}",
                )
                msg.setDefaultButton(QMessageBox.No)
                if msg.exec_() == QMessageBox.No:
                    self.messenger = None
                    return
                self.messenger.force_ssl_unverified()
                self.messenger.start()
=======
            server_ver_str = self.messenger.start()
>>>>>>> 80ae2c0c
        except PlomBenignException as e:
            ErrorMessage(
                "Could not connect to server:", info=f"{e}", info_preformatted=False
            ).exec_()
            self.messenger = None
            return

        try:
            self.messenger.requestAndSaveToken(user, pwd)
        except PlomAPIException as e:
            ErrorMessage(
                "Could not authenticate due to API mismatch."
                "Your client version is {}.\n\n"
                "Error was: {}".format(__version__, e)
            ).exec_()
            self.messenger = None
            return
        except PlomAuthenticationException as e:
            ErrorMessage(f"Could not authenticate: {e}").exec_()
            self.messenger = None
            return
        except PlomExistingLoginException:
            msg = WarningQuestion(
                "You appear to be already logged in!\n\n"
                "  * Perhaps a previous session crashed?\n"
                "  * Do you have another client running,\n"
                "    e.g., on another computer?\n\n"
                "Should I force-logout the existing authorisation?"
                " (and then you can try to log in again)\n\n"
                "The other client will likely crash."
            )
            if msg.exec_() == QMessageBox.Yes:
                self.messenger.clearAuthorisation(user, pwd)
            self.messenger = None
            return

        except PlomSeriousException as e:
            ErrorMessage(
                "Could not get authentication token.\n\n"
                "Unexpected error: {}".format(e)
            ).exec_()
            self.messenger = None
            return

        # fragile, use a regex?
        srv_ver = server_ver_str.split()[3]
        if Version(__version__) < Version(srv_ver):
            # TODO: when we merge to dev, use WarningQuestion here, supports details
            msg = SimpleMessage(
                f"Your client version {__version__} is older than the server {srv_ver}:"
                + " you may want to consider upgrading."
                + "\n\nDo you want to continue?",
                # question="Do you want to continue?",
                # details=(
                #    f"You have Plom Client {__version__} with API {self.APIVersion}"
                #    + f"\nServer version string: “{server_ver_str}”\n"
                #    + f"Regex-extracted server version: {srv_ver}."
                # ),
            )
            if msg.exec_() != QMessageBox.Yes:
                self.messenger.closeUser()
                self.messenger.stop()
                self.messenger = None
                return

        # TODO: implement shared tempdir/workfir for Marker/IDer & list in options dialog

        if which_subapp == "Manager":
            # Importing here avoids a circular import
            from plom.manager import Manager

            self.setEnabled(False)
            self.hide()
            window = Manager(
                self.Qapp,
                manager_msgr=self.messenger,
                server=server,
                user=user,
                password=pwd,
            )
            window.show()
            # store ref in Qapp to avoid garbase collection
            self.Qapp._manager_window = window
        elif which_subapp == "Marker":
            question = self.getQuestion()
            v = self.getv()
            self.setEnabled(False)
            self.hide()
            markerwin = MarkerClient(self.Qapp)
            markerwin.my_shutdown_signal.connect(self.on_marker_window_close)
            markerwin.show()
            markerwin.setup(self.messenger, question, v, self.lastTime)
            # store ref in Qapp to avoid garbase collection
            self.Qapp.marker = markerwin
        elif which_subapp == "Identifier":
            self.setEnabled(False)
            self.hide()
            idwin = IDClient()
            idwin.my_shutdown_signal.connect(self.on_other_window_close)
            idwin.show()
            idwin.setup(self.messenger)
            # store ref in Qapp to avoid garbase collection
            self.Qapp.identifier = idwin
        else:
            raise RuntimeError("Invalid subapplication value")

    def run_marker(self):
        self.validate("Marker")

    def run_identifier(self):
        self.validate("Identifier")

    def run_manager(self):
        self.validate("Manager")

    def saveDetails(self):
        self.lastTime["user"] = self.ui.userLE.text().strip()
        self.lastTime["server"] = "{}:{}".format(
            self.ui.serverLE.text().strip(), self.ui.mportSB.value()
        )
        self.lastTime["question"] = self.getQuestion()
        self.lastTime["v"] = self.getv()
        self.lastTime["fontSize"] = self.ui.fontSB.value()
        writeLastTime(self.lastTime)

    def closeWindow(self):
        self.saveDetails()
        if self.messenger:
            self.messenger.stop()
        self.close()

    def setFont(self, n):
        """Adjust font size of user interface.

        args:
            n (int): the desired font size in points.
        """
        fnt = self.Qapp.font()
        fnt.setPointSize(n)
        self.Qapp.setFont(fnt)

    def getQuestion(self):
        """Return the integer question or None"""
        if self.ui.pgDrop.isVisible():
            question = self.ui.pgDrop.currentIndex() + 1
        else:
            question = self.ui.pgSB.value()
        try:
            return int(question)
        except ValueError:
            return None

    def getv(self):
        """Return the integer version or None"""
        if self.ui.vDrop.isVisible():
            v = self.ui.vDrop.currentText()
        else:
            v = self.ui.vSB.value()
        try:
            return int(v)
        except:
            return None

    def ungetInfo(self):
        self.ui.markGBox.setTitle("Marking information")
        question = self.getQuestion()
        v = self.getv()
        self.ui.pgSB.setVisible(True)
        self.ui.vSB.setVisible(True)
        if question:
            self.ui.pgSB.setValue(question)
        if v:
            self.ui.vSB.setValue(v)
        self.ui.vDrop.clear()
        self.ui.vDrop.setVisible(False)
        self.ui.pgDrop.clear()
        self.ui.pgDrop.setVisible(False)
        self.ui.infoLabel.setText("")
        if self.messenger:
            self.messenger.stop()
        self.messenger = None

    def getInfo(self):
        self.partial_parse_address()
        server = self.ui.serverLE.text()
        self.ui.serverLE.setText(server)
        if not server:
            log.warning("No server URI")
            return
        mport = self.ui.mportSB.value()

        # save those settings
        # self.saveDetails()   # TODO?

        # TODO: might be nice, but needs another thread?
        # self.ui.infoLabel.setText("connecting...")
        # self.ui.infoLabel.repaint()

        if not self.messenger:
            self.messenger = Messenger(server, mport)

        try:
<<<<<<< HEAD
            try:
                ver = self.messenger.start()
            except PlomSSLError as e:
                msg = WarningQuestion(
                    "SSL error: cannot verify the identity of the server.",
                    "Do you want to disable SSL certificate verification?  Not recommended.",
                    details=f"{e}",
                )
                msg.setDefaultButton(QMessageBox.No)
                if msg.exec_() == QMessageBox.No:
                    self.messenger = None
                    return
                self.messenger.force_ssl_unverified()
                ver = self.messenger.start()
=======
            server_ver_str = self.messenger.start()
>>>>>>> 80ae2c0c
        except PlomBenignException as e:
            ErrorMessage(
                "Could not connect to server:", info=f"{e}", info_preformatted=False
            ).exec_()
            self.messenger = None
            return
        self.ui.infoLabel.setText(server_ver_str)

        # fragile, use a regex?
        srv_ver = server_ver_str.split()[3]
        if Version(__version__) < Version(srv_ver):
            self.ui.infoLabel.setText(server_ver_str + "\nWARNING: old client!")
            ErrorMessage(
                f"Your client version {__version__} is older than the server {srv_ver}: you may want to consider upgrading.",
                details=(
                    f"You have Plom Client {__version__} with API {self.APIVersion}"
                    + f"\nServer version string: “{server_ver_str}”\n"
                    + f"Regex-extracted server version: {srv_ver}."
                ),
            ).exec_()

        try:
            spec = self.messenger.get_spec()
        except PlomSeriousException as e:
            ErrorMessage("Could not connect to server", info=str(e)).exec_()
            self.messenger = None
            return

        self.ui.markGBox.setTitle("Marking information for “{}”".format(spec["name"]))
        question = self.getQuestion()
        v = self.getv()
        self.ui.pgSB.setVisible(False)
        self.ui.vSB.setVisible(False)

        self.ui.vDrop.clear()
        self.ui.vDrop.addItems([str(x + 1) for x in range(0, spec["numberOfVersions"])])
        if v:
            if v >= 1 and v <= spec["numberOfVersions"]:
                self.ui.vDrop.setCurrentIndex(v - 1)
        self.ui.vDrop.setVisible(True)

        self.ui.pgDrop.clear()
        self.ui.pgDrop.addItems(
            [get_question_label(spec, n + 1) for n in range(spec["numberOfQuestions"])]
        )
        if question:
            if question >= 1 and question <= spec["numberOfQuestions"]:
                self.ui.pgDrop.setCurrentIndex(question - 1)
        self.ui.pgDrop.setVisible(True)
        # TODO should we also let people type in?
        self.ui.pgDrop.setEditable(False)
        self.ui.vDrop.setEditable(False)
        # put focus at username or password line-edit
        if len(self.ui.userLE.text()) > 0:
            self.ui.passwordLE.setFocus(True)
        else:
            self.ui.userLE.setFocus(True)

    def partial_parse_address(self):
        """If address has a port number in it, extract and move to the port box.

        If there's a colon in the address (maybe user did not see port
        entry box or is pasting in a string), then try to extract a port
        number and put it into the entry box.
        """
        address = self.ui.serverLE.text()
        try:
            parsedurl = urllib3.util.parse_url(address)
            if parsedurl.port:
                self.ui.mportSB.setValue(int(parsedurl.port))
            self.ui.serverLE.setText(parsedurl.host)
        except urllib3.exceptions.LocationParseError:
            return

    @pyqtSlot(int)
    def on_other_window_close(self, value):
        assert isinstance(value, int)
        self.show()
        self.setEnabled(True)

    @pyqtSlot(int, list)
    def on_marker_window_close(self, value, stuff):
        assert isinstance(value, int)
        self.show()
        self.setEnabled(True)
        if not stuff:
            return
        # note `stuff` is list of options - used to contain more... may contain more in future
        self.lastTime["SidebarOnRight"] = stuff[0]<|MERGE_RESOLUTION|>--- conflicted
+++ resolved
@@ -208,9 +208,8 @@
             else:
                 self.messenger = Messenger(server, mport)
         try:
-<<<<<<< HEAD
             try:
-                self.messenger.start()
+                server_ver_str = self.messenger.start()
             except PlomSSLError as e:
                 msg = WarningQuestion(
                     "SSL error: cannot verify the identity of the server.",
@@ -222,10 +221,7 @@
                     self.messenger = None
                     return
                 self.messenger.force_ssl_unverified()
-                self.messenger.start()
-=======
-            server_ver_str = self.messenger.start()
->>>>>>> 80ae2c0c
+                server_ver_str = self.messenger.start()
         except PlomBenignException as e:
             ErrorMessage(
                 "Could not connect to server:", info=f"{e}", info_preformatted=False
@@ -273,17 +269,15 @@
         # fragile, use a regex?
         srv_ver = server_ver_str.split()[3]
         if Version(__version__) < Version(srv_ver):
-            # TODO: when we merge to dev, use WarningQuestion here, supports details
-            msg = SimpleMessage(
+            msg = WarningQuestion(
                 f"Your client version {__version__} is older than the server {srv_ver}:"
                 + " you may want to consider upgrading."
-                + "\n\nDo you want to continue?",
-                # question="Do you want to continue?",
-                # details=(
-                #    f"You have Plom Client {__version__} with API {self.APIVersion}"
-                #    + f"\nServer version string: “{server_ver_str}”\n"
-                #    + f"Regex-extracted server version: {srv_ver}."
-                # ),
+                question="Do you want to continue?",
+                details=(
+                    f"You have Plom Client {__version__} with API {self.APIVersion}"
+                    + f"\nServer version string: “{server_ver_str}”\n"
+                    + f"Regex-extracted server version: {srv_ver}."
+                ),
             )
             if msg.exec_() != QMessageBox.Yes:
                 self.messenger.closeUser()
@@ -428,9 +422,8 @@
             self.messenger = Messenger(server, mport)
 
         try:
-<<<<<<< HEAD
             try:
-                ver = self.messenger.start()
+                server_ver_str = self.messenger.start()
             except PlomSSLError as e:
                 msg = WarningQuestion(
                     "SSL error: cannot verify the identity of the server.",
@@ -442,10 +435,7 @@
                     self.messenger = None
                     return
                 self.messenger.force_ssl_unverified()
-                ver = self.messenger.start()
-=======
-            server_ver_str = self.messenger.start()
->>>>>>> 80ae2c0c
+                server_ver_str = self.messenger.start()
         except PlomBenignException as e:
             ErrorMessage(
                 "Could not connect to server:", info=f"{e}", info_preformatted=False
