# SPDX-License-Identifier: AGPL-3.0-or-later
# Copyright (C) 2018-2020 Andrew Rechnitzer
# Copyright (C) 2020-2021 Colin B. Macdonald
# Copyright (C) 2020 Victoria Schuster

from PyQt5.QtCore import QTimer, Qt, QPointF
from PyQt5.QtGui import QPen, QColor, QBrush
from PyQt5.QtWidgets import QUndoCommand, QGraphicsItemGroup, QGraphicsItem

from plom.client.tools.move import CommandMoveItem
from plom.client.tools.delta import DeltaItem, GhostDelta
from plom.client.tools.text import GhostText, TextItem


from plom.client.tools.tool import CommandTool, DeleteObject


class CommandGroupDeltaText(CommandTool):
    """A group of delta and text.

    Command to do a delta and a textitem together (a "rubric" or
    "saved comment").

    Note: must change mark
    """

<<<<<<< HEAD
    def __init__(self, scene, pt, rid, meta, delta, text):
        super().__init__()
        self.scene = scene
=======
    def __init__(self, scene, pt, rid, delta, text):
        super().__init__(scene)
>>>>>>> 99558785
        self.gdt = GroupDeltaTextItem(
            pt,
            delta,
            text,
            rid,
            meta,
            scene=scene,
            style=scene.style,
            fontsize=scene.fontSize,
        )
        self.do = DeleteObject(self.gdt.boundingRect(), scene.style)
        self.setText("GroupDeltaText")

    @classmethod
    def from_pickle(cls, X, *, scene):
        """Construct a CommandGroupDeltaText from a serialized GroupDeltaTextItem.

        TODO: could this comandFoo.__init__() take a FooItem?
        """
        assert X[0] == "GroupDeltaText"
        X = X[1:]
        if len(X) != 6:
            raise ValueError("wrong length of pickle data")
        # knows to latex it if needed.
        return cls(scene, QPointF(X[0], X[1]), X[2], X[3], X[4], X[5])

    def redo(self):
<<<<<<< HEAD
        # Mark increased by delta
        self.scene.addItem(self.gdt)
        self.gdt.blurb.flash_redo()
        self.gdt.di.flash_redo()
        # object added - refresh the state and score
        self.scene.refreshStateAndScore()

    def undo(self):
        # Mark decreased by delta - handled by undo flag
        QTimer.singleShot(200, lambda: self.scene.removeItem(self.gdt))
        # after object removed, refresh the state and score
        QTimer.singleShot(250, self.scene.refreshStateAndScore)
        self.gdt.blurb.flash_undo()
        self.gdt.di.flash_undo()
=======
        self.scene.changeTheMark(self.gdt.di.delta, undo=False)
        self.scene.addItem(self.gdt)
        # animate
        self.scene.addItem(self.do.item)
        self.do.flash_redo()
        QTimer.singleShot(200, lambda: self.scene.removeItem(self.do.item))

    def undo(self):
        self.scene.changeTheMark(self.gdt.di.delta, undo=True)
        self.scene.removeItem(self.gdt)
        # animate
        self.scene.addItem(self.do.item)
        self.do.flash_redo()
        QTimer.singleShot(200, lambda: self.scene.removeItem(self.do.item))
>>>>>>> 99558785


class GroupDeltaTextItem(QGraphicsItemGroup):
    """A group of Delta and Text presenting a rubric.

    TODO: passing in scene is a workaround so the TextItem can talk to
    someone about building LaTeX... can we refactor that somehow?
    """

    def __init__(self, pt, delta, text, rid, meta, scene, style, fontsize):
        super().__init__()
        self.pt = pt
        self.style = style
        self.rubricID = rid
        self.meta = meta
        # centre under click
        self.di = DeltaItem(pt, delta, style=style, fontsize=fontsize)
        self.blurb = TextItem(
            pt, text, scene, fontsize=fontsize, color=style["annot_color"]
        )
        # set style
        self.restyle(style)
        # Set the underlying delta and text to not pickle - since the GDTI will handle that
        self.saveable = True
        self.di.saveable = False
        self.blurb.saveable = False

        # TODO: the blurb will do this anyway, but may defer this to "later",
        # meanwhile we have tqhe wrong size for tweakPositions (Issue #1391).
        # TODO: can be removed once the border adjusts automatically to resize.
        self.blurb.textToPng()

        # move blurb so that its top-left corner is next to top-right corner of delta.
        self.tweakPositions(delta, text)
        # hide delta if trivial
        if delta == ".":  # hide the delta
            self.di.setVisible(False)
        else:
            self.di.setVisible(True)
            self.addToGroup(self.di)
        # hide blurb if text is trivial
        if text == ".":  # hide the text
            self.blurb.setVisible(False)
        else:
            self.blurb.setVisible(True)
            self.addToGroup(self.blurb)

        # set up animators for delete
        self.animator = [self.di, self.blurb]
        self.animateFlag = False

        self.setFlag(QGraphicsItem.ItemIsMovable)
        self.setFlag(QGraphicsItem.ItemSendsGeometryChanges)

    def restyle(self, style):
        self.style = style
        self.thick = self.style["pen_width"] / 2
        # force a relatexing of the textitem in case it is a latex png
        self.blurb.restyle(style)
        self.di.restyle(style)

    def tweakPositions(self, delta, text):
        pt = self.pt
        self.blurb.setPos(pt)
        self.di.setPos(pt)
        # TODO: may want some special treatment in "." case
        # cr = self.di.boundingRect()
        # self.blurb.moveBy(cr.width() + 5, 0)

        # if no delta, then move things accordingly
        if delta == ".":
            cr = self.blurb.boundingRect()
            self.blurb.moveBy(0, -cr.height() / 2)
        elif text == ".":
            cr = self.di.boundingRect()
            self.di.moveBy(0, -cr.height() / 2)
        else:  # render both
            cr = self.di.boundingRect()
            self.di.moveBy(0, -cr.height() / 2)
            self.blurb.moveBy(cr.width() + 5, -cr.height() / 2)

    def itemChange(self, change, value):
        if change == QGraphicsItem.ItemPositionChange and self.scene():
            command = CommandMoveItem(self, value)
            self.scene().undoStack.push(command)
        return QGraphicsItemGroup.itemChange(self, change, value)

    def pickle(self):
        return [
            "GroupDeltaText",
            self.pt.x() + self.x(),
            self.pt.y() + self.y(),
            self.rubricID,
            self.meta,
            self.di.delta,
            self.blurb.getContents(),
        ]

    def paint(self, painter, option, widget):
        if not self.scene().itemWithinBounds(self):
            painter.setPen(QPen(QColor(255, 165, 0), 4))
            painter.setBrush(QBrush(QColor(255, 165, 0, 128)))
            painter.drawLine(option.rect.topLeft(), option.rect.bottomRight())
            painter.drawLine(option.rect.topRight(), option.rect.bottomLeft())
            painter.drawRoundedRect(option.rect, 10, 10)
        else:
            # paint a bounding rectangle for undo/redo highlighting
            painter.setPen(
                QPen(self.style["annot_color"], self.thick, style=Qt.DotLine)
            )
            painter.drawRoundedRect(option.rect, 10, 10)
        # paint the normal item with the default 'paint' method
        super().paint(painter, option, widget)

    def sign_of_delta(self):
        if self.di.delta == ".":
            return 0
        elif int(self.di.delta) == 0:
            return 0
        elif int(self.di.delta) > 0:
            return 1
        else:
            return -1

    def is_delta_positive(self):
        if self.di.delta == ".":
            return False
        if int(self.di.delta) <= 0:
            return False
        return True

    def get_delta_value(self):
        if self.di.delta == ".":
            return 0
        else:
            return int(self.di.delta)


class GhostComment(QGraphicsItemGroup):
    def __init__(self, dlt, txt, fontsize):
        super().__init__()
        self.di = GhostDelta(dlt, fontsize)
        self.rubricID = "987654"  # a dummy value
        self.meta = "relative"  # another dummy value
        self.blurb = GhostText(txt, fontsize)
        self.changeComment(dlt, txt)
        self.setFlag(QGraphicsItem.ItemIsMovable)

    def tweakPositions(self, dlt, txt):
        """Adjust the positions of the delta and text depending on their size and ontent."""
        pt = self.pos()
        self.blurb.setPos(pt)
        self.di.setPos(pt)

        # if no delta, then move things accordingly
        if dlt == ".":
            cr = self.blurb.boundingRect()
            self.blurb.moveBy(0, -cr.height() / 2)
        elif txt == ".":
            cr = self.di.boundingRect()
            self.di.moveBy(0, -cr.height() / 2)
        else:  # render both
            cr = self.di.boundingRect()
            self.di.moveBy(0, -cr.height() / 2)
            self.blurb.moveBy(cr.width() + 5, -cr.height() / 2)

    def changeComment(self, dlt, txt, legal=True):
        # need to force a bounding-rect update by removing an item and adding it back
        self.removeFromGroup(self.di)
        self.removeFromGroup(self.blurb)
        # change things
        self.di.changeDelta(dlt, legal)
        self.blurb.changeText(txt, legal)
        # move to correct positions
        self.tweakPositions(dlt, txt)
        if dlt == ".":  # hide the delta
            self.di.setVisible(False)
        else:
            self.di.setVisible(True)
            self.addToGroup(self.di)
        # hide blurb if text trivial
        if txt == ".":  # hide the text
            self.blurb.setVisible(False)
        else:
            self.blurb.setVisible(True)
            self.addToGroup(self.blurb)

    def paint(self, painter, option, widget):
        # paint a bounding rectangle for undo/redo highlighting
        # TODO: pen width hardcoded
        painter.setPen(QPen(Qt.blue, 0.5, style=Qt.DotLine))
        painter.drawRoundedRect(option.rect, 10, 10)
        # paint the normal item with the default 'paint' method
        super().paint(painter, option, widget)<|MERGE_RESOLUTION|>--- conflicted
+++ resolved
@@ -24,14 +24,9 @@
     Note: must change mark
     """
 
-<<<<<<< HEAD
     def __init__(self, scene, pt, rid, meta, delta, text):
         super().__init__()
         self.scene = scene
-=======
-    def __init__(self, scene, pt, rid, delta, text):
-        super().__init__(scene)
->>>>>>> 99558785
         self.gdt = GroupDeltaTextItem(
             pt,
             delta,
@@ -59,22 +54,6 @@
         return cls(scene, QPointF(X[0], X[1]), X[2], X[3], X[4], X[5])
 
     def redo(self):
-<<<<<<< HEAD
-        # Mark increased by delta
-        self.scene.addItem(self.gdt)
-        self.gdt.blurb.flash_redo()
-        self.gdt.di.flash_redo()
-        # object added - refresh the state and score
-        self.scene.refreshStateAndScore()
-
-    def undo(self):
-        # Mark decreased by delta - handled by undo flag
-        QTimer.singleShot(200, lambda: self.scene.removeItem(self.gdt))
-        # after object removed, refresh the state and score
-        QTimer.singleShot(250, self.scene.refreshStateAndScore)
-        self.gdt.blurb.flash_undo()
-        self.gdt.di.flash_undo()
-=======
         self.scene.changeTheMark(self.gdt.di.delta, undo=False)
         self.scene.addItem(self.gdt)
         # animate
@@ -89,7 +68,6 @@
         self.scene.addItem(self.do.item)
         self.do.flash_redo()
         QTimer.singleShot(200, lambda: self.scene.removeItem(self.do.item))
->>>>>>> 99558785
 
 
 class GroupDeltaTextItem(QGraphicsItemGroup):
