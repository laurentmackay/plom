--- conflicted
+++ resolved
@@ -1819,7 +1819,6 @@
     def modifyRubricOnServer(self, key, updated_rubric):
         return self.msgr.MmodifyRubric(key, updated_rubric)
 
-<<<<<<< HEAD
     def getSolutionImage(self):
         # get the file from disc if it exists, else grab from server
         soln = os.path.join(
@@ -1847,12 +1846,11 @@
             if os.path.isfile(soln):
                 os.remove(soln)
             return None
-=======
+
     def saveTabStateToServer(self, tab_state):
         """Upload a tab state to the server."""
         log.info("Saving user's rubric tab configuration to server")
         self.msgr.MsaveUserRubricTabs(self.question, tab_state)
->>>>>>> c5a16672
 
     # when Annotator done, we come back to one of these callbackAnnDone* fcns
     @pyqtSlot(str)
