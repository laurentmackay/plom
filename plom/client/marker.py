# SPDX-License-Identifier: AGPL-3.0-or-later
# Copyright (C) 2018-2021 Andrew Rechnitzer
# Copyright (C) 2018 Elvis Cai
# Copyright (C) 2019-2021 Colin B. Macdonald
# Copyright (C) 2020 Victoria Schuster

"""
The Plom Marker client
"""

__copyright__ = "Copyright (C) 2018-2021 Andrew Rechnitzer and others"
__credits__ = ["Andrew Rechnitzer", "Elvis Cai", "Colin Macdonald", "Victoria Schuster"]
__license__ = "AGPL-3.0-or-later"


from collections import defaultdict
import json
import logging
from math import ceil
import os
from pathlib import Path
import queue
import secrets
import shutil
import tempfile
from textwrap import shorten
import time
import threading

# in order to get shortcuts under OSX this needs to set this.... but only osx.
import platform

from PyQt5.QtCore import (
    Qt,
    QSortFilterProxyModel,
    QTimer,
    QThread,
    pyqtSlot,
    pyqtSignal,
)
from PyQt5.QtGui import QStandardItem, QStandardItemModel
from PyQt5.QtWidgets import (
    QDialog,
    QInputDialog,
    QMessageBox,
    QProgressDialog,
    QWidget,
)

from plom import get_question_label
from plom.plom_exceptions import (
    PlomAuthenticationException,
    PlomBadTagError,
    PlomRangeException,
    PlomSeriousException,
    PlomTakenException,
    PlomTaskChangedError,
    PlomTaskDeletedError,
    PlomConflict,
    PlomException,
    PlomNoMoreException,
    PlomNoSolutionException,
)
from plom.messenger import Messenger
from .annotator import Annotator
<<<<<<< HEAD
from .examviewwindow import ExamViewWindow
from .origscanviewer import QuestionView, SelectTestQuestion
=======
from .examviewwindow import ImageViewWidget
from .origscanviewer import QuestionViewDialog, SelectTestQuestion
>>>>>>> c5340a43
from .uiFiles.ui_marker import Ui_MarkerWindow
from .useful_classes import (
    AddRemoveTagDialog,
    ErrorMessage,
    SimpleMessage,
)

if platform.system() == "Darwin":
    from PyQt5.QtGui import qt_set_sequence_auto_mnemonic

    qt_set_sequence_auto_mnemonic(True)

log = logging.getLogger("marker")


# Read https://mayaposch.wordpress.com/2011/11/01/how-to-really-truly-use-qthreads-the-full-explanation/
# and https://stackoverflow.com/questions/6783194/background-thread-with-qthread-in-pyqt
# and finally https://woboq.com/blog/qthread-you-were-not-doing-so-wrong.html
# I'll do it the simpler subclassing way
class BackgroundDownloader(QThread):
    """
    Downloads exams in background.

    Notes:
        Read https://mayaposch.wordpress.com/2011/11/01/how-to-really-truly-use-qthreads-the-full-explanation/
        and https://stackoverflow.com/questions/6783194/background-thread-with-qthread-in-pyqt
        and finally https://woboq.com/blog/qthread-you-were-not-doing-so-wrong.html
        (Done in the simpler subclassing way.)

    """

    downloadSuccess = pyqtSignal(str, list, list, list, str)
    downloadNoneAvailable = pyqtSignal()
    downloadFail = pyqtSignal(str)

    def __init__(self, question, version, msgr_clone, workdir):
        """
        Initializes a new downloader.

        Args:
            question (str): question number
            version (str): version number.
            msgr_clone (Messenger): use this for the actual downloads.
                Note Messenger is not multithreaded and blocks using
                mutexes, so you may want to pass a clone of your
                Messenger, rather than the one you are using yourself!
            workdir (pathlib.Path): filespace for downloading.

        Notes:
            question/version may be able to be type int as well.
        """
        super().__init__()
        self.question = question
        self.version = version
        self.workingDirectory = workdir
        self._msgr = msgr_clone

    def run(self):
        """
        Runs the background downloader.

        Notes:
            Overrides run method of QThread.

        Returns:
            None

        """
        attempts = 0
        while True:
            attempts += 1
            # little sanity check - shouldn't be needed.
            # TODO remove.
            if attempts > 5:
                return
            # ask server for task-code of next task
            try:
                log.debug("bgdownloader: about to download")
                task = self._msgr.MaskNextTask(self.question, self.version)
                if not task:  # no more tests left
                    self.downloadNoneAvailable.emit()
                    self.quit()
                    return
            except PlomSeriousException as err:
                self.downloadFail.emit(str(err))
                self.quit()
                return

            try:
                page_metadata, tags, integrity_check = self._msgr.MclaimThisTask(task)
                break
            except PlomTakenException as err:
                log.info("will keep trying as task already taken: {}".format(err))
                continue
            except PlomSeriousException as err:
                self.downloadFail.emit(str(err))
                self.quit()

        num = int(task[1:5])
        full_pagedata = self._msgr.MrequestWholePaperMetadata(num, self.question)
        for r in full_pagedata:
            r["local_filename"] = None
        # don't save in _full_pagedata b/c we're in another thread: see downloadSuccess emitted below

        src_img_data = [{"id": x[0], "md5": x[1]} for x in page_metadata]
        del page_metadata

        # Populate the orientation keys from the full pagedata
        for i, row in enumerate(src_img_data):
            ori = [r["orientation"] for r in full_pagedata if r["id"] == row["id"]]
            # There could easily be more than one: what if orientation is contradictory?
            row["orientation"] = ori[0]  # just take first one

        # Image names = "<task>.<imagenumber>.<extension>"
        # TODO: use server filename from server_path_filename
        for i, row in enumerate(src_img_data):
            # TODO: add a "aggressive download" option to get all.
            # try-except? how does this fail?
            im_bytes = self._msgr.MrequestOneImage(row["id"], row["md5"])
            tmp = os.path.join(self.workingDirectory, "{}.{}.image".format(task, i))
            with open(tmp, "wb") as fh:
                fh.write(im_bytes)
            row["filename"] = tmp
            for r in full_pagedata:
                if r["md5"] == row["md5"]:
                    r["local_filename"] = tmp

        self.downloadSuccess.emit(
            task, src_img_data, full_pagedata, tags, integrity_check
        )
        self.quit()


class BackgroundUploader(QThread):
    """Uploads exams in Background."""

    uploadSuccess = pyqtSignal(str, int, int)
    uploadKnownFail = pyqtSignal(str, str)
    uploadUnknownFail = pyqtSignal(str, str)

    def __init__(self, msgr):
        """Initialize a new uploader

        args:
            msgr (Messenger):
                Note Messenger is not multithreaded and blocks using
                mutexes.  Here we make our own private clone so caller
                can keep using their's.
                TODO: have caller do clone, for symmetry with downloader?
        """
        super().__init__()
        self.q = None
        self.is_upload_in_progress = False
        self._msgr = Messenger.clone(msgr)

    def enqueueNewUpload(self, *args):
        """
        Places something in the upload queue.

        Note:
            If you call this from the main thread, this code runs in the
            main thread. That is ok because Queue is threadsafe, but it's
            important to be aware, not all code in this object runs in the new
            thread: it depends on where that code is called!

        Args:
            *args: all input arguments are cached and will eventually be
                passed untouched to the `upload` function.  There is one
                exception: `args[0]` is assumed to contain the task str
                of the form `"q1234g9"` for printing debugging messages.

        Returns:
            None
        """
        log.debug("upQ enqueuing item from main thread " + str(threading.get_ident()))
        self.q.put(args)

    def queue_size(self):
        """Return the number of papers waiting or currently uploading."""
        if self.is_upload_in_progress:
            return self.q.qsize() + 1
        return self.q.qsize()

    def isEmpty(self):
        """
        Checks if the upload queue is empty.

        Returns:
            True if the upload queue is empty, false otherwise.
        """
        # return self.q.empty()
        return self.queue_size() == 0

    def run(self):
        """
        Runs the uploader in background.

        Notes:
            Overrides run method of Qthread.

        Returns:
            None
        """

        def tryToUpload():
            # define this inside run so it will run in the new thread
            # https://stackoverflow.com/questions/52036021/qtimer-on-a-qthread
            from queue import Empty as EmptyQueueException

            try:
                data = self.q.get_nowait()
            except EmptyQueueException:
                return
            self.is_upload_in_progress = True
            # TODO: remove so that queue needs no knowledge of args
            code = data[0]
            log.info("upQ thread: popped code {} from queue, uploading".format(code))
            # For experimenting with slow uploads
            # time.sleep(30)
            upload(
                self._msgr,
                *data,
                knownFailCallback=self.uploadKnownFail.emit,
                unknownFailCallback=self.uploadUnknownFail.emit,
                successCallback=self.uploadSuccess.emit,
            )
            self.is_upload_in_progress = False

        self.q = queue.Queue()
        log.info("upQ thread: starting with new empty queue and starting timer")
        # TODO: Probably don't need the timer: after each enqueue, signal the
        # QThread (in the new thread's event loop) to call tryToUpload.
        timer = QTimer()
        timer.timeout.connect(tryToUpload)
        timer.start(250)
        self.exec_()


def upload(
    _msgr,
    task,
    grade,
    filenames,
    mtime,
    question,
    ver,
    rubrics,
    integrity_check,
    image_md5_list,
    knownFailCallback=None,
    unknownFailCallback=None,
    successCallback=None,
):
    """
    Uploads a paper.

    Args:
        task (str): the Task ID for the page being uploaded. Takes the form
            "q1234g9" = test 1234 question 9.
        grade (int): grade given to question.
        filenames (list[str]): a list containing the annotated file's name,
            the .plom file's name and the comment file's name, in that order.
        mtime (int): the marking time (s) for this specific question.
        question (int or str): the question number
        ver (int or str): the version number
        integrity_check (str): the integrity_check string of the task.
        image_md5_list (list[str]): a list of image md5sums used.
        knownFailCallback: if we fail in a way that is reasonably expected,
            call this function.
        unknownFailCallback: if we fail but don't really know why or what
            do to, call this function.
        successCallback: a function to call when we succeed.

    Returns:
        None

    Raises:
        PlomSeriousException if elements in filenames do not correspond to
            the same exam.

    """
    # do name sanity checks here
    aname, pname = filenames

    if not (
        task.startswith("q")
        and os.path.basename(aname) == "G{}.png".format(task[1:])
        and os.path.basename(pname) == "G{}.plom".format(task[1:])
    ):
        raise PlomSeriousException(
            "Upload file names mismatch [{}, {}] - this should not happen".format(
                aname, pname
            )
        )
    try:
        msg = _msgr.MreturnMarkedTask(
            task,
            question,
            ver,
            grade,
            mtime,
            aname,
            pname,
            rubrics,
            integrity_check,
            image_md5_list,
        )
    except (PlomTaskChangedError, PlomTaskDeletedError, PlomConflict) as ex:
        knownFailCallback(task, str(ex))
        # probably previous call does not return: it forces a crash
        return
    except PlomException as ex:
        unknownFailCallback(task, str(ex))
        return

    numDone = msg[0]
    numTotal = msg[1]
    successCallback(task, numDone, numTotal)


class ExamQuestion:
    """
    A class storing identifying information for one Exam Question.

    A simple container for storing a groupimage's task ID,
    number, group, version, status, the mark, the original image
    filename, the annotated image filename, the mark, and the
    time spent marking the groupimage.
    """

    def __init__(
        self,
        task,
        *,
        src_img_data=[],
        stat="untouched",
        mrk="-1",
        mtime="0",
        tags=[],
        integrity_check="",
    ):
        """
        Initializes an exam question.

        Args:
            task (str): the Task ID for the page being uploaded. Takes the form
            "q1234g9" = test 1234 question 9.
            stat (str): test status.
            mrk (int): the mark of the question.
            mtime (int): marking time spent on that page in seconds.
            tags (list): Tags corresponding to the exam.  We will flatten to
                a space-separaed string.
            integrity_check (str): integrity_check = concat of md5sums of underlying images
            src_img_metadata (list[dict]): a list of dicts of md5sums,
                filenames and other metadata of the images for the test
                question.

        Notes:
            By default set mark to be negative (since 0 is a possible mark)
        """
        self.prefix = task
        self.status = stat
        self.mark = mrk
        self.src_img_data = src_img_data
        # The filename for the (future) annotated image
        self.annotatedFile = ""
        self.plomFile = ""  # The filename for the (future) plom file
        self.markingTime = mtime
        self.tags = " ".join(tags)
        self.integrity_check = integrity_check


class MarkerExamModel(QStandardItemModel):
    """A tablemodel for handling the group image marking data."""

    def __init__(self, parent=None):
        """
        Initializes a new MarkerExamModel.

        Args:
            parent (QStandardItemModel): MarkerExamModel's Parent.

        """
        super().__init__(parent)
        self.setHorizontalHeaderLabels(
            [
                "Task",
                "Status",
                "Mark",
                "Time (s)",
                "Tag",
                "OriginalFiles",
                "AnnotatedFile",
                "PlomFile",
                "PaperDir",
                "integrity_check",
                "src_img_data",
            ]
        )

    def addPaper(self, paper):
        """
        Adds a paper to self.

        Args:
            paper (ExamQuestion): the paper to be added

        Returns:
            r (int): the row identifier of the added paper.

        """
        # check if paper is already in model - if so, delete it and add it back with the new data.
        # **but** be careful - if annotation in progress then ??
        try:
            r = self._findTask(paper.prefix)
        except ValueError:
            pass
        else:
            ErrorMessage(
                f"Task {paper.prefix} has been modified by server - you will need to annotate it again."
            ).exec_()
            self.removeRow(r)
        # Append new groupimage to list and append new row to table.
        r = self.rowCount()
        # hide -1 which upstream tooling uses "not yet marked"
        try:
            markstr = str(paper.mark) if int(paper.mark) >= 0 else ""
        except ValueError:
            markstr = ""
        # TODO: these *must* be strings but I don't understand why
        self.appendRow(
            [
                QStandardItem(paper.prefix),
                QStandardItem(paper.status),
                QStandardItem(markstr),
                QStandardItem(str(paper.markingTime)),
                QStandardItem(paper.tags),
                QStandardItem("placeholder"),
                QStandardItem(paper.annotatedFile),
                QStandardItem(paper.plomFile),
                QStandardItem("placeholder"),
                # todo - reorder these?
                QStandardItem(paper.integrity_check),
                QStandardItem(repr(paper.src_img_data)),
            ]
        )
        return r

    def _getPrefix(self, r):
        """
        Return the prefix of the image

        Args:
            r (int): the row identifier of the paper.

        Returns:
            (str): the prefix of the image

        """
        return self.data(self.index(r, 0))

    def _getStatus(self, r):
        """
        Returns the status of the image.

        Args:
            r (int): the row identifier of the paper.

        Returns:
            (str): the status of the image

        """
        return self.data(self.index(r, 1))

    def _setStatus(self, r, stat):
        """
        Sets the status of the image.

        Args:
            r (int): the row identifier of the paper.
            stat (str): the new status of the image.

        Returns:
            None

        """
        self.setData(self.index(r, 1), stat)

    def _getAnnotatedFile(self, r):
        """
        Returns the filename of the annotated image.

        Args:
            r (int): the row identifier of the paper.

        Returns:
            (str): the filename of the annotated image

        """
        return self.data(self.index(r, 6))

    def _setAnnotatedFile(self, r, aname, pname):
        """
        Set the file name for the annotated image.

        Args:
            r (int): the row identifier of the paper.
            aname (str): the name for the annotated file.
            pname (str): the name for the .plom file

        Returns:
            None

        """
        self.setData(self.index(r, 6), aname)
        self.setData(self.index(r, 7), pname)

    def _setPaperDir(self, r, tdir):
        """
        Sets the paper directory for the given paper.
        Args:
            r (int): the row identifier of the paper.
            tdir (dir): a temporary directory for this paper.

        Returns:
            None
        """
        self.setData(self.index(r, 8), tdir)

    def _clearPaperDir(self, r):
        """
        Clears the paper directory for the given paper.

        Args:
            r (int): the row identifier of the paper.

        Returns:
            None
        """
        self._setPaperDir(r, None)

    def _getPaperDir(self, r):
        """
        Returns the paper directory for the given paper.

        Args:
            r (int): the row identifier of the paper.

        Returns:
            (dir): a temporary directory for this paper.
        """
        return self.data(self.index(r, 8))

    def _findTask(self, task):
        """
        Return the row index of this task.

        Args:
            task (str): the task for the image files to be loaded from.
                Takes the form "q1234g9" = test 1234 question 9

        Raises:
             ValueError if not found.
        """
        r0 = []
        for r in range(self.rowCount()):
            if self._getPrefix(r) == task:
                r0.append(r)

        if len(r0) == 0:
            raise ValueError("task {} not found!".format(task))
        elif not len(r0) == 1:
            raise ValueError(
                "Repeated task {} in rows {}  This should not happen!".format(task, r0)
            )
        return r0[0]

    def _setDataByTask(self, task, n, stuff):
        """
        Find the row identifier with `task` and sets `n`th column to `stuff`.

        Args:
            task (str): the task for the image files to be loaded from.
            n (int): the column to be loaded into.
            stuff: whatever is being added.

        Returns:
            None
        """
        r = self._findTask(task)
        self.setData(self.index(r, n), stuff)

    def _getDataByTask(self, task, n):
        """
        Returns contents of task in `n`th column.

        Args:
            task (str): the task for the image files to be loaded from.
            n (int): the column to return from.

        Returns:
            Contents of task in `n`th column.
        """
        r = self._findTask(task)
        return self.data(self.index(r, n))

    def getStatusByTask(self, task):
        """Return status for task (task(str) defined above.)"""
        return self._getDataByTask(task, 1)

    def setStatusByTask(self, task, st):
        """Set status for task, ((task(str) and st(str) defined above.)"""
        self._setDataByTask(task, 1, st)

    def getTagsByTask(self, task):
        """Return a list of tags for task.

        TODO: can we draw flat, but use list for storing?
        """
        return self._getDataByTask(task, 4).split()

    def setTagsByTask(self, task, tags):
        """Set a list of tags for task.
<<<<<<< HEAD

        Note: internally stored as flattened string.
        """
        return self._setDataByTask(task, 4, " ".join(tags))
=======

        Note: internally stored as flattened string.
        """
        return self._setDataByTask(task, 4, " ".join(tags))

    def getAllTags(self):
        """Return all tags as a set over all rows of the table.

        Note: internally stored as flattened string.
        """
        tags = set()
        for r in range(self.rowCount()):
            v = self.data(self.index(r, 4))
            tags.update(v.split())
        return tags
>>>>>>> c5340a43

    def getMTimeByTask(self, task):
        """Return total marking time (s) for task, (task(str), return (int).)"""
        return int(self._getDataByTask(task, 3))

    def getPaperDirByTask(self, task):
        """Return temporary directory for this task, (task(str) defined above)"""
        return self._getDataByTask(task, 8)

    def setPaperDirByTask(self, task, tdir):
        """
        Set temporary directory for this grading.

        Args:
            task (str): the task for the image files to be loaded from.
            tdir (dir): the temporary directory for task to be set to.

        Returns:
            None
        """
        self._setDataByTask(task, 8, tdir)

    def getOriginalFiles(self, task):
        """Return filenames for original un-annotated image as string.

        Somewhat deprecated?
        """
        src_img_data = self.get_source_image_data(task)
        return [x["filename"] for x in src_img_data]

    def _setImageData(self, task, src_img_data):
        """Set the md5sums etc of the original image files."""
        log.debug("Setting img data to {}".format(src_img_data))
        self._setDataByTask(task, 10, repr(src_img_data))

    def get_source_image_data(self, task):
        """Return the image data (as a list of dicts) for task."""
        # dangerous repr/eval pair?  Is json safer/better?
        r = eval(self._getDataByTask(task, 10))
        return r

    def setOriginalFilesAndData(self, task, src_img_data):
        """Set the original un-annotated image filenames and other metadata."""
        self._setImageData(task, src_img_data)

    def setAnnotatedFile(self, task, aname, pname):
        """Set the annotated image and .plom file names."""
        self._setDataByTask(task, 6, aname)
        self._setDataByTask(task, 7, pname)

    def getIntegrityCheck(self, task):
        """Return integrity_check for task as string."""
        return self._getDataByTask(task, 9)

    def markPaperByTask(self, task, mrk, aname, pname, mtime, tdir):
        """
        Add marking data for the given task.

        Args:
            task (str): the task for the image files to be loaded from.
            mrk (int): the mark for this paper.
            aname (str): the annotated file name.
            pname (str): the .plom file name.
            mtime (int): total marking time in seconds.
            tdir (dir): the temporary directory for task to be set to.

        Returns:
            None

        """
        # There should be exactly one row with this Task
        r = self._findTask(task)
        # When marked, set the annotated filename, the plomfile, the mark,
        # and the total marking time (in case it was annotated earlier)
        mt = int(self.data(self.index(r, 3)))
        # total elapsed time.
        self.setData(self.index(r, 3), str(mtime + mt))
        self._setStatus(r, "uploading...")
        self.setData(self.index(r, 2), str(mrk))
        self._setAnnotatedFile(r, aname, pname)
        self._setPaperDir(r, tdir)

    def deferPaper(self, task):
        """Sets the status for the task's paper to deferred."""
        self.setStatusByTask(task, "deferred")

    def removePaper(self, task):
        """Removes the task's paper from self."""
        r = self._findTask(task)
        self.removeRow(r)

    def countReadyToMark(self):
        """Returns the number of untouched Papers."""
        count = 0
        for r in range(self.rowCount()):
            if self._getStatus(r) == "untouched":
                count += 1
        return count


##########################
class ProxyModel(QSortFilterProxyModel):
    """A proxymodel wrapper to handle filtering and sorting of table model."""

    def __init__(self, parent=None):
        """
        Initializes a new ProxyModel object.

        Args:
            parent (QObject): self's parent.
        """
        super().__init__(parent)
        self.setFilterKeyColumn(4)
        self.filterString = ""
        self.invert = False

    def lessThan(self, left, right):
        """
        Sees if left data is less than right data.

        Args:
            left (QModelIndex):
            right (QModelIndex):

        Returns:
            bool: if both can be converted to int, compare as ints.
                Otherwise, convert to strings and compare.
        """
        # try to compare as integers
        try:
            return int(left.data()) < int(right.data())
        except (ValueError, TypeError):
            pass
        # else compare as strings
        return str(left.data()) < str(right.data())

    def setFilterString(self, flt):
        """
        Sets the Filter String.

        Args:
            flt (str): the string to filter by

        Returns:
            None

        """
        self.filterString = flt

    def filterTags(self, invert=False):
        """
        Sets the Filter Tags based on string.

        Args:
            invert (bool): True if looking for files that do not have given
                filter string, false otherwise.

        Returns:
            None

        """
        self.invert = invert
        self.setFilterFixedString(self.filterString)

    def filterAcceptsRow(self, pos, index):
        """
        Checks if a row matches the current filter.

        Notes:
            Overrides base method.

        Args:
            pos (int): row being checked.
            index (any): unused.

        Returns:
            bool: True if filter accepts the row, False otherwise.

        The filter string is first broken into words.  All of those words
        must be in the tags of the row, in any order.  The `invert` flag
        inverts that logic: at least one of the words must not be in the
        tags.
        """
        search_terms = self.filterString.casefold().split()
        tags = self.sourceModel().data(self.sourceModel().index(pos, 4)).casefold()
        all_search_terms_in_tags = all(x in tags for x in search_terms)
        if self.invert:
            return not all_search_terms_in_tags
        return all_search_terms_in_tags

    def getPrefix(self, r):
        """
        Returns the task code of inputted row index.

        Args:
            r (int): the row identifier of the paper.

        Returns:
            (str): the prefix of the paper indicated by r.

        """
        return self.data(self.index(r, 0))

    def getStatus(self, r):
        """
        Returns the status of inputted row index.

        Args:
            r (int): the row identifier of the paper.

        Returns:
            (str): the status of the paper indicated by r.

        """
        # Return the status of the image
        return self.data(self.index(r, 1))

    def getAnnotatedFile(self, r):
        """
        Returns the file names of the annotated image of r.

        Args:
            r (int): the row identifier of the paper.

        Returns:
            (str): the file name of the annotated image of the paper in r.

        """
        return self.data(self.index(r, 6))

    def rowFromTask(self, task):
        """Return the row index (int) of this task (str) or None if absent."""
        r0 = []
        for r in range(self.rowCount()):
            if self.getPrefix(r) == task:
                r0.append(r)

        if len(r0) == 0:
            return None
        elif not len(r0) == 1:
            raise ValueError(
                "Repeated task {} in rows {}  This should not happen!".format(task, r0)
            )
        return r0[0]


class MarkerClient(QWidget):
    """
    Setup for marking client and annotator

    Notes:
        TODO: should be a QMainWindow but at any rate not a Dialog
        TODO: should this be parented by the QApplication?
    """

    my_shutdown_signal = pyqtSignal(int, list)

    def __init__(self, Qapp, tmpdir=None):
        """
        Initialize a new MarkerClient

        Args:
            Qapp(QApplication): Main client application
            tmpdir (pathlib.Path/str/None): a temporary directory for
                storing image files and other data.  In principle can
                be shared with Identifier although this may not be
                implemented.  If `None`, we will make our own.
        """
        super().__init__()
        self.Qapp = Qapp

        # Save the local temp directory for image files and the class list.
        if not tmpdir:
            tmpdir = tempfile.mkdtemp(prefix="plom_")
        self.workingDirectory = Path(tmpdir)

        # For viewing the whole paper we'll need these two lists.
        self.viewFiles = []
        self.maxMark = -1  # temp value
        # TODO: a not-fully-thought-out datastore for immutable pagedata
        # Note: specific to this question
        self._full_pagedata = {}
        self.examModel = (
            MarkerExamModel()
        )  # Exam model for the table of groupimages - connect to table
        self.prxM = ProxyModel()  # set proxy for filtering and sorting
        # A view window for the papers so user can zoom in as needed.
        self.testImg = ImageViewWidget(self)
        self.annotatorSettings = defaultdict(
            lambda: None
        )  # settings variable for annotator settings (initially None)
        self.commentCache = {}  # cache for Latex Comments
        self.backgroundDownloader = None
        self.backgroundUploader = None

        self.allowBackgroundOps = True

        # instance vars that get initialized later
        self.question = None
        self.version = None
        self.exam_spec = None
        self.ui = None
        self.msgr = None
        self._cachedProgressFormatStr = None

    def setup(self, messenger, question, version, lastTime):
        """Performs setup procedure for markerClient.

        TODO: move all this into init?

        TODO: verify all lastTime Params, there are almost certainly some missing

        Args:
            messenger (Messenger): handle communication with server.
            question (int): question number.
            version (int): version number
            lastTime (dict): a dictionary containing
                 {"user": username
                "server": serverNumber
                 "question": question number
                 "version": version number
                 "fontsize"
                 "FOREGROUND"
                 "upDown": marking style (up vs down)
                 "LogLevel"
                 "LogToFile"
                 "CommentsWarnings"
                 "MarkWarnings"
                 "mouse": left or right mouse hand
                 "SidebarOnRight": True if sidebar is on right
                  }
                and potentially others

        Returns:
            None
        """
        self.msgr = messenger
        # BackgroundDownloaders come and go but share a single cloned Messenger
        # Note: BackgroundUploader is persistent and makes its own clone.
        self._bgdownloader_msgr = Messenger.clone(self.msgr)
        self.question = question
        self.version = version

        # Get the number of Tests, Pages, Questions and Versions
        try:
            self.exam_spec = self.msgr.get_spec()
        except PlomSeriousException as err:
            self.throwSeriousError(err, rethrow=False)
            return

        self.UIInitialization()
        self.applyLastTimeOptions(lastTime)
        self.connectGuiButtons()

        try:
            self.maxMark = self.msgr.MgetMaxMark(self.question, self.version)
        except PlomRangeException as err:
            ErrorMessage(str(err)).exec_()
            return
        self.ui.maxscoreLabel.setText(str(self.maxMark))

        try:
            # Get list of papers already marked and add to table.
            self.loadMarkedList()
        except PlomSeriousException as err:
            self.throwSeriousError(err)
            return

        # Keep the original format around in case we need to change it
        self._cachedProgressFormatStr = self.ui.mProgressBar.format()
        self.updateProgress()  # Update counts

        # Connect the view **after** list updated.
        # Connect the table-model's selection change to appropriate function
        self.ui.tableView.selectionModel().selectionChanged.connect(self.updateImg)

        self.requestNext()  # Get a question to mark from the server
<<<<<<< HEAD
        # reset the view so whole exam shown.
        self.testImg.resetB.animateClick()
=======
        self.testImg.resetView()  # reset the view so whole exam shown.
>>>>>>> c5340a43
        # resize the table too.
        QTimer.singleShot(100, self.ui.tableView.resizeRowsToContents)
        log.debug("Marker main thread: " + str(threading.get_ident()))

        if self.allowBackgroundOps:
            self.backgroundUploader = BackgroundUploader(self.msgr)
            self.backgroundUploader.uploadSuccess.connect(self.backgroundUploadFinished)
            self.backgroundUploader.uploadKnownFail.connect(
                self.backgroundUploadFailedServerChanged
            )
            self.backgroundUploader.uploadUnknownFail.connect(
                self.backgroundUploadFailed
            )
            self.backgroundUploader.start()
        self.cacheLatexComments()  # Now cache latex for comments:

    def applyLastTimeOptions(self, lastTime):
        """
        Applies all settings from previous client.

        Args:
            lastTime (dict): a dictionary containing information
                            for prev client. See setup for more info.

        Returns:
            None
        """
        self.annotatorSettings["commentWarnings"] = lastTime.get("CommentWarnings")
        self.annotatorSettings["markWarnings"] = lastTime.get("MarkWarnings")

        # load in the rubric tab settings
        log.info("Loading user's rubric tab configuration")
        rval = self.msgr.MgetUserRubricTabs(self.question)
        if rval[0]:
            self.annotatorSettings["rubricTabState"] = rval[1]

        if lastTime.get("FOREGROUND", False):
            self.allowBackgroundOps = False

        self.ui.sidebarRightCB.setChecked(lastTime.get("SidebarOnRight", False))

    def UIInitialization(self):
        """
        Startup procedure for the user interface

        Returns:
            None: Modifies self.ui

        """
        # Fire up the user interface
        self.ui = Ui_MarkerWindow()
        self.ui.setupUi(self)
        self.setWindowTitle('Plom Marker: "{}"'.format(self.exam_spec["name"]))
        # Paste the username, question and version into GUI.
        self.ui.userLabel.setText(self.msgr.whoami())
        question_label = get_question_label(self.exam_spec, self.question)
        self.ui.infoBox.setTitle(
            "Marking {} (ver. {}) of “{}”".format(
                question_label, self.version, self.exam_spec["name"]
            )
        )

        self.prxM.setSourceModel(self.examModel)
        self.ui.tableView.setModel(self.prxM)
        # hide various columns without end-user useful info
        self.ui.tableView.hideColumn(5)
        self.ui.tableView.hideColumn(6)
        self.ui.tableView.hideColumn(7)
        self.ui.tableView.hideColumn(8)
        self.ui.tableView.hideColumn(9)
        self.ui.tableView.hideColumn(10)

        # Double-click or signal fires up the annotator window
        self.ui.tableView.doubleClicked.connect(self.annotateTest)
        self.ui.tableView.annotateSignal.connect(self.annotateTest)
        # A view window for the papers so user can zoom in as needed.
        # Paste into appropriate location in gui.
        self.ui.gridLayout_6.addWidget(self.testImg, 0, 0)

    def connectGuiButtons(self):
        """
        Connect gui buttons to appropriate functions

        Notes:
            TODO: remove the total-radiobutton

        Returns:
            None - Modifies self.ui
        """
        self.ui.closeButton.clicked.connect(self.close)
        self.ui.getNextButton.clicked.connect(self.requestNext)
        self.ui.annButton.clicked.connect(self.annotateTest)
        self.ui.deferButton.clicked.connect(self.deferTest)
        self.ui.tagButton.clicked.connect(self.manage_tags)
        self.ui.filterButton.clicked.connect(self.setFilter)
        self.ui.filterLE.returnPressed.connect(self.setFilter)
        self.ui.filterInvCB.stateChanged.connect(self.setFilter)
        self.ui.viewButton.clicked.connect(self.view_testnum_question)

    def resizeEvent(self, event):
        """
        Resizes the image and surrounding table.

        Notes:
            Overrides QWidget.resizeEvent()
            a resize can be triggered before "setup" is called.
            TODO: which is more evidence that "init" should consume "setup"

        Args:
            event (QEvent): the event to be resized.

        Returns:
            None

        """
        if hasattr(self, "testImg"):
            self.testImg.resetView()
        if hasattr(self, "ui.tableView"):
            self.ui.tableView.resizeRowsToContents()
        super().resizeEvent(event)

    def throwSeriousError(self, error, rethrow=True):
        """
        Logs an exception, pops up a dialog and shuts down.

        Args:
            error: the exception to be reraised
            rethrow: True if the only way to solve this error is to crash
                and shut down Plom. False if the exception can be handled in a
                way other than crashing, in which case it will initiate
                shutdown and not re-raise the exception (thus avoiding a crash)

        Returns:
            None

        """
        # automatically prints a stacktrace into the log!
        log.exception("A serious error has been detected")
        msg = 'A serious error has been thrown:\n"{}"'.format(error)
        if rethrow:
            msg += "\nProbably we will crash now..."
        else:
            msg += "\nShutting down Marker."
        ErrorMessage(msg).exec_()
        self.shutDownError()
        if rethrow:
            raise (error)

    def loadMarkedList(self):
        """
        Loads the list of previously marked papers into self.examModel

        Returns:
            None

        """
        # Ask server for list of previously marked papers
        markedList = self.msgr.MrequestDoneTasks(self.question, self.version)
        for x in markedList:
            # TODO: might not the "markedList" have some other statuses?
            self.examModel.addPaper(
                ExamQuestion(
                    x[0],
                    src_img_data=[],
                    stat="marked",
                    mrk=x[1],
                    mtime=x[2],
                    tags=x[3],
                    integrity_check=x[4],
                )
            )

    def get_files_for_previously_annotated(self, task):
        """
        Loads the annotated image, the plom file, and the original source images.

        Args:
            task (str): the task for the image files to be loaded from.
                Takes the form "q1234g9" = test 1234 question 9

        Returns:
            True/False

        Raises:
            Uses error dialogs; not currently expected to throw exceptions
        """
        if len(self.examModel.getOriginalFiles(task)) > 0:
            return True

        assert task[0] == "q"
        assert task[5] == "g"
        num = int(task[1:5])
        question = int(task[6:])
        assert question == self.question

        try:
            integrity = self.examModel.getIntegrityCheck(task)
            plomdata = self.msgr.get_annotations(
                num, self.question, edition=None, integrity=integrity
            )
            annotated_image = self.msgr.get_annotations_image(
                num, self.question, edition=plomdata["annotation_edition"]
            )
        except (PlomTaskChangedError, PlomTaskDeletedError) as ex:
            # TODO: better action we can take here?
            # TODO: the real problem here is that the full_pagedata is potentially out of date!
            # TODO: we also need (and maybe already have) a mechanism to invalidate existing annotations
            ErrorMessage(
                '<p>The task "{}" has changed in some way by the manager; it '
                "may need to be remarked.</p>\n\n"
                '<p>Specifically, the server says: "{}"</p>\n\n'
                "<p>This is a rare situation; just in case, we'll now force a "
                "shutdown of your client.  Sorry.</p>".format(task, str(ex))
            ).exec_()
            # This would avoid seeing the crash dialog...
            # import sys
            # sys.exit(58)
            raise PlomSeriousException("Manager changed task") from ex
        except PlomSeriousException as e:
            self.throwSeriousError(e)
            return False

        # Not yet easy to use full_pagedata to build src_img_data (e.g., "included"
        # column means different things).  Instead, extract from .plom file.
        full_pagedata = self.msgr.MrequestWholePaperMetadata(num, self.question)
        for r in full_pagedata:
            r["local_filename"] = None
        self._full_pagedata[num] = full_pagedata

        log.info("importing source image data (orientations etc) from .plom file")
        # filenames likely stale
        src_img_data = plomdata["base_images"]

        # Image names = "<task>.<imagenumber>.<extension>"
        # TODO: use server filename from server_path_filename
        for i, row in enumerate(src_img_data):
            tmp = os.path.join(self.workingDirectory, "{}.{}.image".format(task, i))
            im_bytes = self.msgr.MrequestOneImage(row["id"], row["md5"])
            with open(tmp, "wb") as fh:
                fh.write(im_bytes)
            row["filename"] = tmp
            for r in full_pagedata:
                if r["md5"] == row["md5"]:
                    r["local_filename"] = tmp

        self.examModel.setOriginalFilesAndData(task, src_img_data)

        paperDir = tempfile.mkdtemp(prefix=task + "_", dir=self.workingDirectory)
        log.debug("create paperDir {} for already-graded download".format(paperDir))
        self.examModel.setPaperDirByTask(task, paperDir)
        aname = os.path.join(paperDir, "G{}.png".format(task[1:]))
        pname = os.path.join(paperDir, "G{}.plom".format(task[1:]))
        with open(aname, "wb") as fh:
            fh.write(annotated_image)
        with open(pname, "w") as f:
            json.dump(plomdata, f, indent="  ")
            f.write("\n")
        self.examModel.setAnnotatedFile(task, aname, pname)
        return True

    def _updateImage(self, pr=0):
        """
        Updates the image if needed.

        Args:
            pr (int): which row is highlighted.

        Returns:
            None
        """
        if not self.get_files_for_previously_annotated(self.prxM.getPrefix(pr)):
            return

        if self.prxM.getStatus(pr) in ("marked", "uploading...", "???"):
            self.testImg.updateImage(self.prxM.getAnnotatedFile(pr))
        else:
            # Colin doesn't understand this proxy: just pull task and query examModel
            task = self.prxM.getPrefix(pr)
            self.testImg.updateImage(self.examModel.getOriginalFiles(task))
        self.testImg.forceRedrawOrSomeBullshit()
        self.ui.tableView.setFocus()

    def updateProgress(self, val=None, maxm=None):
        """
        Updates the progress bar.

        Args:
            val (int): value for the progress bar
            maxm (int): maximum for the progress bar.

        Returns:
            None

        """

        if not val and not maxm:
            # ask server for progress update
            try:
                val, maxm = self.msgr.MprogressCount(self.question, self.version)
            except PlomSeriousException as err:
                log.exception("Serious error detected while updating progress")
                msg = 'A serious error happened while updating progress:\n"{}"'.format(
                    err
                )
                msg += "\nThis is not good: restart, report bug, etc."
                ErrorMessage(msg).exec_()
                return
        if maxm == 0:
            val, maxm = (0, 1)  # avoid (0, 0) indeterminate animation
            self.ui.mProgressBar.setFormat("No papers to mark")
            ErrorMessage("No papers to mark.").exec_()
        else:
            # Neither is quite right, instead, we cache on init
            self.ui.mProgressBar.setFormat(self._cachedProgressFormatStr)
        self.ui.mProgressBar.setMaximum(maxm)
        self.ui.mProgressBar.setValue(val)

    def requestNext(self):
        """
        Ask server for unmarked paper, get file, add to list, update view.

        Retry a few times in case two clients are asking for same.
        Notes:
            Side effects: on success, updates the table of tasks
            TODO: return value on success?  Currently None.
            TODO: rationalize return values

        Returns:
            None

        Raises:
            error if getting task from messenger throws PlomSeriousException

        """
        attempts = 0
        while True:
            attempts += 1
            # little sanity check - shouldn't be needed.
            # TODO remove.
            if attempts > 5:
                return
            # ask server for task of next task
            try:
                task = self.msgr.MaskNextTask(self.question, self.version)
                if not task:
                    return False
            except PlomSeriousException as err:
                self.throwSeriousError(err)

            try:
                page_metadata, tags, integrity_check = self.msgr.MclaimThisTask(task)
                break
            except PlomTakenException as err:
                log.info("will keep trying as task already taken: {}".format(err))
                continue

        num = int(task[1:5])
        full_pagedata = self.msgr.MrequestWholePaperMetadata(num, self.question)
        for r in full_pagedata:
            r["local_filename"] = None
        self._full_pagedata[num] = full_pagedata

        src_img_data = [{"id": x[0], "md5": x[1]} for x in page_metadata]
        del page_metadata

        # Populate the orientation keys from the full pagedata
        for i, row in enumerate(src_img_data):
            ori = [r["orientation"] for r in full_pagedata if r["id"] == row["id"]]
            # There could easily be more than one: what if orientation is contradictory?
            row["orientation"] = ori[0]  # just take first one

        # Image names = "<task>.<imagenumber>.<extension>"
        # TODO: use server filename from server_path_filename
        for i, row in enumerate(src_img_data):
            # TODO: add a "aggressive download" option to get all.
            # try-except? how does this fail?
            im_bytes = self.msgr.MrequestOneImage(row["id"], row["md5"])
            tmp = os.path.join(self.workingDirectory, "{}.{}.image".format(task, i))
            with open(tmp, "wb") as fh:
                fh.write(im_bytes)
            row["filename"] = tmp
            for r in full_pagedata:
                if r["md5"] == row["md5"]:
                    r["local_filename"] = tmp

        self.examModel.addPaper(
            ExamQuestion(
                task,
                src_img_data=src_img_data,
                tags=tags,
                integrity_check=integrity_check,
            )
        )
        pr = self.prxM.rowFromTask(task)
        if pr is not None:
            # if newly-added row is visible, select it and redraw
            self.ui.tableView.selectRow(pr)
            self._updateImage(pr)
            # Clean up the table
            self.ui.tableView.resizeColumnsToContents()
            self.ui.tableView.resizeRowsToContents()

    def requestNextInBackgroundStart(self):
        """
        Requests the next TGV in the background.

        Returns:
            None

        """
        if self.backgroundDownloader:
            log.info(
                "Previous Downloader ({}) still here, waiting".format(
                    str(self.backgroundDownloader)
                )
            )
            # if prev downloader still going than wait.  might block the gui
            self.backgroundDownloader.wait()
        # New downloader but reuse the existing Messenger clone
        self.backgroundDownloader = BackgroundDownloader(
            self.question, self.version, self._bgdownloader_msgr, self.workingDirectory
        )
        self.backgroundDownloader.downloadSuccess.connect(
            self._requestNextInBackgroundFinished
        )
        self.backgroundDownloader.downloadNoneAvailable.connect(
            self.requestNextInBackgroundNoneAvailable
        )
        self.backgroundDownloader.downloadFail.connect(
            self.requestNextInBackgroundFailed
        )
        self.backgroundDownloader.start()

    def _requestNextInBackgroundFinished(
        self, task, src_img_data, full_pagedata, tags, integrity_check
    ):
        """
        Adds paper to exam model once it's been requested.

        Args:
            task (str): the task name for the next test.
            src_img_data (list[dict]): the md5sums, filenames, etc for
                the underlying images.
            full_pagedata (list): temporary hacks to merge with above?
            tags (list[str]): list of texts for tags for the TGV.
            integrity_check (str): integrity check string for the underlying images (concat of their md5sums)

        Returns:
            None
        """
        num = int(task[1:5])
        self._full_pagedata[num] = full_pagedata
        self.examModel.addPaper(
            ExamQuestion(
                task,
                src_img_data=src_img_data,
                tags=tags,
                integrity_check=integrity_check,
            )
        )
        # Clean up the table
        self.ui.tableView.resizeColumnsToContents()
        self.ui.tableView.resizeRowsToContents()

    def requestNextInBackgroundNoneAvailable(self):
        """
        Empty.

        Notes:
            Keep this function here just in case we want to do something in the
            future.
        """
        pass

    def requestNextInBackgroundFailed(self, errmsg):
        """
        Sends an error message when requesting the next exam fails.

        Args:
            errmsg (str): Error message received.

        Returns:
            None

        """
        # TODO what should we do?  Is there a realistic way forward
        # or should we just die with an exception?
        ErrorMessage(
            "Unfortunately, there was an unexpected error downloading "
            "next paper.\n\n{}\n\n"
            "Please consider filing an issue?  I don't know if its "
            "safe to continue from here...".format(errmsg)
        ).exec_()

    def moveToNextUnmarkedTest(self, task=None):
        """
        Move the list to the next unmarked test, if possible.

        Args:
            task (str): the task number of the next unmarked test.

        Returns:
             True if move was successful, False if not, for any reason.
        """
        if self.backgroundDownloader:
            # Might need to wait for a background downloader.  Important to
            # processEvents() so we can receive the downloader-finished signal.
            # TODO: assumes the downloader tries to stay just one ahead.
            count = 0
            while self.backgroundDownloader.isRunning():
                time.sleep(0.05)
                self.Qapp.processEvents()
                count += 1
                if (count % 10) == 0:
                    log.info("waiting for downloader to fill table...")
                if count >= 100:
                    msg = SimpleMessage(
                        "Still waiting for downloader to get the next image.  "
                        "Do you want to wait a few more seconds?\n\n"
                        "(It is safe to choose 'no': the Annotator will simply close)"
                    )
                    if msg.exec_() == QMessageBox.No:
                        return False
                    count = 0
            self.Qapp.processEvents()

        # Move to the next unmarked test in the table.
        # Be careful not to get stuck in a loop if all marked
        prt = self.prxM.rowCount()
        if prt == 0:  # no tasks
            return False

        prstart = None
        if task:
            prstart = self.prxM.rowFromTask(task)
        if not prstart:
            # it might be hidden by filters
            prstart = 0  # put 'start' at row=0
        pr = prstart
        while self.prxM.getStatus(pr) in ["marked", "uploading...", "deferred", "???"]:
            pr = (pr + 1) % prt
            if pr == prstart:  # don't get stuck in a loop
                break
        if pr == prstart:
            return False  # have looped over all rows and not found anything.
        self.ui.tableView.selectRow(pr)
        return True

    def deferTest(self):
        """Mark test as "defer" - to be skipped until later."""
        if len(self.ui.tableView.selectedIndexes()):
            pr = self.ui.tableView.selectedIndexes()[0].row()
        else:
            return
        task = self.prxM.getPrefix(pr)
        if self.examModel.getStatusByTask(task) == "deferred":
            return
        if self.examModel.getStatusByTask(task) in ("marked", "uploading...", "???"):
            msg = ErrorMessage(
                "Cannot defer a marked test. We will change this in a future version."
            )
            msg.exec_()
            return
        self.examModel.deferPaper(task)

    def startTheAnnotator(self, initialData):
        """
        This fires up the annotation window for user annotation + marking.

        Args:
            initialData (list): containing things documented elsewhere
                in :func:`plom.client.annotator.Annotator.__init__`.

        Returns:
            None

        """
        annotator = Annotator(
            self.ui.userLabel.text(),
            parentMarkerUI=self,
            initialData=initialData,
        )
        # run the annotator
        annotator.annotator_upload.connect(self.callbackAnnWantsUsToUpload)
        annotator.annotator_done_closing.connect(self.callbackAnnDoneClosing)
        annotator.annotator_done_reject.connect(self.callbackAnnDoneCancel)
        self.setEnabled(False)
        annotator.show()

        # TODO: the old one might still be closing when we get here, but dropping
        # the ref now won't hurt (I think).
        self._annotator = annotator

    def annotateTest(self):
        """Grab current test from table, do checks, start annotator."""
        if len(self.ui.tableView.selectedIndexes()):
            row = self.ui.tableView.selectedIndexes()[0].row()
        else:
            return

        task = self.prxM.getPrefix(row)
        inidata = self.getDataForAnnotator(task)
        # make sure getDataForAnnotator did not fail
        if inidata is None:
            return

        if self.allowBackgroundOps:
            if self.examModel.countReadyToMark() == 0:
                self.requestNextInBackgroundStart()

        self.startTheAnnotator(inidata)
        # we started the annotator, we'll get a signal back when its done

    def getDataForAnnotator(self, task):
        """
        Start annotator on a particular task.

        Args:
            task (str): the task id.  If original qXXXXgYY, then annotated
                version is GXXXXgYY (G=graded).
        Returns
            data (list): (as described by startTheAnnotator) if successful.
        """
        # Create annotated filename.
        assert task.startswith("q")
        Gtask = "G" + task[1:]
        paperdir = tempfile.mkdtemp(prefix=task[1:] + "_", dir=self.workingDirectory)
        log.debug("create paperdir {} for annotating".format(paperdir))
        aname = os.path.join(paperdir, Gtask + ".png")
        pname = os.path.join(paperdir, Gtask + ".plom")

        remarkFlag = False

        if self.examModel.getStatusByTask(task) in ("marked", "uploading...", "???"):
            msg = SimpleMessage("Continue marking paper?")
            if not msg.exec_() == QMessageBox.Yes:
                return
            remarkFlag = True
            oldpaperdir = self.examModel.getPaperDirByTask(task)
            log.debug("oldpaperdir is " + oldpaperdir)
            assert oldpaperdir is not None
            oldaname = os.path.join(oldpaperdir, Gtask + ".png")
            oldpname = os.path.join(oldpaperdir, Gtask + ".plom")
            # TODO: comment json file not downloaded
            # https://gitlab.com/plom/plom/issues/415
            shutil.copyfile(oldaname, aname)
            shutil.copyfile(oldpname, pname)

        # Yes do this even for a regrade!  We will recreate the annotations
        # (using the plom file) on top of the original file.
        fnames = self.examModel.getOriginalFiles(task)
        if self.backgroundDownloader:
            count = 0
            # Notes: we could check using `while not os.path.exists(fname):`
            # Or we can wait on the downloader, which works when there is only
            # one download thread.  Better yet might be a dict/database that
            # we update on downloadFinished signal.
            while self.backgroundDownloader.isRunning():
                time.sleep(0.1)
                count += 1
                # if .remainder(count, 10) == 0: # this is only python3.7 and later. - see #509
                if (count % 10) == 0:
                    log.info("waiting for downloader: {}".format(fnames))
                if count >= 40:
                    msg = SimpleMessage(
                        "Still waiting for download.  Do you want to wait a bit longer?"
                    )
                    if msg.exec_() == QMessageBox.No:
                        return
                    count = 0

        # maybe the downloader failed for some (rare) reason
        for fn in fnames:
            if not os.path.exists(fn):
                log.warning(
                    "some kind of downloader fail? (unexpected, but probably harmless"
                )
                return

        # stash the previous state, not ideal because makes column wider
        prevState = self.examModel.getStatusByTask(task)
        self.examModel.setStatusByTask(task, "ann:" + prevState)

        if remarkFlag:
            with open(pname, "r") as fh:
                pdict = json.load(fh)
        else:
            pdict = None

        exam_name = self.exam_spec["name"]

        # TODO: I dislike this packed-string: overdue for refactor
        assert task[5] == "g"
        question_num = int(task[6:])
        tgv = task[1:]
        question_label = get_question_label(self.exam_spec, question_num)
        integrity_check = self.examModel.getIntegrityCheck(task)
        src_img_data = self.examModel.get_source_image_data(task)
        return (
            tgv,
            question_label,
            exam_name,
            paperdir,
            aname,
            self.maxMark,
            pdict,
            integrity_check,
            src_img_data,
        )

    def getRubricsFromServer(self, question=None):
        """Get list of rubrics from server.

        Args:
            question (int/None)

        Returns:
            list: A list of the dictionary objects.
        """
        if question is None:
            return self.msgr.MgetRubrics()
        return self.msgr.MgetRubricsByQuestion(question)

    def sendNewRubricToServer(self, new_rubric):
        return self.msgr.McreateRubric(new_rubric)

    def modifyRubricOnServer(self, key, updated_rubric):
        return self.msgr.MmodifyRubric(key, updated_rubric)

    def getSolutionImage(self):
        # get the file from disc if it exists, else grab from server
        soln = os.path.join(
            self.workingDirectory,
            "solution.{}.{}.png".format(self.question, self.version),
        )
        if os.path.isfile(soln):
            return soln
        else:
            return self.refreshSolutionImage()

    def refreshSolutionImage(self):
        # get solution and save it to temp dir
        soln = os.path.join(
            self.workingDirectory,
            "solution.{}.{}.png".format(self.question, self.version),
        )
        try:
            im_bytes = self.msgr.MgetSolutionImage(self.question, self.version)
            with open(soln, "wb") as fh:
                fh.write(im_bytes)
            return soln
        except PlomNoSolutionException as err:
            # if a residual file is there, delete it
            if os.path.isfile(soln):
                os.remove(soln)
            return None

    def saveTabStateToServer(self, tab_state):
        """Upload a tab state to the server."""
        log.info("Saving user's rubric tab configuration to server")
        self.msgr.MsaveUserRubricTabs(self.question, tab_state)

    # when Annotator done, we come back to one of these callbackAnnDone* fcns
    @pyqtSlot(str)
    def callbackAnnDoneCancel(self, task):
        """
        Called when anotator is done grading.

        Args:
            task (str): task name

        Returns:
            None

        """
        self.setEnabled(True)
        if task:
            prevState = self.examModel.getStatusByTask("q" + task).split(":")[-1]
            # TODO: could also erase the paperdir
            self.examModel.setStatusByTask("q" + task, prevState)
        # TODO: see below re "done grading".
        self._updateImage()

    @pyqtSlot(str)
    def callbackAnnDoneClosing(self, task):
        """
        Called when annotator is done grading and is closing.

        Args:
            task (str): the task ID of the current test.

        Returns:
            None

        """
        self.setEnabled(True)
        # update image view, if the row we just finished is selected
        prIndex = self.ui.tableView.selectedIndexes()
        if len(prIndex) == 0:
            return
        pr = prIndex[0].row()
        # TODO: when done grading, if ann stays open, then close, this doesn't happen
        if task:
            if self.prxM.getPrefix(pr) == "q" + task:
                self._updateImage(pr)

    @pyqtSlot(str, list)
    def callbackAnnWantsUsToUpload(self, task, stuff):
        """
        Called when annotator wants to upload.

        Args:
            task (str): the task ID of the current test.
            stuff (list): a list containing
                grade(int): grade given by marker.
                markingTime(int): total time spent marking.
                paperDir(dir): Working directory for the current task
                aname(str): annotated file name
                plomFileName(str): the name of the .plom file
                rubric(list[str]): the keys of the rubrics used
                integrity_check(str): the integrity_check string of the task.
                src_img_data (list[dict]): image data, md5sums, etc

        Returns:
            None
        """
        (
            grade,
            markingTime,
            paperDir,
            aname,
            plomFileName,
            rubrics,
            integrity_check,
            src_img_data,
        ) = stuff
        if not isinstance(grade, (int, float)):
            raise RuntimeError(f"Mark {grade} type {type(grade)} is not a number")
        if not (0 <= grade and grade <= self.maxMark):
            raise RuntimeError(
                f"Mark {grade} outside allowed range [0, {self.maxMark}]. Please file a bug!"
            )
        # TODO: sort this out whether task is "q00..." or "00..."?!
        task = "q" + task

        stat = self.examModel.getStatusByTask(task)

        # Copy the mark, annotated filename and the markingtime into the table
        self.examModel.markPaperByTask(
            task, grade, aname, plomFileName, markingTime, paperDir
        )
        # update the markingTime to be the total marking time
        totmtime = self.examModel.getMTimeByTask(task)
        # TODO: should examModel have src_img_data and fnames updated too?

        _data = (
            task,
            grade,
            (
                aname,
                plomFileName,
            ),
            totmtime,  # total marking time (seconds)
            self.question,
            self.version,
            rubrics,
            integrity_check,
            [x["md5"] for x in src_img_data],
        )
        if self.allowBackgroundOps:
            # the actual upload will happen in another thread
            self.backgroundUploader.enqueueNewUpload(*_data)
        else:
            upload(
                self.msgr,
                *_data,
                knownFailCallback=self.backgroundUploadFailedServerChanged,
                unknownFailCallback=self.backgroundUploadFailed,
                successCallback=self.backgroundUploadFinished,
            )

    def getMorePapers(self, oldtgvID):
        """
        Loads more tests.

        Args:
            oldtgvID(str): the Test-Group-Version ID for the previous test.

        Returns:
            initialData: as described by getDataForAnnotator

        """
        log.debug("Annotator wants more (w/o closing)")
        if not self.allowBackgroundOps:
            self.requestNext()
        if not self.moveToNextUnmarkedTest("q" + oldtgvID if oldtgvID else None):
            return False
        # TODO: copy paste of annotateTest()
        # probably don't need len check
        if len(self.ui.tableView.selectedIndexes()):
            row = self.ui.tableView.selectedIndexes()[0].row()
        else:
            # TODO: what to do here?
            return False
        tgvID = self.prxM.getPrefix(row)

        data = self.getDataForAnnotator(tgvID)
        # make sure getDataForAnnotator did not fail
        if data is None:
            return

        assert tgvID[1:] == data[0]
        pdict = data[-3]  # the plomdict is third-last object in data
        assert pdict is None, "Annotator should not pull a regrade"

        if self.allowBackgroundOps:
            # while annotator is firing up request next paper in background
            # after giving system a moment to do `annotator.exec_()`
            if self.examModel.countReadyToMark() == 0:
                self.requestNextInBackgroundStart()

        return data

    def PermuteAndGetSamePaper(self, task, imageList):
        """User has reorganized pages of an exam.

        Args:
            task (str): the task ID of the current test.
            imageList (list[str]): list of image names to which are being
                rearranged.  Each row looks like `[md5, filename, angle]`.

        Returns:
            initialData (as described by getDataForAnnotator)
        """
        log.info("Rearranging image list for task {} = {}".format(task, imageList))
        # we know the list of image-refs and files. copy files into place
        # Image names = "<task>.<imagenumber>.<extension>"
        src_img_data = []
        # TODO: This code was trying (badly) to overwrite the q0001 files...
        # TODO: something with tempfile instead
        # TODO: but why not keep using old name once they are static
        rand6hex = secrets.token_hex(3)
        for i in range(len(imageList)):
            tmp = os.path.join(
                self.workingDirectory, "twist_{}_{}.{}.image".format(rand6hex, task, i)
            )
            shutil.copyfile(imageList[i][1], tmp)
            src_img_data.append(
                {
                    "id": imageList[i][3],
                    "md5": imageList[i][0],
                    "filename": tmp,
                    "orientation": imageList[i][2],
                }
            )
        task = "q" + task
        self.examModel.setOriginalFilesAndData(task, src_img_data)
        # set the status back to untouched so that any old plom files ignored
        self.examModel.setStatusByTask(task, "untouched")
        return self.getDataForAnnotator(task)

    def backgroundUploadFinished(self, task, numDone, numtotal):
        """
        An upload has finished, do appropriate UI updates

        Args:
            task (str): the task ID of the current test.
            numDone (int): number of exams marked
            numTotal (int): total number of exams to mark.

        Returns:
            None

        """
        stat = self.examModel.getStatusByTask(task)
        # maybe it changed while we waited for the upload
        if stat == "uploading...":
            self.examModel.setStatusByTask(task, "marked")
        self.updateProgress(numDone, numtotal)

    def backgroundUploadFailedServerChanged(self, task, error_message):
        """An upload has failed because server changed something, safest to quit.

        Args:
            task (str): the task ID of the current test.
            error_message (str): a brief description of the error.

        Returns:
            None
        """
        self.examModel.setStatusByTask(task, "???")
        ErrorMessage(
            '<p>Background upload of "{}" has failed because the server '
            "changed something underneath us.</p>\n\n"
            '<p>Specifically, the server says: "{}"</p>\n\n'
            "<p>This is a rare situation; no data corruption has occurred but "
            "your annotations have been discarded just in case.  You will be "
            "asked to redo the task later.</p>\n\n"
            "<p>For now you've been logged out and we'll now force a shutdown "
            "of your client.  Sorry.</p>".format(task, error_message)
        ).exec_()
        # This would avoid seeing the crash dialog...
        # import sys
        # sys.exit(57)
        raise PlomSeriousException(
            "Server changed under us: {}".format(error_message)
        ) from None

    def backgroundUploadFailed(self, task, errmsg):
        """An upload has failed, we don't know why, do something LOUDLY.

        Args:
            task (str): the task ID of the current test.
            errmsg (str): the error message.

        Returns:
            None

        """
        self.examModel.setStatusByTask(task, "???")
        ErrorMessage(
            "Unfortunately, there was an unexpected error; the server did "
            "not accept our marked paper {}.\n\n{}\n\n"
            "If the problem persists consider filing an issue."
            "Please close this window and log in again.".format(task, errmsg)
        ).exec_()
        return

    def updateImg(self, newImg, oldImg):
        """
        Updates the displayed image when the selection has changed.

        Args:
            newImg (QItem): new image
            oldImg (QItem): old image

        Returns:
            None

        """
        idx = newImg.indexes()
        if len(idx) > 0:
            self._updateImage(idx[0].row())

    def get_upload_queue_length(self):
        """How long is the upload queue?

        An overly long queue might be a sign of network troubles.

        Returns:
            int: The number of papers waiting to upload, possibly but
                not certainly including the current upload-in-progress.
                Value might also be approximate.
        """
        if not self.backgroundUploader:
            return 0
        return self.backgroundUploader.queue_size()

    def wait_for_bguploader(self, timeout=0):
        """Wait for the uploader queue to empty.

        Args:
            timeout (int): return early after approximately `timeout`
                seconds.  If 0 then wait forever.

        Returns:
            bool: True if it shutdown.  False if we timed out.
        """
        dt = 0.1  # timestep
        if timeout != 0:
            N = ceil(float(timeout) / dt)
        else:
            N = 0  # zero/infinity: pretty much same
        M = ceil(2.0 / dt)  # warn every M seconds
        if self.backgroundUploader:
            count = 0
            while self.backgroundUploader.isRunning():
                if self.backgroundUploader.isEmpty():
                    # don't try to quit until the queue is empty
                    self.backgroundUploader.quit()
                time.sleep(dt)
                count += 1
                if N > 0 and count >= N:
                    log.warning(
                        "Timed out after {} seconds waiting for uploader to finish".format(
                            timeout
                        )
                    )
                    return False
                if count % M == 0:
                    log.warning("Still waiting for uploader to finish...")
            self.backgroundUploader.wait()
        return True

    def closeEvent(self, event):
        log.debug("Something has triggered a shutdown event")
        try:
            self.saveTabStateToServer(self.annotatorSettings["rubricTabState"])
        except PlomException as e:
            log.warn(f"Tab-saving failed, buggy double-closeEvent #1248?: {e}")
            pass
        N = self.get_upload_queue_length()
        if N > 0:
            msg = QMessageBox()
            s = "<p>There is 1 paper" if N == 1 else f"<p>There are {N} papers"
            s += " uploading or queued for upload.</p>"
            msg.setText(s)
            s = "<p>You may want to cancel and wait a few seconds.</p>\n"
            s += "<p>If you&apos;ve already tried that, then the upload "
            s += "may have failed: you can quit, losing any non-uploaded "
            s += "annotations.</p>"
            msg.setInformativeText(s)
            msg.setStandardButtons(QMessageBox.Cancel | QMessageBox.Discard)
            msg.setDefaultButton(QMessageBox.Cancel)
            button = msg.button(QMessageBox.Cancel)
            button.setText("Wait (cancel close)")
            msg.setIcon(QMessageBox.Warning)
            if msg.exec_() == QMessageBox.Cancel:
                event.ignore()
                return
            # politely ask one more time
            if self.backgroundUploader.isRunning():
                self.backgroundUploader.quit()
            if not self.backgroundUploader.wait(50):
                log.info("Background downloader did stop cleanly in 50ms, terminating")
            # then nuke it from orbit
            if self.backgroundUploader.isRunning():
                self.backgroundUploader.terminate()

        log.debug("Revoking login token")
        try:
            self.msgr.closeUser()
        except PlomAuthenticationException:
            log.warn("User tried to logout but was already logged out.")
            pass
        sidebarRight = self.ui.sidebarRightCB.isChecked()
        log.debug("Emitting Marker shutdown signal")
        self.my_shutdown_signal.emit(2, [sidebarRight])
        event.accept()
        log.debug("Marker: goodbye!")

    def shutDownError(self):
        """Shuts down self due to error."""
        if getattr(self, "_annotator", None):
            # try to shut down annotator too if we have one
            self._annotator.close()
        log.error("Shutting down due to error")
        self.close()

    def downloadWholePaper(self, testNumber):
        """Legacy method, yet another way of getting images.

        Args:
            testNumber (int): the test number.

        Returns:
            tuple: containing pageData and viewFiles.  You are responsible
                for deleting the files when done with them, in particular
                these may include duplicate images.
        """
        try:
            pageData, imagesAsBytes = self.msgr.MrequestWholePaper(
                testNumber, self.question
            )
        except PlomTakenException as err:
            log.exception("Taken exception when downloading whole paper")
            ErrorMessage("{}".format(err)).exec_()
            return ([], [])

        viewFiles = []
        for iab in imagesAsBytes:
            tfn = tempfile.NamedTemporaryFile(
                dir=self.workingDirectory, suffix=".image", delete=False
            ).name
            viewFiles.append(Path(tfn))
            with open(tfn, "wb") as fh:
                fh.write(iab)

        return (pageData, viewFiles)

    def downloadOneImage(self, image_id, md5):
        """Download one image from server by its database id."""
        return self.msgr.MrequestOneImage(image_id, md5)

    def doneWithWholePaperFiles(self, viewFiles):
        """Unlinks files in viewFiles to os."""
        for f in viewFiles:
            if os.path.isfile(f):
                os.unlink(f)

    def cacheLatexComments(self):
        """Caches Latexed comments."""
        if True:
            log.debug("TODO: currently skipping LaTeX pre-rendering, see Issue #1491")
            return

        clist = []
        # sort list in order of longest comment to shortest comment
        clist.sort(key=lambda C: -len(C["text"]))

        # Build a progress dialog to warn user
        pd = QProgressDialog("Caching latex comments", None, 0, 3 * len(clist), self)
        pd.setWindowModality(Qt.WindowModal)
        pd.setMinimumDuration(0)
        # Start caching.
        c = 0
        pd.setValue(c)
        n = int(self.question)

        # TODO: I don't think we need this anymore
        exam_name = self.exam_spec["name"]

        # Here we will get the username
        username = self.msgr.whoami()

        for X in clist:
            if X["text"][:4].upper() == "TEX:":
                txt = X["text"][4:].strip()
                pd.setLabelText("Caching:\n{}".format(txt[:64]))
                # latex the red version
                self.latexAFragment(txt, quiet=True)
                c += 1
                pd.setValue(c)
                # and latex the previews (legal and illegal versions)
                txtp = (
                    "\\color{blue}" + txt
                )  # make color blue for ghost rendering (legal)
                self.latexAFragment(txtp, quiet=True)
                c += 1
                pd.setValue(c)
                txtp = (
                    "\\color{gray}" + txt
                )  # make color gray for ghost rendering (illegal)
                self.latexAFragment(txtp, quiet=True)
                c += 1
                pd.setValue(c)
            else:
                c += 3
                pd.setLabelText("Caching:\nno tex")
                pd.setValue(c)
        pd.close()

    def latexAFragment(
        self, txt, *, quiet=False, cache_invalid=True, cache_invalid_tryagain=False
    ):
        """
        Run LaTeX on a fragment of text and return the file name of a png.

        The files are cached for reuse if the same text is passed again.

        Args:
            txt (str): the text to be Latexed.

        Keyword Args:
            quiet (bool): if True, don't popup dialogs on errors.
                Caution: this can result in a lot of API calls because
                users can keep requesting the same (bad) TeX from the
                server, e.g., by having bad TeX in a rubric.
            cache_invalid (bool): whether to cache invalid TeX.  Useful
                to prevent repeated calls to render bad TeX but might
                prevent users from seeing (again) an error dialog that
            try_again_if_cache_invalid (bool): if True then when we get
                a cache hit of `None` (corresponding to bad TeX) then we
                try to to render again.

        Returns:
            (pathlib.Path/str/None): a path and filename to a `.png` of
                the rendered TeX.  Or None if there was an error: callers
                will need to decide how to handle that, typically by
                displaying the raw code instead.
        """
        txt = txt.strip()
        # If we already latex'd this text, return the cached image
        try:
            r = self.commentCache[txt]
        except KeyError:
            # logic is convoluted: this is cache-miss...
            r = None
        else:
            # ..and this is cache-hit of None
            if r is None and not cache_invalid_tryagain:
                log.debug(
                    "tex: cache hit None, tryagain NOT set: %s",
                    shorten(txt, 60, placeholder="..."),
                )
                return None
        if r:
            return r
        log.debug("tex: request image for: %s", shorten(txt, 80, placeholder="..."))
        r, fragment = self.msgr.MlatexFragment(txt)
        if not r:
            if not quiet:
                # Heuristics to highlight error: latex errors seem to start with "! "
                lines = fragment.split("\n")
                idx = [i for i, line in enumerate(lines) if line.startswith("! ")]
                if any(idx):
                    n = idx[0]  # could be fancier if more than one match
                    info = "\n".join(lines[max(0, n - 5) : n + 5])
                    ErrorMessage(
                        """
                        <p>The server reported an error processing your TeX fragment.</p>
                        <p>Perhaps the error is visible in the following snippet,
                        otherwise see full logs under details:</p>
                        """,
                        details=fragment,
                        info=info,
                    ).exec_()
                else:
                    ErrorMessage(
                        "<p>The server reported an error processing your TeX fragment.</p>",
                        details=fragment,
                    ).exec_()
            if cache_invalid:
                self.commentCache[txt] = None
            return None
        # a name for the fragment file
        fragFile = tempfile.NamedTemporaryFile(
            dir=self.workingDirectory, suffix=".png", delete=False
        ).name
        with open(fragFile, "wb") as fh:
            fh.write(fragment)
        # add it to the cache
        self.commentCache[txt] = fragFile
        return fragFile

    def manage_tags(self):
        """Manage the tags of the current task."""
        if len(self.ui.tableView.selectedIndexes()):
            pr = self.ui.tableView.selectedIndexes()[0].row()
        else:
            return
        task = self.prxM.getPrefix(pr)
        self.manage_task_tags(task)

    def manage_task_tags(self, task, parent=None):
        """Manage the tags of a task.

        args:
            task (str): A string like "q0003g2" for paper 3 question 2.

        keyword args:
            parent (Window/None): Which window should be dialog's parent?
                If None, then use `self` (which is Marker) but if other
                windows (such as Annotator or PageRearranger) are calling
                this and if so they should pass themselves: that way they
                would be the visual parents of this dialog.
        """
        if not parent:
            parent = self
<<<<<<< HEAD

        all_tags = [tag for key, tag in self.msgr.get_all_tags()]
        current_tags = self.msgr.get_tags(task)
        tag_choices = [X for X in all_tags if X not in current_tags]

        artd = AddRemoveTagDialog(parent, task, current_tags, tag_choices=tag_choices)
        if artd.exec_() == QDialog.Accepted:
            cmd, new_tag = artd.return_values
            if cmd == "add":
                if len(new_tag) == 0:
                    pass  # user is not adding a tag
                elif new_tag in current_tags:
                    pass  # already have that tag
                # an actual new tag for this task (though it may exist already)
                else:
                    try:
                        self.msgr.add_single_tag(task, new_tag)
                        log.debug('tagging paper "%s" with "%s"', task, new_tag)
                    except PlomBadTagError as e:
                        ErrorMessage(f"Tag not acceptable: {e}").exec_()
            elif cmd == "remove":
                try:
                    self.msgr.remove_single_tag(task, new_tag)
                except PlomBadTagError as e:
                    ErrorMessage(f"Problem removing tag: {e}").exec_()
            else:
                # do nothing - shouldn't arrive here.
                pass
            # refresh the tags
            current_tags = self.msgr.get_tags(task)
            try:
                self.examModel.setTagsByTask(task, current_tags)
                self.ui.tableView.resizeColumnsToContents()
                self.ui.tableView.resizeRowsToContents()
            except ValueError:
                # we might not own the task for which we've have been managing tags
                pass
=======
        # TODO: maybe we'd like a list from the server but uncertain about cost
        all_local_tags = self.examModel.getAllTags()

        tags = self.msgr.get_tags(task)

        # TODO: improve with a nicer "tag management" dialog: Issue #1773.
        # TODO: these current dialogs look horrible with many tags

        def make_tags_html(tags):
            if not tags:
                return "<p>No current tags<p>"
            msg = "&nbsp; ".join(f"<em>{x}</em>" for x in tags)
            return f"<p>Current tags:</p>\n<center><big>{msg}</big></center>"

        msg = make_tags_html(tags)
        msg += "<p>Tag this paper with a new tag?</p>"
        title = f"Add tag to {task}?"
        choose_tags = all_local_tags.difference(tags)
        tag, ok = QInputDialog.getItem(parent, title, msg, choose_tags)
        if ok and tag:
            log.debug('tagging paper "%s" with "%s"', task, tag)
            try:
                self.msgr.add_tag(task, tag)
            except PlomBadTagError as e:
                ErrorMessage(f"Tag not acceptable: {e}").exec_()

            tags = self.msgr.get_tags(task)

        if tags:
            msg = make_tags_html(tags)
            msg += "<p>Choose one of these tags to remove:</p>"
            tmp = tags.copy()
            tmp.insert(0, "")
            tag, ok = QInputDialog.getItem(parent, f"Remove tag from {task}?", msg, tmp)
            if ok and tag:
                log.debug('Removing tag "%s" from "%s"', tag, task)
                try:
                    self.msgr.remove_tag(task, tag)
                except PlomBadTagError as e:
                    ErrorMessage(f"Tag not acceptable: {e}").exec_()
                tags = self.msgr.get_tags(task)

        try:
            self.examModel.setTagsByTask(task, tags)
            self.ui.tableView.resizeColumnsToContents()
            self.ui.tableView.resizeRowsToContents()
        except ValueError:
            # we might not the task for which we've have been managing tags
            pass
>>>>>>> c5340a43

    def setFilter(self):
        """Sets a filter tag."""
        self.prxM.setFilterString(self.ui.filterLE.text().strip())
        # check to see if invert-filter is checked
        if self.ui.filterInvCB.checkState() == Qt.Checked:
            self.prxM.filterTags(invert=True)
        else:
            self.prxM.filterTags()

    def view_testnum_question(self):
        """shows the image."""
        tgs = SelectTestQuestion(self.exam_spec, self.question)
        if tgs.exec_() != QDialog.Accepted:
            return
        tn = tgs.tsb.value()
        gn = tgs.gsb.value()
        task = f"q{tn:04}g{gn}"
        try:
            imageList = self.msgr.MrequestOriginalImages(task)
        except PlomNoMoreException:
            msg = ErrorMessage(f"No image corresponding to task {task}")
            msg.exec_()
            return
        ifilenames = []
        for img in imageList:
            ifile = tempfile.NamedTemporaryFile(
                dir=self.workingDirectory, suffix=".image", delete=False
            )
            ifile.write(img)
            ifilenames.append(ifile.name)
<<<<<<< HEAD
        qvmap = self.msgr.getQuestionVersionMap(tn)
        ver = qvmap[gn]
        QuestionView(ifilenames, tn, gn, ver=ver, marker=self).exec_()
=======
        qvmap = self.msgr.getGlobalQuestionVersionMap()
        ver = qvmap[tn][gn]
        QuestionViewDialog(self, ifilenames, tn, gn, ver=ver, marker=self).exec_()
>>>>>>> c5340a43
<|MERGE_RESOLUTION|>--- conflicted
+++ resolved
@@ -63,13 +63,8 @@
 )
 from plom.messenger import Messenger
 from .annotator import Annotator
-<<<<<<< HEAD
-from .examviewwindow import ExamViewWindow
-from .origscanviewer import QuestionView, SelectTestQuestion
-=======
 from .examviewwindow import ImageViewWidget
 from .origscanviewer import QuestionViewDialog, SelectTestQuestion
->>>>>>> c5340a43
 from .uiFiles.ui_marker import Ui_MarkerWindow
 from .useful_classes import (
     AddRemoveTagDialog,
@@ -693,28 +688,9 @@
 
     def setTagsByTask(self, task, tags):
         """Set a list of tags for task.
-<<<<<<< HEAD
-
         Note: internally stored as flattened string.
         """
         return self._setDataByTask(task, 4, " ".join(tags))
-=======
-
-        Note: internally stored as flattened string.
-        """
-        return self._setDataByTask(task, 4, " ".join(tags))
-
-    def getAllTags(self):
-        """Return all tags as a set over all rows of the table.
-
-        Note: internally stored as flattened string.
-        """
-        tags = set()
-        for r in range(self.rowCount()):
-            v = self.data(self.index(r, 4))
-            tags.update(v.split())
-        return tags
->>>>>>> c5340a43
 
     def getMTimeByTask(self, task):
         """Return total marking time (s) for task, (task(str), return (int).)"""
@@ -1092,12 +1068,8 @@
         self.ui.tableView.selectionModel().selectionChanged.connect(self.updateImg)
 
         self.requestNext()  # Get a question to mark from the server
-<<<<<<< HEAD
         # reset the view so whole exam shown.
-        self.testImg.resetB.animateClick()
-=======
-        self.testImg.resetView()  # reset the view so whole exam shown.
->>>>>>> c5340a43
+        self.testImg.resetView()
         # resize the table too.
         QTimer.singleShot(100, self.ui.tableView.resizeRowsToContents)
         log.debug("Marker main thread: " + str(threading.get_ident()))
@@ -2447,7 +2419,6 @@
         """
         if not parent:
             parent = self
-<<<<<<< HEAD
 
         all_tags = [tag for key, tag in self.msgr.get_all_tags()]
         current_tags = self.msgr.get_tags(task)
@@ -2485,57 +2456,6 @@
             except ValueError:
                 # we might not own the task for which we've have been managing tags
                 pass
-=======
-        # TODO: maybe we'd like a list from the server but uncertain about cost
-        all_local_tags = self.examModel.getAllTags()
-
-        tags = self.msgr.get_tags(task)
-
-        # TODO: improve with a nicer "tag management" dialog: Issue #1773.
-        # TODO: these current dialogs look horrible with many tags
-
-        def make_tags_html(tags):
-            if not tags:
-                return "<p>No current tags<p>"
-            msg = "&nbsp; ".join(f"<em>{x}</em>" for x in tags)
-            return f"<p>Current tags:</p>\n<center><big>{msg}</big></center>"
-
-        msg = make_tags_html(tags)
-        msg += "<p>Tag this paper with a new tag?</p>"
-        title = f"Add tag to {task}?"
-        choose_tags = all_local_tags.difference(tags)
-        tag, ok = QInputDialog.getItem(parent, title, msg, choose_tags)
-        if ok and tag:
-            log.debug('tagging paper "%s" with "%s"', task, tag)
-            try:
-                self.msgr.add_tag(task, tag)
-            except PlomBadTagError as e:
-                ErrorMessage(f"Tag not acceptable: {e}").exec_()
-
-            tags = self.msgr.get_tags(task)
-
-        if tags:
-            msg = make_tags_html(tags)
-            msg += "<p>Choose one of these tags to remove:</p>"
-            tmp = tags.copy()
-            tmp.insert(0, "")
-            tag, ok = QInputDialog.getItem(parent, f"Remove tag from {task}?", msg, tmp)
-            if ok and tag:
-                log.debug('Removing tag "%s" from "%s"', tag, task)
-                try:
-                    self.msgr.remove_tag(task, tag)
-                except PlomBadTagError as e:
-                    ErrorMessage(f"Tag not acceptable: {e}").exec_()
-                tags = self.msgr.get_tags(task)
-
-        try:
-            self.examModel.setTagsByTask(task, tags)
-            self.ui.tableView.resizeColumnsToContents()
-            self.ui.tableView.resizeRowsToContents()
-        except ValueError:
-            # we might not the task for which we've have been managing tags
-            pass
->>>>>>> c5340a43
 
     def setFilter(self):
         """Sets a filter tag."""
@@ -2567,12 +2487,6 @@
             )
             ifile.write(img)
             ifilenames.append(ifile.name)
-<<<<<<< HEAD
         qvmap = self.msgr.getQuestionVersionMap(tn)
         ver = qvmap[gn]
-        QuestionView(ifilenames, tn, gn, ver=ver, marker=self).exec_()
-=======
-        qvmap = self.msgr.getGlobalQuestionVersionMap()
-        ver = qvmap[tn][gn]
-        QuestionViewDialog(self, ifilenames, tn, gn, ver=ver, marker=self).exec_()
->>>>>>> c5340a43
+        QuestionViewDialog(self, ifilenames, tn, gn, ver=ver, marker=self).exec_()