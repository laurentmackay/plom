# -*- coding: utf-8 -*-

"""
The Plom Marker client
"""

__author__ = "Andrew Rechnitzer"
__copyright__ = "Copyright (C) 2018-2020 Andrew Rechnitzer"
__credits__ = ["Andrew Rechnitzer", "Colin Macdonald", "Elvis Cai", "Matt Coles"]
__license__ = "AGPL-3.0-or-later"
# SPDX-License-Identifier: AGPL-3.0-or-later

from collections import defaultdict
import os
import json
import shutil
import sys
import tempfile
import threading
import time
import queue
import logging
import random

import toml

from PyQt5.QtCore import (
    Qt,
    QAbstractTableModel,
    QElapsedTimer,
    QModelIndex,
    QObject,
    QSortFilterProxyModel,
    QTimer,
    QThread,
    pyqtSlot,
    QVariant,
    pyqtSignal,
)
from PyQt5.QtGui import QStandardItem, QStandardItemModel
from PyQt5.QtWidgets import (
    QDialog,
    QInputDialog,
    QMainWindow,
    QMessageBox,
    QProgressDialog,
    QPushButton,
    QWidget,
)

from .examviewwindow import ExamViewWindow
from .annotator import Annotator
from plom.plom_exceptions import *
from .useful_classes import ErrorMessage, SimpleMessage
from .comment_list import AddTagBox, commentLoadAll, commentIsVisible
from .reorientationwindow import ExamReorientWindow
from .uiFiles.ui_marker import Ui_MarkerWindow
from .origscanviewer import GroupView, SelectTestQuestion
from plom import Plom_API_Version

# in order to get shortcuts under OSX this needs to set this.... but only osx.
# To test platform
import platform

if platform.system() == "Darwin":
    from PyQt5.QtGui import qt_set_sequence_auto_mnemonic

    qt_set_sequence_auto_mnemonic(True)

log = logging.getLogger("marker")

# set up variables to store paths for marker and id clients
tempDirectory = tempfile.TemporaryDirectory(prefix="plom_")
directoryPath = tempDirectory.name

# Read https://mayaposch.wordpress.com/2011/11/01/how-to-really-truly-use-qthreads-the-full-explanation/
# and https://stackoverflow.com/questions/6783194/background-thread-with-qthread-in-pyqt
# and finally https://woboq.com/blog/qthread-you-were-not-doing-so-wrong.html
# I'll do it the simpler subclassing way
class BackgroundDownloader(QThread):
    downloadSuccess = pyqtSignal(str, list, str)  # [task, files, tags]
    downloadNoneAvailable = pyqtSignal()
    downloadFail = pyqtSignal(str)

    def __init__(self, qu, v):
        QThread.__init__(self)
        self.question = qu
        self.version = v
        self.workingDirectory = directoryPath

    def run(self):
        attempts = 0
        while True:
            attempts += 1
            # little sanity check - shouldn't be needed.
            # TODO remove.
            if attempts > 5:
                return
            # ask server for task-code of next task
            try:
                task = messenger.MaskNextTask(self.question, self.version)
                if not task:  # no more tests left
                    self.downloadNoneAvailable.emit()
                    self.quit()
                    return
            except PlomSeriousException as err:
                self.downloadFail.emit(str(err))
                self.quit()
                return

            try:
                imageList, tags = messenger.MclaimThisTask(task)
                break
            except PlomTakenException as err:
                log.info("will keep trying as task already taken: {}".format(err))
                continue
            except PlomSeriousException as err:
                self.downloadFail.emit(str(err))
                self.quit()

        # Image names = "<task>.<imagenumber>.<extension>"
        inames = []
        for i in range(len(imageList)):
            tmp = os.path.join(self.workingDirectory, "{}.{}.image".format(task, i))
            inames.append(tmp)
            with open(tmp, "wb+") as fh:
                fh.write(imageList[i])
        self.downloadSuccess.emit(task, inames, tags)
        self.quit()


class BackgroundUploader(QThread):
    uploadSuccess = pyqtSignal(str, int, int)
    uploadFail = pyqtSignal(str, str)

    def enqueueNewUpload(self, *args):
        """Place something in the upload queue

        Note: if you call this from the main thread, this code runs in the
        main thread.  That is ok b/c queue.Queue is threadsafe.  But its
        important to be aware, not all code in this object runs in the new
        thread: it depends where that code is called!
        """
        log.debug("upQ enqueing item from main thread " + str(threading.get_ident()))
        self.q.put(args)

    def isEmpty(self):
        return self.q.empty()

    def run(self):
        def tryToUpload():
            # define this inside run so it will run in the new thread
            # https://stackoverflow.com/questions/52036021/qtimer-on-a-qthread
            from queue import Empty as EmptyQueueException

            try:
                data = self.q.get_nowait()
            except EmptyQueueException:
                return
            code = data[0]  # TODO: remove so that queue needs no knowledge of args
            log.info("upQ thread: popped code {} from queue, uploading".format(code))
            upload(
                *data,
                failcallback=self.uploadFail.emit,
                successcallback=self.uploadSuccess.emit
            )

        self.q = queue.Queue()
        log.info("upQ thread: starting with new empty queue and starting timer")
        # TODO: Probably don't need the timer: after each enqueue, signal the
        # QThread (in the new thread's event loop) to call tryToUpload.
        timer = QTimer()
        timer.timeout.connect(tryToUpload)
        timer.start(250)
        self.exec_()


def upload(
    code, gr, filenames, mtime, qu, ver, tags, failcallback=None, successcallback=None,
):
    # do name sanity checks here
    aname, pname, cname = filenames
    if not (
        code.startswith("m")
        and os.path.basename(aname) == "G{}.png".format(code[1:])
        and os.path.basename(pname) == "G{}.plom".format(code[1:])
        and os.path.basename(cname) == "G{}.json".format(code[1:])
    ):
        raise PlomSeriousException(
            "Upload file names mismatch [{}, {}, {}] - this should not happen".format(
                aname, pname, cname
            )
        )
    try:
        msg = messenger.MreturnMarkedTask(
            code, qu, ver, gr, mtime, tags, aname, pname, cname
        )
    except Exception as ex:
        # TODO: just OperationFailed?  Just WebDavException?  Others pass thru?
        template = "An exception of type {0} occurred. Arguments:\n{1!r}"
        errmsg = template.format(type(ex).__name__, ex.args)
        failcallback(code, errmsg)
        return

    numdone = msg[0]
    numtotal = msg[1]
    successcallback(code, numdone, numtotal)


class Testquestion:
    """A simple container for storing a groupimage's code (task),
    numer, group, version, status, the mark, the original image
    filename, the annotated image filename, the mark, and the
    time spent marking the groupimage.
    """

    def __init__(self, task, fnames=[], stat="untouched", mrk="-1", mtime="0", tags=""):
        # task will be of the form m1234g9 = test 1234 question 9
        # ... = 0123456789
        # the test code
        self.prefix = task
        # the test number
        self.status = stat
        # By default set mark to be negative (since 0 is a possible mark)
        self.mark = mrk
        # The filename of the untouched image
        self.originalFiles = fnames
        # The filename for the (future) annotated image
        self.annotatedFile = ""
        # The filename for the (future) plom file
        self.plomFile = ""
        # The time spent marking the image.
        self.markingTime = mtime
        # Any user tags/comments
        self.tags = tags


class ExamModel(QStandardItemModel):
    """A tablemodel for handling the group image marking data."""

    def __init__(self, parent=None):
        QStandardItemModel.__init__(self, parent)
        self.setHorizontalHeaderLabels(
            [
                "Task",
                "Status",
                "Mark",
                "Time",
                "Tag",
                "OriginalFiles",
                "AnnotatedFile",
                "PlomFile",
                "PaperDir",
            ]
        )

    def addPaper(self, paper):
        # Append new groupimage to list and append new row to table.
        r = self.rowCount()
        self.appendRow(
            [
                QStandardItem(paper.prefix),
                QStandardItem(paper.status),
                QStandardItem(str(paper.mark)),
                QStandardItem(str(paper.markingTime)),
                QStandardItem(paper.tags),
                # TODO - work out how to store list more directly rather than as a string-rep of the list of file names.
                QStandardItem(repr(paper.originalFiles)),
                QStandardItem(paper.annotatedFile),
                QStandardItem(paper.plomFile),
            ]
        )
        return r

    def _getPrefix(self, r):
        # Return the prefix of the image
        return self.data(self.index(r, 0))

    def _getStatus(self, r):
        # Return the status of the image
        return self.data(self.index(r, 1))

    def _setStatus(self, r, stat):
        self.setData(self.index(r, 1), stat)

    def _getAnnotatedFile(self, r):
        # Return the filename of the annotated image
        return self.data(self.index(r, 6))

    def _setAnnotatedFile(self, r, aname, pname):
        # Set the annotated image filename
        self.setData(self.index(r, 6), aname)
        self.setData(self.index(r, 7), pname)

    def _setPaperDir(self, r, tdir):
        self.setData(self.index(r, 8), tdir)

    def _clearPaperDir(self, r):
        self._setPaperDir(r, None)

    def _getPaperDir(self, r):
        return self.data(self.index(r, 8))

    def _findTask(self, task):
        """Return the row index of this task.

        Raises ValueError if not found.
        """
        r0 = []
        for r in range(self.rowCount()):
            if self._getPrefix(r) == task:
                r0.append(r)

        if len(r0) == 0:
            raise ValueError("task {} not found!".format(task))
        elif not len(r0) == 1:
            raise ValueError(
                "Repeated task {} in rows {}  This should not happen!".format(task, r0)
            )
        return r0[0]

    def _setDataByTask(self, task, n, stuff):
        """Find the row with `task` and put `stuff` into `n`th column."""
        r = self._findTask(task)
        self.setData(self.index(r, n), stuff)

    def _getDataByTask(self, task, n):
        """Find the row with `task` and get the `n`th column."""
        r = self._findTask(task)
        return self.data(self.index(r, n))

    def getStatusByTask(self, task):
        """Return status for task"""
        return self._getDataByTask(task, 1)

    def setStatusByTask(self, task, st):
        """Set status for task"""
        self._setDataByTask(task, 1, st)

    def getTagsByTask(self, task):
        """Return tags for task"""
        return self._getDataByTask(task, 4)

    def setTagsByTask(self, task, tags):
        """Set tags for task"""
        return self._setDataByTask(task, 4, tags)

    def getAllTags(self):
        """Return all tags as a set."""
        tags = set()
        for r in range(self.rowCount()):
            v = self.data(self.index(r, 4))
            if len(v) > 0:
                tags.add(v)
        return tags

    def getMTimeByTask(self, task):
        """Return total marking time for task"""
        return int(self._getDataByTask(task, 3))

    def getPaperDirByTask(self, task):
        """Return temporary directory for this grading."""
        return self._getDataByTask(task, 8)

    def setPaperDirByTask(self, task, tdir):
        """Set temporary directory for this grading."""
        self._setDataByTask(task, 8, tdir)

    def getOriginalFiles(self, task):
        """Return filename for original un-annotated image."""
        return eval(self._getDataByTask(task, 5))

    def setOriginalFiles(self, task, fnames):
        """Set the original un-annotated image filenames."""
        self._setDataByTask(task, 5, repr(fnames))

    def setAnnotatedFile(self, task, aname, pname):
        """Set the annotated image and data filenames."""
        self._setDataByTask(task, 6, aname)
        self._setDataByTask(task, 7, pname)

    def markPaperByTask(self, task, mrk, aname, pname, mtime, tdir):
        # There should be exactly one row with this Task
        r = self._findTask(task)
        # When marked, set the annotated filename, the plomfile, the mark,
        # and the total marking time (in case it was annotated earlier)
        mt = int(self.data(self.index(r, 3)))
        # total elapsed time.
        self.setData(self.index(r, 3), mtime + mt)
        self._setStatus(r, "uploading...")
        self.setData(self.index(r, 2), mrk)
        self._setAnnotatedFile(r, aname, pname)
        self._setPaperDir(r, tdir)

    def deferPaper(self, task):
        self.setStatusByTask(task, "deferred")

    def removePaper(self, task):
        r = self._findTask(task)
        self.removeRow(r)

    def countReadyToMark(self):
        """Count how many are untouched."""
        count = 0
        for r in range(self.rowCount()):
            if self._getStatus(r) == "untouched":
                count += 1
        return count


##########################
class ProxyModel(QSortFilterProxyModel):
    """A proxymodel wrapper to put around the table model to handle filtering and sorting."""

    def __init__(self, parent=None):
        QSortFilterProxyModel.__init__(self, parent)
        self.setFilterKeyColumn(4)
        self.filterString = ""
        self.invert = False

    def lessThan(self, left, right):
        # Check to see if data is integer, and compare that
        try:
            lv = int(left.data())
            rv = int(right.data())
            return lv < rv
        except ValueError:
            # else let qt handle it.
            return left.data() < right.data()

    def setFilterString(self, flt):
        self.filterString = flt

    def filterTags(self, invert=False):
        self.invert = invert
        self.setFilterFixedString(self.filterString)

    def filterAcceptsRow(self, pos, index):
        if (len(self.filterString) == 0) or (
            self.filterString.casefold()
            in self.sourceModel().data(self.sourceModel().index(pos, 4)).casefold()
        ):
            # we'd return true here, unless INVERT, then false
            if self.invert:
                return False
            else:
                return True
        else:  # we'd return false here, unless invert, then true
            if self.invert:
                return True
            else:
                return False

    def getPrefix(self, r):
        # Return the prefix of the image
        return self.data(self.index(r, 0))

    def getStatus(self, r):
        # Return the status of the image
        return self.data(self.index(r, 1))

    def getOriginalFiles(self, r):
        # Return the filename of the original un-annotated image
        return eval(self.data(self.index(r, 5)))

    def getAnnotatedFile(self, r):
        # Return the filename of the annotated image
        return self.data(self.index(r, 6))

    def rowFromTask(self, task):
        """Return the row index of this task or None if absent."""
        r0 = []
        for r in range(self.rowCount()):
            if self.getPrefix(r) == task:
                r0.append(r)

        if len(r0) == 0:
            return None
        elif not len(r0) == 1:
            raise ValueError(
                "Repeated task {} in rows {}  This should not happen!".format(task, r0)
            )
        return r0[0]


##########################


# TODO: should be a QMainWindow but at any rate not a Dialog
# TODO: should this be parented by the QApplication?
class MarkerClient(QWidget):
    my_shutdown_signal = pyqtSignal(int, list)

    def __init__(self, Qapp):
        super(MarkerClient, self).__init__()
        self.Qapp = Qapp

    def getToWork(self, mess, question, version, lastTime):

        # TODO or `self.msgr = mess`?  trouble in threads?
        global messenger
        messenger = mess
        # local temp directory for image files and the class list.
        self.workingDirectory = directoryPath
        self.question = question
        self.version = version
        # create max-mark, but not set until we get info from server
        self.maxScore = -1
        # For viewing the whole paper we'll need these two lists.
        self.viewFiles = []

        # Get the number of Tests, Pages, Questions and Versions
        try:
            self.testInfo = messenger.getInfoGeneral()
        except PlomSeriousException as err:
            self.throwSeriousError(err, rethrow=False)
            return

        # Fire up the user interface
        self.ui = Ui_MarkerWindow()
        self.ui.setupUi(self)
        self.setWindowTitle('Plom Marker: "{}"'.format(self.testInfo["testName"]))
        # Paste the username, question and version into GUI.
        self.ui.userLabel.setText(messenger.whoami())
        self.ui.infoBox.setTitle(
            "Marking Q{} (ver. {}) of “{}”".format(
                self.question, self.version, self.testInfo["testName"]
            )
        )
        # Exam model for the table of groupimages - connect to table
        self.exM = ExamModel()
        # set proxy for filtering and sorting
        self.prxM = ProxyModel()
        self.prxM.setSourceModel(self.exM)
        self.ui.tableView.setModel(self.prxM)
        self.ui.tableView.hideColumn(5)  # hide original filename
        self.ui.tableView.hideColumn(6)  # hide annotated filename
        self.ui.tableView.hideColumn(7)  # hide plom filename
        self.ui.tableView.hideColumn(8)  # hide paperdir
        # Double-click or signale fires up the annotator window
        self.ui.tableView.doubleClicked.connect(self.annotateTest)
        self.ui.tableView.annotateSignal.connect(self.annotateTest)
        # A view window for the papers so user can zoom in as needed.
        # Paste into appropriate location in gui.
        self.testImg = ExamViewWindow()
        self.ui.gridLayout_6.addWidget(self.testImg, 0, 0)
        # create a settings variable for saving annotator window settings
        # initially all settings are "none"
        self.annotatorSettings = defaultdict(lambda: None)

        self.annotatorSettings["commentWarnings"] = lastTime.get("CommentWarnings")
        self.annotatorSettings["markWarnings"] = lastTime.get("MarkWarnings")
        self.canViewAll = False
        if lastTime.get("POWERUSER", False):
            # if POWERUSER is set, disable warnings and allow viewing all
            self.canViewAll = True
        self.allowBackgroundOps = True
        # unless special key was set:
        if lastTime.get("FOREGROUND", False):
            self.allowBackgroundOps = False

        self.ui.sidebarRightCB.setChecked(lastTime.get("SidebarOnRight", False))

        # Connect gui buttons to appropriate functions
        self.ui.closeButton.clicked.connect(self.shutDown)
        self.ui.getNextButton.clicked.connect(self.requestNext)
        self.ui.annButton.clicked.connect(self.annotateTest)
        self.ui.deferButton.clicked.connect(self.deferTest)
        self.ui.tagButton.clicked.connect(self.tagTest)
        self.ui.filterButton.clicked.connect(self.setFilter)
        self.ui.filterLE.returnPressed.connect(self.setFilter)
        self.ui.filterInvCB.stateChanged.connect(self.setFilter)
        self.ui.viewButton.clicked.connect(self.viewSpecificImage)
        # self.ui.filterLE.focusInEvent.connect(lambda: self.ui.filterButton.setFocus())
        # Give IDs to the radio-buttons which select the marking style
        # 1 = mark total = user clicks the total-mark
        # 2 = mark-up = mark starts at 0 and user increments it
        # 3 = mark-down = mark starts at max and user decrements it
        # TODO: remove the total-radiobutton, but
        # for the timebeing we hide the totalrb from the user.
        self.ui.markStyleGroup.setId(self.ui.markTotalRB, 1)
        self.ui.markTotalRB.hide()
        self.ui.markTotalRB.setEnabled(False)
        # continue with the other buttons
        self.ui.markStyleGroup.setId(self.ui.markUpRB, 2)
        self.ui.markStyleGroup.setId(self.ui.markDownRB, 3)
        if lastTime["upDown"] == "up":
            self.ui.markUpRB.animateClick()
        elif lastTime["upDown"] == "down":
            self.ui.markDownRB.animateClick()

        if lastTime["mouse"] == "left":
            self.ui.leftMouseCB.setChecked(True)

        # Get the max-mark for the question from the server.
        try:
            self.maxScore = messenger.MgetMaxMark(self.question, self.version)
        except PlomRangeException as err:
            log.error(err.args[1])
            ErrorMessage(err.args[1]).exec_()
            self.shutDownError()
            return
        except PlomSeriousException as err:
            self.throwSeriousError(err, rethrow=False)
            return
        # Paste the max-mark into the gui.
        self.ui.maxscoreLabel.setText(str(self.maxScore))

        # Get list of papers already marked and add to table.
        try:
            self.getMarkedList()
        except PlomSeriousException as err:
            self.throwSeriousError(err)
            return

        # Keep the original format around in case we need to change it
        self.ui._cachedProgressFormatStr = self.ui.mProgressBar.format()

        # Update counts
        self.updateProgress()
        # Connect the view **after** list updated.
        # Connect the table-model's selection change to appropriate function
        self.ui.tableView.selectionModel().selectionChanged.connect(self.selChanged)
        # A simple cache table for latex'd comments
        self.commentCache = {}
        self.backgroundDownloader = None
        self.backgroundUploader = None
        # Get a question to mark from the server
        self.requestNext()
        # reset the view so whole exam shown.
        self.testImg.resetB.animateClick()
        # resize the table too.
        QTimer.singleShot(100, self.ui.tableView.resizeRowsToContents)
        log.debug("Marker main thread: " + str(threading.get_ident()))
        if self.allowBackgroundOps:
            self.backgroundUploader = BackgroundUploader()
            self.backgroundUploader.uploadSuccess.connect(self.backgroundUploadFinished)
            self.backgroundUploader.uploadFail.connect(self.backgroundUploadFailed)
            self.backgroundUploader.start()
        # Now cache latex for comments:
        self.cacheLatexComments()

    def resizeEvent(self, e):
        # a resize can be triggered before we "getToWork" is called.
        if hasattr(self, "testImg"):
            # On resize used to resize the image to keep it all in view
            self.testImg.resetB.animateClick()
        # resize the table too.
        if hasattr(self, "ui.tableView"):
            self.ui.tableView.resizeRowsToContents()
        super(MarkerClient, self).resizeEvent(e)

    def throwSeriousError(self, err, rethrow=True):
        """Log an exception, pop up a dialog, shutdown.

        If you think you can do something reasonable instead of crashing pass
        False to `rethrow` and this function will initiate shutdown but will
        not re-raise the exception (this avoiding a crash).
        """
        # automatically prints a stacktrace into the log!
        log.exception("A serious error has been detected")
        msg = 'A serious error has been thrown:\n"{}"'.format(err)
        if rethrow:
            msg += "\nProbably we will crash now..."
        else:
            msg += "\nShutting down Marker."
        ErrorMessage(msg).exec_()
        self.shutDownError()
        if rethrow:
            raise (err)

    def getMarkedList(self):
        # Ask server for list of previously marked papers
        markedList = messenger.MrequestDoneTasks(self.question, self.version)
        for x in markedList:
            # TODO: might not the "markedList" have some other statuses?
            self.exM.addPaper(
                Testquestion(
                    x[0], fnames=[], stat="marked", mrk=x[2], mtime=x[3], tags=x[4]
                )
            )

    def checkAndGrabFiles(self, task):
        # TODO: doesn't seem to do a lot of checking, despite name
        if len(self.exM.getOriginalFiles(task)) > 0:
            return

        try:
            [imageList, anImage, plImage] = messenger.MrequestImages(task)
        except PlomSeriousException as e:
            self.throwSeriousError(e)
            return
        # TODO: there were no benign exceptions except authentication
        # except PlomBenignException as e:
        #     ErrorMessage("{}".format(e)).exec_()
        #     self.exM.removePaper(task)
        #     return

        paperdir = tempfile.mkdtemp(prefix=task + "_", dir=self.workingDirectory)
        log.debug("create paperdir {} for already-graded download".format(paperdir))

        # Image names = "<task>.<imagenumber>.<extension>"
        inames = []
        for i in range(len(imageList)):
            tmp = os.path.join(self.workingDirectory, "{}.{}.image".format(task, i))
            inames.append(tmp)
            with open(tmp, "wb+") as fh:
                fh.write(imageList[i])
        self.exM.setOriginalFiles(task, inames)

        if anImage is None:
            return

        self.exM.setPaperDirByTask(task, paperdir)
        aname = os.path.join(paperdir, "G{}.png".format(task[1:]))
        pname = os.path.join(paperdir, "G{}.plom".format(task[1:]))
        with open(aname, "wb+") as fh:
            fh.write(anImage)
        with open(pname, "wb+") as fh:
            fh.write(plImage)
        self.exM.setAnnotatedFile(task, aname, pname)

    def updateImage(self, pr=0):
        # Here the system should check if imagefiles exist and grab if needed.
        self.checkAndGrabFiles(self.prxM.getPrefix(pr))

        # Grab the group-image from file and display in the examviewwindow
        # If group has been marked then display the annotated file
        # Else display the original group image
        if self.prxM.getStatus(pr) in ("marked", "uploading...", "???"):
            self.testImg.updateImage(self.prxM.getAnnotatedFile(pr))
        else:
            self.testImg.updateImage(self.prxM.getOriginalFiles(pr))
        # wait a moment and click the reset-view button
        QTimer.singleShot(100, self.testImg.view.resetView)
        # Give focus to the table (so enter-key fires up annotator)
        self.ui.tableView.setFocus()

    def updateProgress(self, v=None, m=None):
        """Update the progress bars.

        When called with no arguments, get info from server.
        """
        if not v and not m:
            # ask server for progress update
            try:
                v, m = messenger.MprogressCount(self.question, self.version)
            except PlomSeriousException as err:
                log.exception("Serious error detected while updating progress")
                msg = 'A serious error happened while updating progress:\n"{}"'.format(
                    err
                )
                msg += "\nThis is not good: restart, report bug, etc."
                ErrorMessage(msg).exec_()
                return
        if m == 0:
            v, m = (0, 1)  # avoid (0, 0) indeterminate animation
            self.ui.mProgressBar.setFormat("No papers to mark")
            ErrorMessage("No papers to mark.").exec_()
        else:
            # self.ui.mProgressBar.resetFormat()
            # self.ui.mProgressBar.setFormat("%v of %m")
            # Neither is quite right, instead, we cache on init
            self.ui.mProgressBar.setFormat(self.ui._cachedProgressFormatStr)
        self.ui.mProgressBar.setMaximum(m)
        self.ui.mProgressBar.setValue(v)

    def requestNext(self):
        """Ask server for unmarked paper, get file, add to list, update view.

        Retry a view times in case two clients are asking for same.

        Side effects: on success, updates the table of tasks
        TODO: return value on success?  Currently None.
        TODO: rationalize return values
        """
        attempts = 0
        while True:
            attempts += 1
            # little sanity check - shouldn't be needed.
            # TODO remove.
            if attempts > 5:
                return
            # ask server for task of next task
            try:
                task = messenger.MaskNextTask(self.question, self.version)
                if not task:
                    return False
            except PlomSeriousException as err:
                self.throwSeriousError(err)

            try:
                imageList, tags = messenger.MclaimThisTask(task)
                break
            except PlomTakenException as err:
                log.info("will keep trying as task already taken: {}".format(err))
                continue

        # Image names = "<task>.<imagenumber>.<extension>"
        inames = []
        for i in range(len(imageList)):
            tmp = os.path.join(self.workingDirectory, "{}.{}.image".format(task, i))
            inames.append(tmp)
            with open(tmp, "wb+") as fh:
                fh.write(imageList[i])

        self.exM.addPaper(Testquestion(task, inames, tags=tags))
        pr = self.prxM.rowFromTask(task)
        if pr is not None:
            # if newly-added row is visible, select it and redraw
            self.ui.tableView.selectRow(pr)
            self.updateImage(pr)
            # Clean up the table
            self.ui.tableView.resizeColumnsToContents()
            self.ui.tableView.resizeRowsToContents()

    def requestNextInBackgroundStart(self):
        if self.backgroundDownloader:
            log.info(
                "Previous Downloader ({}) still here, waiting".format(
                    str(self.backgroundDownloader)
                )
            )
            # if prev downloader still going than wait.  might block the gui
            self.backgroundDownloader.wait()
        self.backgroundDownloader = BackgroundDownloader(self.question, self.version)
        self.backgroundDownloader.downloadSuccess.connect(
            self.requestNextInBackgroundFinished
        )
        self.backgroundDownloader.downloadNoneAvailable.connect(
            self.requestNextInBackgroundNoneAvailable
        )
        self.backgroundDownloader.downloadFail.connect(
            self.requestNextInBackgroundFailed
        )
        self.backgroundDownloader.start()

    def requestNextInBackgroundFinished(self, test, fnames, tags):
        self.exM.addPaper(Testquestion(test, fnames, tags=tags))
        # Clean up the table
        self.ui.tableView.resizeColumnsToContents()
        self.ui.tableView.resizeRowsToContents()

    def requestNextInBackgroundNoneAvailable(self):
        # Keep this function here just in case we want to do something in the future.
        pass

    def requestNextInBackgroundFailed(self, errmsg):
        # TODO what should we do?  Is there a realistic way forward
        # or should we just die with an exception?
        ErrorMessage(
            "Unfortunately, there was an unexpected error downloading "
            "next paper.\n\n{}\n\n"
            "Please consider filing an issue?  I don't know if its "
            "safe to continue from here...".format(errmsg)
        ).exec_()

    def moveToNextUnmarkedTest(self, task=None):
        """Move the list to the next unmarked test, if possible.

        Return True if we moved and False if not, for any reason."""
        if self.backgroundDownloader:
            # Might need to wait for a background downloader.  Important to
            # processEvents() so we can receive the downloader-finished signal.
            # TODO: assumes the downloader tries to stay just one ahead.
            count = 0
            while self.backgroundDownloader.isRunning():
                time.sleep(0.05)
                self.Qapp.processEvents()
                count += 1
                if (count % 10) == 0:
                    log.info("waiting for downloader to fill table...")
                if count >= 100:
                    msg = SimpleMessage(
                        "Still waiting for downloader to get the next image.  "
                        "Do you want to wait a few more seconds?\n\n"
                        "(It is safe to choose 'no': the Annotator will simply close)"
                    )
                    if msg.exec_() == QMessageBox.No:
                        return False
                    count = 0
            self.Qapp.processEvents()

        # Move to the next unmarked test in the table.
        # Be careful not to get stuck in a loop if all marked
        prt = self.prxM.rowCount()
        if prt == 0:
            return False

        prstart = None
        if task:
            # get current position from the task,
            prstart = self.prxM.rowFromTask(task)
        if not prstart:
            # it might be hidden by filters
            prstart = 0
        pr = prstart
        while self.prxM.getStatus(pr) in ["marked", "uploading...", "deferred", "???"]:
            pr = (pr + 1) % prt
            if pr == prstart:
                break
        if pr == prstart:
            return False
        self.ui.tableView.selectRow(pr)
        return True

    def deferTest(self):
        """Mark test as "defer" - to be skipped until later."""
        if len(self.ui.tableView.selectedIndexes()):
            pr = self.ui.tableView.selectedIndexes()[0].row()
        else:
            return
        task = self.prxM.getPrefix(pr)
        if self.exM.getStatusByTask(task) == "deferred":
            return
        if self.exM.getStatusByTask(task) in ("marked", "uploading...", "???"):
            msg = ErrorMessage(
                "Cannot defer a marked test. We will change this in a future version."
            )
            msg.exec_()
            return
        self.exM.deferPaper(task)

    def startTheAnnotator(self, data):
        """This fires up the annotation window for user annotation + marking."""
        # Set mousehand left/right - will pass to annotator
<<<<<<< HEAD
        mouseHand = self.ui.mouseHandGroup.checkedId()
=======
        mouseHand = 1 if self.ui.leftMouseCB.isChecked() else 0
        # Set plom-dictionary to none
        pdict = None
        # check if given a plom-file and override markstyle + pdict accordingly
        if pname is not None:
            with open(pname, "r") as fh:
                pdict = json.load(fh)
            markStyle = pdict["markStyle"]
            # TODO: there should be a filename sanity check here to
            # make sure plom file matches current image-file
>>>>>>> b43c2c42

        annotator = Annotator(
<<<<<<< HEAD
=======
            self.ui.userLabel.text(),
            task,
            self.testInfo["testName"],
            paperdir,
            fnames,
            saveName,
            self.maxScore,
            markStyle,
>>>>>>> b43c2c42
            mouseHand,
            parent=self,
            initialData=data
        )
        # run the annotator
        annotator.ann_upload.connect(self.callbackAnnWantsUsToUpload)
        annotator.ann_done_closing.connect(self.callbackAnnDoneClosing)
        annotator.ann_done_reject.connect(self.callbackAnnDoneCancel)
        self.setEnabled(False)
        annotator.show()
        # We had (have?) a bug: when `annotator` var goes out of scope, it can
        # get GC'd, killing the new Annotator.  Fix: keep a ref in self.
        # TODO: the old one might still be closing when we get here, but dropping
        # the ref now won't hurt (I think).
        self._annotator = annotator

    def annotateTest(self):
        """Grab current test from table, do checks, start annotator."""
        if len(self.ui.tableView.selectedIndexes()):
            row = self.ui.tableView.selectedIndexes()[0].row()
        else:
            return
        task = self.prxM.getPrefix(row)

        inidata = self.getDataForAnnotator(task)

        if self.allowBackgroundOps:
            # while annotator is firing up request next paper in background
            # after giving system a moment to do `annotator.exec_()`
            if self.exM.countReadyToMark() == 0:
                self.requestNextInBackgroundStart()

        self.startTheAnnotator(inidata)
        # we started the annotator, we'll get a signal back when its done


    def getDataForAnnotator(self, task):
        """Start annotator on a particular task."""
        # Create annotated filename. If original mXXXXgYY, then
        # annotated version is GXXXXgYY (G=graded).
        assert task.startswith("m")
        Gtask = "G" + task[1:]
        paperdir = tempfile.mkdtemp(prefix=task[1:] + "_", dir=self.workingDirectory)
        log.debug("create paperdir {} for annotating".format(paperdir))
        aname = os.path.join(paperdir, Gtask + ".png")
        cname = os.path.join(paperdir, Gtask + ".json")
        pname = os.path.join(paperdir, Gtask + ".plom")

        # If image has been marked confirm with user if they want
        # to annotate further.
        remarkFlag = False

        if self.exM.getStatusByTask(task) in ("marked", "uploading...", "???"):
            msg = SimpleMessage("Continue marking paper?")
            if not msg.exec_() == QMessageBox.Yes:
                return
            remarkFlag = True
            oldpaperdir = self.exM.getPaperDirByTask(task)
            log.debug("oldpaperdir is " + oldpaperdir)
            assert oldpaperdir is not None
            oldaname = os.path.join(oldpaperdir, Gtask + ".png")
            oldpname = os.path.join(oldpaperdir, Gtask + ".plom")
            # oldcname = os.path.join(oldpaperdir, Gtask + ".json")
            # TODO: json file not downloaded
            # https://gitlab.math.ubc.ca/andrewr/MLP/issues/415
            shutil.copyfile(oldaname, aname)
            shutil.copyfile(oldpname, pname)
            # shutil.copyfile(oldcname, cname)

        # Yes do this even for a regrade!  We will recreate the annotations
        # (using the plom file) on top of the original file.
        fnames = self.exM.getOriginalFiles(task)
        if self.backgroundDownloader:
            count = 0
            # Notes: we could check using `while not os.path.exists(fname):`
            # Or we can wait on the downloader, which works when there is only
            # one download thread.  Better yet might be a dict/database that
            # we update on downloadFinished signal.
            while self.backgroundDownloader.isRunning():
                time.sleep(0.1)
                count += 1
                # if .remainder(count, 10) == 0: # this is only python3.7 and later. - see #509
                if (count % 10) == 0:
                    log.info("waiting for downloader: {}".format(fnames))
                if count >= 40:
                    msg = SimpleMessage(
                        "Still waiting for download.  Do you want to wait a bit longer?"
                    )
                    if msg.exec_() == QMessageBox.No:
                        return
                    count = 0

        # maybe the downloader failed for some (rare) reason
        for fn in fnames:
            if not os.path.exists(fn):
                log.warning(
                    "some kind of downloader fail? (unexpected, but probably harmless"
                )
                return

        # stash the previous state, not ideal because makes column wider
        prevState = self.exM.getStatusByTask(task)
        self.exM.setStatusByTask(task, "ann:" + prevState)

        if remarkFlag:
            with open(pname, "r") as fh:
                pdict = json.load(fh)
        else:
            pdict = None

        testname = self.testInfo["testName"]
        markStyle = self.ui.markStyleGroup.checkedId()
        tgv = task[1:]
        return (
            tgv,
            testname,
            paperdir,
            fnames,
            aname,
            self.maxScore + random.randrange(0, 5),  # TODO: TEMPORARY TESTING
            markStyle,
            pdict
        )


    # when Annotator done, we come back to one of these callbackAnnDone* fcns
    @pyqtSlot(str)
    def callbackAnnDoneCancel(self, task):
        self.setEnabled(True)
        if task:
            prevState = self.exM.getStatusByTask("m" + task).split(":")[-1]
            # TODO: could also erase the paperdir
            self.exM.setStatusByTask("m" + task, prevState)
        # TODO: see below re "done grading".

    @pyqtSlot(str)
    def callbackAnnDoneClosing(self, task):
        self.setEnabled(True)
        # update image view, if the row we just finished is selected
        prIndex = self.ui.tableView.selectedIndexes()
        if len(prIndex) == 0:
            return
        pr = prIndex[0].row()
        # TODO: when done grading, if ann stays open, then close, this doesn't happen
        if task:
            if self.prxM.getPrefix(pr) == "m" + task:
                self.updateImage(pr)

    @pyqtSlot(str, list)
    def callbackAnnWantsUsToUpload(self, task, stuff):
        gr, mtime, paperdir, fnames, aname, pname, cname = stuff

        if not (0 <= gr and gr <= self.maxScore):
            msg = ErrorMessage(
                "Mark of {} is outside allowed range. Rejecting. This should not happen. Please file a bug".format(
                    gr
                )
            )
            msg.exec_()
            # TODO: what do do here?  revert?
            return

        # Copy the mark, annotated filename and the markingtime into the table
        # TODO: sort this out whether task is "m00..." or "00..."?!
        self.exM.markPaperByTask("m" + task, gr, aname, pname, mtime, paperdir)
        # update the mtime to be the total marking time
        totmtime = self.exM.getMTimeByTask("m" + task)
        tags = self.exM.getTagsByTask("m" + task)

        _data = (
            "m" + task,  # current task
            gr,  # grade
            (aname, pname, cname),  # annotated, plom, and comment filenames
            totmtime,  # total marking time
            self.question,
            self.version,
            tags,
        )
        if self.allowBackgroundOps:
            # the actual upload will happen in another thread
            self.backgroundUploader.enqueueNewUpload(*_data)
        else:
            upload(
                *_data,
                failcallback=self.backgroundUploadFailed,
                successcallback=self.backgroundUploadFinished
            )

    def gimmeMore(self, oldtgv):
        print("Debug: Marker: Ann Wants More (w/o closing)")
        if not self.allowBackgroundOps:
            self.requestNext()
        if not self.moveToNextUnmarkedTest("t" + oldtgv if oldtgv else None):
            return False
        # TODO: copy paste of annotateTest()
        # probably don't need len check
        if len(self.ui.tableView.selectedIndexes()):
            row = self.ui.tableView.selectedIndexes()[0].row()
        else:
            # TODO: what to do here?
            return False
        tgv = self.prxM.getPrefix(row)

        data = self.getDataForAnnotator(tgv)
        print("gimmeMore: {}".format(data))
        assert tgv[1:] == data[0]
        pdict = data[-1]
        assert pdict is None, "Annotator should not pull a regrade"

        if self.allowBackgroundOps:
            # while annotator is firing up request next paper in background
            # after giving system a moment to do `annotator.exec_()`
            if self.exM.countReadyToMark() == 0:
                self.requestNextInBackgroundStart()

        return data


    def backgroundUploadFinished(self, code, numdone, numtotal):
        """An upload has finished, do appropriate UI updates"""
        stat = self.exM.getStatusByTask(code)
        # maybe it changed while we waited for the upload
        if stat == "uploading...":
            self.exM.setStatusByTask(code, "marked")
        self.updateProgress(numdone, numtotal)

    def backgroundUploadFailed(self, code, errmsg):
        """An upload has failed, not sure what to do but do to it LOADLY"""
        self.exM.setStatusByTask(code, "???")
        ErrorMessage(
            "Unfortunately, there was an unexpected error; server did "
            "not accept our marked paper {}.\n\n{}\n\n"
            "Please consider filing an issue?  Perhaps you could try "
            "annotating that paper again?".format(code, errmsg)
        ).exec_()

    def selChanged(self, selnew, selold):
        # When selection changed, update the displayed image
        idx = selnew.indexes()
        if len(idx) > 0:
            self.updateImage(idx[0].row())

    def shutDownError(self):
        log.error("shutting down")
        self.my_shutdown_signal.emit(2, [])
        self.close()

    def shutDown(self):
        log.debug("Marker shutdown from thread " + str(threading.get_ident()))
        if self.backgroundUploader:
            count = 42
            while self.backgroundUploader.isRunning():
                if self.backgroundUploader.isEmpty():
                    # don't try to quit until the queue is empty
                    self.backgroundUploader.quit()
                time.sleep(0.1)
                count += 1
                if count >= 50:
                    count = 0
                    msg = SimpleMessage(
                        "Still waiting for uploader to finish.  Do you want to wait a bit longer?"
                    )
                    if msg.exec_() == QMessageBox.No:
                        # politely ask one more time
                        self.backgroundUploader.quit()
                        time.sleep(0.1)
                        # then nuke it from orbit
                        if self.backgroundUploader.isRunning():
                            self.backgroundUploader.terminate()
                        break
            self.backgroundUploader.wait()

        # When shutting down, first alert server of any images that were
        # not marked - using 'DNF' (did not finish). Sever will put
        # those files back on the todo pile.
        self.DNF()
        # Then send a 'user closing' message - server will revoke
        # authentication token.
        try:
            messenger.closeUser()
        except PlomSeriousException as err:
            self.throwSeriousError(err)

        markStyle = self.ui.markStyleGroup.checkedId()
        mouseHand = 1 if self.ui.leftMouseCB.isChecked() else 0
        sidebarRight = self.ui.sidebarRightCB.isChecked()
        self.my_shutdown_signal.emit(2, [markStyle, mouseHand, sidebarRight])
        self.close()

    def DNF(self):
        # Go through table and send a 'did not finish' message for anything
        # that is not marked.
        # Note - do this for everything, not just the proxy-model
        for r in range(self.exM.rowCount()):
            if self.exM.data(self.exM.index(r, 1)) != "marked":
                # Tell server the code fo any paper that is not marked.
                # server will put that back on the todo-pile.
                try:
                    messenger.MdidNotFinishTask(self.exM.data(self.exM.index(r, 0)))
                except PlomSeriousException as err:
                    self.throwSeriousError(err)

    def downloadWholePaper(self, testNumber):
        try:
            pageNames, imagesAsBytes = messenger.MrequestWholePaper(testNumber)
        except PlomTakenException as err:
            log.exception("Taken exception when downloading whole paper")
            ErrorMessage("{}".format(err)).exec_()
            return ([], [])  # TODO: what to return?

        viewFiles = []
        for iab in imagesAsBytes:
            tfn = tempfile.NamedTemporaryFile(
                dir=self.workingDirectory, suffix=".image", delete=False
            ).name
            viewFiles.append(tfn)
            with open(tfn, "wb") as fh:
                fh.write(iab)

        return [pageNames, viewFiles]

    def doneWithWholePaperFiles(self, viewFiles):
        for f in viewFiles:
            if os.path.isfile(f):
                os.unlink(f)

    def cacheLatexComments(self):
        clist = commentLoadAll()
        # sort list in order of longest comment to shortest comment
        clist.sort(key=lambda C: -len(C["text"]))

        # Build a progress dialog to warn user
        pd = QProgressDialog("Caching latex comments", None, 0, 2 * len(clist), self)
        pd.setWindowModality(Qt.WindowModal)
        pd.setMinimumDuration(0)
        pd.setAutoClose(True)
        # Start caching.
        c = 0
        n = int(self.question)
        testname = self.testInfo["testName"]

        for X in clist:
            if commentIsVisible(X, n, testname) and X["text"][:4].upper() == "TEX:":
                txt = X["text"][4:].strip()
                pd.setLabelText("Caching:\n{}".format(txt[:64]))
                # latex the red version
                self.latexAFragment(txt)
                c += 1
                pd.setValue(c)
                # and latex the preview
                txtp = "\\color{blue}" + txt  # make color blue for ghost rendering
                self.latexAFragment(txtp)
                c += 1
                pd.setValue(c)
            else:
                c += 2
                pd.setValue(c)

    def latexAFragment(self, txt):
        """Run LaTeX on a fragment of text and return the file name of a png.

        The files are cached for reuse if the same text is passed again.
        """
        if txt in self.commentCache:
            # have already latex'd this comment
            return self.commentCache[txt]
        log.debug('requesting latex for "{}"'.format(txt))
        try:
            fragment = messenger.MlatexFragment(txt)
        except PlomLatexException:
            return None
        # a name for the fragment file
        fragFile = tempfile.NamedTemporaryFile(
            dir=self.workingDirectory, suffix=".png", delete=False
        ).name
        # save it
        with open(fragFile, "wb+") as fh:
            fh.write(fragment)
        # add it to the cache
        self.commentCache[txt] = fragFile
        return fragFile

    def tagTest(self):
        if len(self.ui.tableView.selectedIndexes()):
            pr = self.ui.tableView.selectedIndexes()[0].row()
        else:
            return
        task = self.prxM.getPrefix(pr)
        tagSet = self.exM.getAllTags()
        currentTag = self.exM.getTagsByTask(task)

        atb = AddTagBox(self, currentTag, list(tagSet))
        if atb.exec_() == QDialog.Accepted:
            txt = atb.TE.toPlainText().strip()
            # truncate at 256 characters.  TODO: without warning?
            if len(txt) > 256:
                txt = txt[:256]

            self.exM.setTagsByTask(task, txt)
            # resize view too
            self.ui.tableView.resizeRowsToContents()

            # send updated tag back to server.
            try:
                messenger.MsetTag(task, txt)
            except PlomTakenException as err:
                log.exception("exception when trying to set tag")
                ErrorMessage('Could not set tag:\n"{}"'.format(err)).exec_()
            except PlomSeriousException as err:
                self.throwSeriousError(err)
        return

    def setFilter(self):
        self.prxM.setFilterString(self.ui.filterLE.text().strip())
        # check to see if invert-filter is checked
        if self.ui.filterInvCB.checkState() == Qt.Checked:
            self.prxM.filterTags(invert=True)
        else:
            self.prxM.filterTags()

    def viewSpecificImage(self):
        if self.canViewAll:
            tgs = SelectTestQuestion(self.testInfo, self.question)
            if tgs.exec_() == QDialog.Accepted:
                tn = tgs.tsb.value()
                gn = tgs.gsb.value()
            else:
                return
        else:
            tgs = SelectTestQuestion(self.testInfo)
            if tgs.exec_() == QDialog.Accepted:
                tn = tgs.tsb.value()
                gn = self.question
            else:
                return
        task = "m{}g{}".format(str(tn).zfill(4), int(self.question))
        try:
            imageList = messenger.MrequestOriginalImages(task)
        except PlomNoMoreException as err:
            msg = ErrorMessage("No image corresponding to code {}".format(task))
            msg.exec_()
            return
        ifilenames = []
        for img in imageList:
            ifile = tempfile.NamedTemporaryFile(
                dir=self.workingDirectory, suffix=".image", delete=False
            )
            ifile.write(img)
            ifilenames.append(ifile.name)
        tvw = GroupView(ifilenames)
        tvw.setWindowTitle(
            "Original ungraded image for question {} of test {}".format(gn, tn)
        )
        tvw.exec_()<|MERGE_RESOLUTION|>--- conflicted
+++ resolved
@@ -924,33 +924,10 @@
     def startTheAnnotator(self, data):
         """This fires up the annotation window for user annotation + marking."""
         # Set mousehand left/right - will pass to annotator
-<<<<<<< HEAD
-        mouseHand = self.ui.mouseHandGroup.checkedId()
-=======
         mouseHand = 1 if self.ui.leftMouseCB.isChecked() else 0
-        # Set plom-dictionary to none
-        pdict = None
-        # check if given a plom-file and override markstyle + pdict accordingly
-        if pname is not None:
-            with open(pname, "r") as fh:
-                pdict = json.load(fh)
-            markStyle = pdict["markStyle"]
-            # TODO: there should be a filename sanity check here to
-            # make sure plom file matches current image-file
->>>>>>> b43c2c42
 
         annotator = Annotator(
-<<<<<<< HEAD
-=======
             self.ui.userLabel.text(),
-            task,
-            self.testInfo["testName"],
-            paperdir,
-            fnames,
-            saveName,
-            self.maxScore,
-            markStyle,
->>>>>>> b43c2c42
             mouseHand,
             parent=self,
             initialData=data
