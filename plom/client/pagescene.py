# SPDX-License-Identifier: AGPL-3.0-or-later
# Copyright (C) 2018-2022 Andrew Rechnitzer
# Copyright (C) 2020-2022 Colin B. Macdonald
# Copyright (C) 2020 Victoria Schuster

<<<<<<< HEAD
from itertools import cycle
=======
from pathlib import Path
>>>>>>> d3da0cfa
import logging
import random

import PIL.Image

from PyQt5.QtCore import QEvent, QRectF, QLineF, QPointF
from PyQt5.QtGui import (
    QBrush,
    QColor,
    QCursor,
    QImage,
    QImageReader,
    QFont,
    QGuiApplication,
    QPainter,
    QPainterPath,
    QPen,
    QPixmap,
    QTransform,
)
from PyQt5.QtWidgets import (
    QGraphicsEllipseItem,
    QGraphicsLineItem,
    QGraphicsPathItem,
    QGraphicsPixmapItem,
    QGraphicsRectItem,
    QGraphicsScene,
    QGraphicsSceneDragDropEvent,
    QGraphicsTextItem,
    QGraphicsItemGroup,
    QMessageBox,
    QUndoStack,
)
from PyQt5.QtCore import Qt

from plom import AnnFontSizePts, ScenePixelHeight
from plom.plom_exceptions import PlomInconsistentRubricsException

from .tools import (
    CrossItem,
    DeleteItem,
    DeltaItem,
    ImageItem,
    GhostComment,
    GhostDelta,
    GroupDeltaTextItem,
    GhostText,
    TextItem,
    TickItem,
)
from .tools import (
    CommandArrow,
    CommandArrowDouble,
    CommandBox,
    CommandEllipse,
    CommandImage,
    CommandDelete,
    CommandText,
    CommandGroupDeltaText,
    CommandLine,
    CommandTick,
    CommandQMark,
    CommandCross,
    CommandPen,
    CommandHighlight,
    CommandPenArrow,
)
from .elastics import (
    which_horizontal_step,
    which_sticky_corners,
    which_classic_shortest_corner_side,
    which_centre_to_centre,
)


log = logging.getLogger("pagescene")


class ScoreBox(QGraphicsTextItem):
    """A simple graphics item which is place on the top-left
    corner of the group-image to indicate the current total mark.
    Drawn with a rounded-rectangle border.
    """

    def __init__(self, style, fontsize, maxScore, score, question_label=None):
        """Initialize a new ScoreBox.

        Args:
            fontsize (int): A non-zero, positive font value.
            maxScore (int): A non-zero, positive maximum score.
            score (int): A non-zero, positive current score for the paper.
            question_label (str/None): how to display the question
                number, or `None` to display no label at the beginning
                of the score box.
        """
        super().__init__()
        self.score = score
        self.maxScore = maxScore
        self.question_label = question_label
        self.style = style
        self.setDefaultTextColor(self.style["annot_color"])
        font = QFont("Helvetica")
        # Note: PointSizeF seems effected by DPI on Windows (Issue #1071).
        # Strangely, it seems like setPixelSize gives reliable sizes!
        font.setPixelSize(round(1.25 * fontsize))
        self.setFont(font)
        # Not editable.
        self.setTextInteractionFlags(Qt.NoTextInteraction)
        self.setPos(0, 0)
        self._update_text()

    def _update_text(self):
        """Update the displayed text."""
        s = ""
        if self.question_label:
            s += self.question_label + ": "
        if self.score is None:
            s += "no mark"
        else:
            s += "{} out of {}".format(self.score, self.maxScore)
        self.setPlainText(s)

    def get_text(self):
        return self.toPlainText()

    def update_style(self):
        self.style = self.scene().style
        self.setDefaultTextColor(self.style["annot_color"])

    def changeScore(self, x):
        """
        Set the score to x.

        Args:
            x (int): A non-zero, positive new score.

        Returns:
            None
        """
        self.score = x
        self._update_text()

    def changeMax(self, x):
        """
        Set the max possible mark to x.

        Args:
            x (int): A non-zero, positive new maximum mark.

        Returns:
            None

        """
        # set the max-mark.
        self.maxScore = x
        self._update_text()

    def paint(self, painter, option, widget):
        """
        Paint a rounded rectangle border around the scorebox text.

        Args:
            painter (QPainter): Current painter object.
            option (QStyleOptionGraphicsItem): Style options.
            widget (QWidget): Associated widgets.

        Notes:
            Overrides parent method.

        Returns:
            None
        """
        painter.setPen(QPen(self.style["annot_color"], self.style["pen_width"]))
        painter.setBrush(QBrush(QColor(255, 255, 255, 192)))
        painter.drawRoundedRect(option.rect, 10, 10)
        super().paint(painter, option, widget)


class UnderlyingRect(QGraphicsRectItem):
    """
    A simple white rectangle with dotted border

    Used to add a nice white margin with dotted border around everything.
    """

    def __init__(self, rect):
        super().__init__()
        self.setPen(QPen(Qt.black, 2, style=Qt.DotLine))
        self.setBrush(QBrush(Qt.white))
        self.setRect(rect)
        self.setZValue(-10)


class UnderlyingImages(QGraphicsItemGroup):
    """
    Group for the images of the underlying pages being marked.

    Puts a dotted border around all the images.
    """

    def __init__(self, image_data):
        """
        Initialize a new series of underlying images.

        Args:
            image_data (list[dict]): each dict has keys 'filename'
                and 'orientation' (and possibly others).  Currently
                every image is used and the list order determines
                the order.  That is subject to change.
        """
        super().__init__()
        self.images = {}
        x = 0
        for (n, data) in enumerate(image_data):
            qir = QImageReader(str(data["filename"]))
            # deal with jpeg exif rotations
            qir.setAutoTransform(True)
            pix = QPixmap(qir.read())
            # after metadata rotations, we might have a further DB-level rotation
            rot = QTransform()
            rot.rotate(data["orientation"])
            pix = pix.transformed(rot)
            img = QGraphicsPixmapItem(pix)
            img.setTransformationMode(Qt.SmoothTransformation)
            # works but need to adjust the origin of rotation, probably faster
            # img.setTransformOriginPoint(..., ...)
            # img.setRotation(img['orientation'])
            img.setPos(x, 0)
            sf = float(ScenePixelHeight) / float(pix.height())
            img.setScale(sf)
            # TODO: why not?
            # x += img.boundingRect().width()
            # help prevent hairline: subtract one pixel before converting
            x += sf * (pix.width() - 1.0)
            # TODO: don't floor here if units of scene are large!
            x = int(x)
            self.images[n] = img
            self.addToGroup(self.images[n])
        self.rect = UnderlyingRect(self.boundingRect())
        self.addToGroup(self.rect)


# Dictionaries to translate tool-modes into functions
# for mouse press, move and release
mousePress = {
    "box": "mousePressBox",
    "rubric": "mousePressRubric",
    "cross": "mousePressCross",
    "delete": "mousePressDelete",
    "line": "mousePressLine",
    "move": "mousePressMove",
    "pan": "mousePressPan",
    "pen": "mousePressPen",
    "text": "mousePressText",
    "tick": "mousePressTick",
    "zoom": "mousePressZoom",
    "image": "mousePressImage",
}
mouseMove = {
    "box": "mouseMoveBox",
    "cross": "mouseMoveCross",
    "delete": "mouseMoveDelete",
    "line": "mouseMoveLine",
    "pen": "mouseMovePen",
    "rubric": "mouseMoveRubric",
    "text": "mouseMoveText",
    "tick": "mouseMoveTick",
    "zoom": "mouseMoveZoom",
}
mouseRelease = {
    "box": "mouseReleaseBox",
    "cross": "mouseReleaseCross",
    "delete": "mouseReleaseDelete",
    "line": "mouseReleaseLine",
    "move": "mouseReleaseMove",
    "pen": "mouseReleasePen",
    "pan": "mouseReleasePan",
    "zoom": "mouseReleaseZoom",
    "rubric": "mouseReleaseRubric",
    "text": "mouseReleaseText",
    "tick": "mouseReleaseTick",
}

# things for nice rubric/text drag-box tool
# work out how to draw line from current point
# to nearby point on a given rectangle
# also need a minimum size threshold for that box
# in order to avoid drawing very very small boxes
# by accident when just "clicking"
# see #1435

minimum_box_side_length = 24


class PageScene(QGraphicsScene):
    """Extend the graphics scene so that it knows how to translate
    mouse-press/move/release into operations on QGraphicsItems and
    QTextItems.
    """

    def __init__(self, parent, src_img_data, maxMark, question_label):
        """
        Initialize a new PageScene.

        Args:
            parent (Annotator): the parent of the scene.  Currently
                this *must* be an Annotator, because we call various
                functions from that Annotator.
            src_img_data (list[dict]): metadata for the underlying
                source images.  Each dict has (at least) keys for
               `filename` and `orientation`.
            maxMark(int): maximum possible mark.
            question_label (str/None): how to display this question, for
                example a string like "Q7", or `None` if not relevant.
        """
        super().__init__(parent)
        # Grab filename of groupimage
        self.src_img_data = src_img_data  # TODO: do we need this saved?
        self.maxMark = maxMark
        # Initially both score is None and markingState is neutral
        self.score = None
        self.markingState = "neutral"
        # Tool mode - initially set it to "move"
        self.mode = "move"
        # build pixmap and graphicsitemgroup.
        self.underImage = UnderlyingImages(self.src_img_data)
        self.whichLineToDraw_init()
        # and an underlyingrect for the margin.
        margin_rect = QRectF(self.underImage.boundingRect())
        marg = 512  # at some point in future make some function of image width/height
        margin_rect.adjust(-marg, -marg, marg, marg)
        self.underRect = UnderlyingRect(margin_rect)
        self.addItem(self.underRect)
        # finally add the underimage
        self.addItem(self.underImage)

        # Build scene rectangle to fit the image, and place image into it.
        self.setSceneRect(self.underImage.boundingRect())
        # initialise the undo-stack
        self.undoStack = QUndoStack()

        # we don't want current font size from UI; use fixed physical size
        self.fontSize = AnnFontSizePts
        self._scale = 1.0

        self.scoreBox = None
        # Define standard pen, highlight, fill, light-fill
        self.set_annotation_color(Qt.red)
        self.deleteBrush = QBrush(QColor(255, 0, 0, 16))
        self.zoomBrush = QBrush(QColor(0, 0, 255, 16))
        # Flags to indicate if drawing an arrow (vs line), highlight (vs
        # regular pen), box (vs ellipse), area-delete vs point.
        self.arrowFlag = 0
        self.penFlag = 0
        self.boxFlag = 0
        self.deleteFlag = 0
        self.zoomFlag = 0
        # The box-drag-rubric composite object is constructed in stages
        # 0 = no box-drag-rubric is currently in progress (default)
        # 1 = drawing the box
        # 2 = drawing the line
        # 3 = drawing the rubric - this should only be very briefly mid function.
        # 4 = some sort of error
        self.boxLineStampState = 0

        # Will need origin, current position, last position points.
        self.originPos = QPointF(0, 0)
        self.currentPos = QPointF(0, 0)
        self.lastPos = QPointF(0, 0)

        # Builds path for different tool items.
        self.path = QPainterPath()
        self.pathItem = QGraphicsPathItem()
        self.boxItem = QGraphicsRectItem()
        self.delBoxItem = QGraphicsRectItem()
        self.zoomBoxItem = QGraphicsRectItem()
        self.ellipseItem = QGraphicsEllipseItem()
        self.lineItem = QGraphicsLineItem()

        # Add a ghost comment to scene, but make it invisible
        self.ghostItem = GhostComment("1", "blah", self.fontSize)
        self.ghostItem.setVisible(False)
        self.addItem(self.ghostItem)

        # Set a mark-delta, rubric-text and rubric-delta.
        self.rubricText = ""
        self.rubricDelta = "0"
        self.rubricID = None
        self.rubricKind = ""

        # Build a scorebox and set it above all our other graphicsitems
        # so that it cannot be overwritten.
        # set up "k out of n" where k=current score, n = max score.
        self.scoreBox = ScoreBox(
            self.style, self.fontSize, self.maxMark, self.score, question_label
        )
        self.scoreBox.setZValue(10)
        self.addItem(self.scoreBox)

        # make a box around the scorebox where mouse-press-event won't work.
        # make it fairly wide so that items pasted are not obscured when
        # scorebox updated and becomes wider
        self.avoidBox = self.scoreBox.boundingRect().adjusted(-16, -16, 64, 24)
        # holds the path images uploaded from annotator
        self.tempImagePath = None

    def getScore(self):
        return self.score

    def getMarkingState(self):
        return self.markingState

    def refreshStateAndScore(self):
        self.refreshMarkingState()
        self.refreshScore()
        # after score and state are recomputed, we need to update a few things
        # the scorebox
        self.scoreBox.changeScore(self.score)
        # TODO - this is a bit hack, but need to update the rubric-widget
        self.parent().rubric_widget.changeMark(self.score, self.markingState)
        # also update the marklabel in the annotator - same text as scorebox
        self.parent().refreshDisplayedMark(self.score)

        # update the ghostcomment if in rubric-mode.
        if self.mode == "rubric":
            self.updateGhost(
                self.rubricDelta,
                self.rubricText,
                self.isLegalRubric(self.rubricKind, self.rubricDelta),
            )

    def refreshMarkingState(self):
        """Compute the marking-state from the rubrics on the page and store

        * State can be one of ["neutral", "absolute", "up", "down"]
        * Rubric's kind can be one of ["neutral", "absolute", "delta", "relative"]
            * neutral has no effect on state - coexists with everything
            * absolute must be unique on page
            * delta/relative can coexist with delta/relative of same sign, and neutral
        * Raise InconsistentRubricsException when one of the following
            * more than one absolute rubric
            * mix absolute rubric with delta or relative
            * mix delta/relative of different signs
        """

        state = "neutral"
        for X in self.items():
            if isinstance(X, GroupDeltaTextItem):
                if X.kind == "neutral":  # does not change state
                    continue
                elif X.kind == "absolute":  # absolute must be unique on page
                    if state == "neutral":
                        state = "absolute"
                    else:
                        log.error(
                            "Inconsistent rubric = mixed absolute rubric with non-neutral rubric(s)"
                        )
                        raise PlomInconsistentRubricsException
                elif X.kind in ["delta", "relative"]:  # must be delta>0 or delta<0
                    if X.is_delta_positive():
                        if state in ["neutral", "up"]:
                            state = "up"
                        else:
                            log.error(
                                "Inconsistent rubric = mixed positive-delta rubric with absolute or negative-delta rubric"
                            )
                            raise PlomInconsistentRubricsException
                    else:
                        if state in ["neutral", "down"]:
                            state = "down"
                        else:
                            log.error(
                                "Inconsistent rubric = mixed negative-delta rubric with absolute or positive-delta rubric"
                            )
                            raise PlomInconsistentRubricsException
                else:
                    log.error(
                        "Inconsistent rubric = unknown kind-type = {}".format(X.kind)
                    )
                    raise PlomInconsistentRubricsException
        self.markingState = state

    def refreshScore(self):
        """Compute the current score by adding up the rubric items on the page
        Note that this assumes that the rubrics are consistent as per currentMarkingState
        """
        score = None
        for X in self.items():
            if isinstance(X, GroupDeltaTextItem):
                if X.kind == "neutral":
                    continue
                elif X.kind == "absolute":  # there can be only one
                    score = X.get_delta_value()
                    break
                elif X.kind in ["delta", "relative"]:
                    # handle the score=None case carefully
                    if score is None:
                        score = 0 if X.get_delta_value() > 0 else self.maxMark
                    # now update the score
                    score += X.get_delta_value()
                else:  # this should not happnen if rubrics okay
                    log.error(
                        "Inconsistent rubric = rubric of unknown type = {}".format(
                            X.kind
                        )
                    )
                    raise PlomInconsistentRubricsException
        self.score = score

    def how_many_underlying_images_wide(self):
        """How many images wide is the bottom layer?

        Currently this is just the number of images (because we layout
        in one long row) but future revisions might support alternate
        layouts.
        """
        return len(self.src_img_data)

    def how_many_underlying_images_high(self):
        """How many images high is the bottom layer?

        Currently this is always 1 because we align the images in a
        single row but future revisions might support alternate layouts.
        """
        return 1

    def reset_scale_factor(self):
        self._scale = 1.0
        self._stuff_to_do_after_setting_scale()

    def get_scale_factor(self):
        return self._scale

    def set_scale_factor(self, scale):
        """The scale factor scales up or down all annotations."""
        self._scale = scale
        self._stuff_to_do_after_setting_scale()

    def increase_scale_factor(self, r=1.1):
        """Scale up the annotations by 110%.

        args:
            r (float): the multiplicative factor, defaults to 1.1.
        """
        self._scale *= r
        self._stuff_to_do_after_setting_scale()

    def decrease_scale_factor(self, r=1.1):
        """Scale down the annotations by 110%.

        args:
            r (float): the scale is multiplied by 1/r.
        """
        self.increase_scale_factor(1.0 / r)

    def _stuff_to_do_after_setting_scale(self):
        """Private method for tasks after changing scale.

        TODO: I'd like to move to a model where fontSize is constant
        and all things (line widths, fonts, etc) get multiplied by scale
        """
        self.fontSize = self._scale * AnnFontSizePts
        # TODO: don't like this 1.25 hardcoded
        font = QFont("Helvetica")
        font.setPixelSize(round(1.25 * self.fontSize))
        self.scoreBox.setFont(font)
        font = QFont("Helvetica")
        font.setPixelSize(round(self.fontSize))
        self.ghostItem.blurb.setFont(font)
        font = QFont("Helvetica")
        font.setPixelSize(round(1.25 * self.fontSize))
        self.ghostItem.di.setFont(font)
        # TODO: position within dotted line, but breaks overall position
        # self.ghostItem.tweakPositions()

    def set_annotation_color(self, c):
        """Set the colour of annotations.

        args:
            c (QColor/tuple): a QColor or an RGB triplet describing
                athe new colour.
        """
        try:
            c = QColor(c)
        except TypeError:
            c = QColor.fromRgb(*c)
        style = {
            "annot_color": c,
            "pen_width": 2,
            # TODO: 64 hardcoded elsewhere
            "highlight_color": QColor(255, 255, 0, 64),
            "highlight_width": 50,
            # light highlight for backgrounds
            "box_tint": QColor(255, 255, 0, 16),
        }
        self.ink = QPen(style["annot_color"], style["pen_width"])
        self.lightBrush = QBrush(style["box_tint"])
        self.highlight = QPen(style["highlight_color"], style["highlight_width"])
        self.style = style
        for X in self.items():
            # check if object has "restyle" function and if so then use it to set the colour
            if getattr(X, "restyle", False):
                X.restyle(self.style)
        if self.scoreBox:
            self.scoreBox.update_style()

    def setToolMode(self, mode):
        """
        Sets the current toolMode.

        Args:
            mode (str): One of "rubric", "pan", "move" etc..

        Returns:
            None
        """
        # set focus so that shift/control change cursor
        self.views()[0].setFocus(Qt.TabFocusReason)

        self.mode = mode
        # if current mode is not rubric, make sure the ghostcomment is hidden

        # To fix issues with changing mode mid-draw - eg #1540
        # trigger this
        self.stopMidDraw()

        if self.mode != "rubric":
            self.hideGhost()

        # if mode is "pan", allow the view to drag about, else turn it off
        if self.mode == "pan":
            self.views()[0].setDragMode(1)
        else:
            self.views()[0].setDragMode(0)
        # update the modelabels
        self.parent().setModeLabels(self.mode)

    def get_nonrubric_text_from_page(self):
        """
        Get the current text items and rubrics associated with this paper.

        Returns:
            list: strings from each bit of text.
        """
        texts = []
        for X in self.items():
            if isinstance(X, TextItem):
                # if item is in a rubric then its 'group' will be non-null
                # only keep those with group=None to keep non-rubric text
                if X.group() is None:
                    texts.append(X.getContents())
        return texts

    def get_rubrics_from_page(self):
        """
        Get the rubrics associated with this paper.

        Returns:
            list: pairs of IDs and strings from each bit of text.
        """
        rubrics = []
        for X in self.items():
            if isinstance(X, GroupDeltaTextItem):
                rubrics.append(X.rubricID)
        return rubrics

    def getSignOfRubrics(self):
        """
        Get the sign of the rubrics associated with this paper.

        Returns:
            int: +1, -1, 0 being the sign of the rubrics currently on paper. if no rubrics then 0.

        """
        r = 0  # the running "sign"
        for X in self.items():
            if isinstance(X, GroupDeltaTextItem):
                s = X.sign_of_delta()
                # 0 okay with everything, and if same, all ok
                if s == 0 or r == s:
                    continue
                # now s is not zero and s!=r...
                if r == 0:  # this is fine - set running sign = current sign
                    r = s
                    continue
                else:  # now s non-zero and different from r - so problem
                    raise PlomInconsistentRubricsException
        return r

    def countComments(self):
        """
        Counts current text items and comments associated with the paper.

        Returns:
            (int): total number of comments associated with this paper.
        """
        count = 0
        for X in self.items():
            if type(X) is TextItem:
                count += 1
        return count

    def countRubrics(self):
        """
        Counts current rubrics (comments) associated with the paper.

        Returns:
            (int): total number of rubrics associated with this paper.
        """
        count = 0
        for X in self.items():
            if type(X) is GroupDeltaTextItem:
                count += 1
        return count

    def areThereAnnotations(self):
        """
        Checks for pickleable annotations.

        Returns
            (bool): True if page scene has any pickle-able annotations,
                False otherwise.
        """
        for X in self.items():
            if hasattr(X, "saveable"):
                return True
        # no pickle-able items means no annotations.
        return False

    def getSaveableRectangle(self):
        # the scenerect is set to the initial images
        br = self.underImage.mapRectToScene(self.underImage.boundingRect())
        # go through all saveable items
        for X in self.items():
            if hasattr(X, "saveable"):
                # now check it is inside the UnderlyingRect
                if X.collidesWithItem(self.underRect, mode=Qt.ContainsItemShape):
                    # add a little padding around things.
                    br = br.united(
                        X.mapRectToScene(X.boundingRect()).adjusted(-16, -16, 16, 16)
                    )
        return br

    def updateSceneRectangle(self):
        self.setSceneRect(self.getSaveableRectangle())
        self.update()

    def save(self, basename):
        """
        Save the annotated group-image.

        args:
            basename (str/pathlib.Path): where to save, we will add a png
                or jpg extension to it.  If the file already exists, it
                will be overwritten.

        returns:
            pathlib.Path: the file we just saved to, including jpg or png.
        """
        # Make sure the ghostComment is hidden
        self.ghostItem.hide()
        # Get the width and height of the image
        br = self.getSaveableRectangle()
        self.setSceneRect(br)
        w = br.width()
        h = br.height()
        MINWIDTH = 1024  # subject to maxheight
        MAXWIDTH = 15999  # 16383 but for older imagemagick
        MAXHEIGHT = 8191
        MAX_PER_PAGE_WIDTH = 2000
        msg = []
        num_pages = self.how_many_underlying_images_wide()
        if w < MINWIDTH:
            r = (1.0 * w) / (1.0 * h)
            w = MINWIDTH
            h = w / r
            msg.append("Increasing bitmap width because of minimum width constraint")
            if h > MAXHEIGHT:
                h = MAXHEIGHT
                w = h * r
                msg.append("Constraining bitmap height by min width constraint")
        if w > num_pages * MAX_PER_PAGE_WIDTH:
            r = (1.0 * w) / (1.0 * h)
            w = num_pages * MAX_PER_PAGE_WIDTH
            h = w / r
            msg.append("Constraining bitmap width by maximum per page width")
        if w > MAXWIDTH:
            r = (1.0 * w) / (1.0 * h)
            w = MAXWIDTH
            h = w / r
            msg.append("Constraining bitmap width by overall maximum width")
        w = round(w)
        h = round(h)
        if msg:
            log.warning("{}: {}x{}".format(". ".join(msg), w, h))

        # Create an output pixmap and painter (to export it)
        oimg = QPixmap(w, h)
        exporter = QPainter(oimg)
        # Render the scene via the painter
        self.render(exporter)
        exporter.end()

        basename = Path(basename)
        pngname = basename.with_suffix(".png")
        jpgname = basename.with_suffix(".jpg")
        oimg.save(str(pngname))
        # Sadly no control over chroma subsampling which mucks up thin red lines
        # oimg.save(str(jpgname), quality=90)

        # im = PIL.Image.fromqpixmap(oimg)
        im = PIL.Image.open(pngname)
        im.convert("RGB").save(jpgname, quality=90, optimize=True, subsampling=0)

        jpgsize = jpgname.stat().st_size
        pngsize = pngname.stat().st_size
        log.debug("scene rendered: jpg/png sizes (%s, %s) bytes", jpgsize, pngsize)
        # For testing
        # if random.uniform(0, 1) < 0.5:
        if jpgsize < 0.9 * pngsize:
            pngname.unlink()
            return jpgname
        else:
            jpgname.unlink()
            return pngname

    def keyPressEvent(self, event):
        """
        Changes the focus or cursor based on key presses.

        Notes:
            Overrides parent method.
            Escape key removes focus from the scene.
            Changes the cursor in accordance with each tool's mousePress
            documentation.

        Args:
            event (QKeyEvent): The Key press event.

        Returns:
            None

        """

        variableCursors = {
            "cross": [self.parent().cursorTick, self.parent().cursorQMark],
            "line": [self.parent().cursorArrow, self.parent().cursorDoubleArrow],
            "tick": [self.parent().cursorCross, self.parent().cursorQMark],
            "box": [self.parent().cursorEllipse, self.parent().cursorBox],
            "pen": [self.parent().cursorHighlight, self.parent().cursorDoubleArrow],
        }

        if self.mode in variableCursors:
            if event.key() == Qt.Key_Shift:
                self.views()[0].setCursor(variableCursors.get(self.mode)[0])
            elif event.key() == Qt.Key_Control:
                self.views()[0].setCursor(variableCursors.get(self.mode)[1])
            else:
                pass

        if event.key() == Qt.Key_Escape:
            self.clearFocus()
            # also if in box,line,pen,rubric,text - stop mid-draw
            if self.mode in ["box", "line", "pen", "rubric", "text", "cross", "tick"]:
                self.stopMidDraw()
        else:
            super().keyPressEvent(event)

    def keyReleaseEvent(self, event):
        """
        Changes cursors back to their standard cursor when keys are released.

        Args:
            event (QKeyEvent): the key release.

        Returns:
            None

        """
        variableCursorRelease = {
            "cross": self.parent().cursorCross,
            "line": self.parent().cursorLine,
            "tick": self.parent().cursorTick,
            "box": self.parent().cursorBox,
            "pen": self.parent().cursorPen,
        }
        if self.mode in variableCursorRelease:
            if self.views()[0].cursor() == variableCursorRelease.get(self.mode):
                pass
            else:
                self.views()[0].setCursor(variableCursorRelease.get(self.mode))
        else:
            pass

    def mousePressEvent(self, event):
        """
        Call various tool functions depending on the mouse press' location.

        Args:
            event (QMouseEvent): The mouse press event.

        Returns:
            None

        """
        # check if mouseclick inside the avoidBox
        if self.avoidBox.contains(event.scenePos()):
            return
        # if there is a visible ghost then check its bounding box avoids the scorebox(+boundaries)
        if self.ghostItem.isVisible():
            if self.avoidBox.intersects(
                self.ghostItem.mapRectToScene(self.ghostItem.boundingRect())
            ):
                return

        # Get the function name from the dictionary based on current mode.
        functionName = mousePress.get(self.mode, None)
        if functionName:
            # If you found a function, then call it.
            return getattr(self, functionName, None)(event)
        return super().mousePressEvent(event)

    def mouseMoveEvent(self, event):
        """
        Call various tool functions depending on the mouse's location.

        Args:
            event (QMouseEvent): The mouse move event.

        Returns:
            None

        """
        functionName = mouseMove.get(self.mode, None)
        if functionName:
            return getattr(self, functionName, None)(event)
        return super().mouseMoveEvent(event)

    def mouseReleaseEvent(self, event):
        # Similar to mouse-press but for mouse-release.
        functionName = mouseRelease.get(self.mode, None)
        if functionName:
            return getattr(self, functionName, None)(event)
        return super().mouseReleaseEvent(event)

    # Tool functions for press, move and release.
    # Depending on the tool different functions are called
    # Many (eg tick) just create a graphics item, others (eg line)
    # create a temp object (on press) which is changes (as mouse-moves)
    # and then destroyed (on release) and replaced with the
    # more permanent graphics item.

    def textUnderneathPoint(self, pt):
        """Check to see if any text-like object under point"""
        for under in self.items(pt):
            if (
                isinstance(under, DeltaItem)
                or isinstance(under, TextItem)
                or isinstance(under, GroupDeltaTextItem)
            ):
                return True
        return False

    def textUnderneathGhost(self):
        """Check to see if any text-like object under current ghost-text"""
        for under in self.ghostItem.collidingItems():
            if (
                isinstance(under, DeltaItem)
                or isinstance(under, TextItem)
                or isinstance(under, GroupDeltaTextItem)
            ):
                return True
        return False

    def boxStampPress(self, event, ghost_rect=None):
        # flag can be in 4 states
        # 0 = initial state - we aren't doing anything
        # 1 = box drawing started
        # 2 = box finished, path started
        # 3 = path finished, ready to stamp final object
        # 4 = error state - clean things up.

        if self.boxLineStampState == 0:
            # start the drag-box so (0->1)
            self.boxLineStampState = 1
            self.originPos = event.scenePos()
            self.currentPos = self.originPos
            self.boxItem = QGraphicsRectItem(QRectF(self.originPos, self.currentPos))
            self.boxItem.setPen(self.ink)
            self.boxItem.setBrush(self.lightBrush)
            self.addItem(self.boxItem)
        elif self.boxLineStampState == 2:  # finish the connecting line
            if ghost_rect is None:
                ghost_rect = QRectF(
                    self.currentPos.x() - 16, self.currentPos.y() - 8, 16, 16
                )
            connectingPath = self.whichLineToDraw(
                ghost_rect,
                self.boxItem.mapRectToScene(self.boxItem.boundingRect()),
            )
            command = CommandPen(self, connectingPath)
            self.undoStack.push(command)
            self.removeItem(self.pathItem)
            self.boxLineStampState = 3  # get ready to stamp things.
        else:
            # this shouldn't happen, so (??->4)
            self.boxLineStampState = 4
        return

    def boxStampMove(self, event, ghost_rect=None):
        # flag can be in 4 states
        # 0 = initial state - we aren't doing anything
        # 1 = box drawing started
        # 2 = box finished, path started
        # 3 = path finished, ready to stamp final object
        # 4 = error state - clean things up.
        if self.boxLineStampState == 0:  # not doing anything, just moving mouse (0->0)
            return
        elif self.boxLineStampState == 1:  # mid box draw - keep drawing it. (1->1)
            self.currentPos = event.scenePos()
            if self.boxItem is None:
                # oops - it isn't there yet, so start it
                self.boxItem = QGraphicsRectItem(
                    QRectF(self.originPos, self.currentPos)
                )
            else:  # update the box
                self.boxItem.setRect(QRectF(self.originPos, self.currentPos))
            return
        elif (
            self.boxLineStampState == 2
        ):  # mid draw of connecting path - keep drawing it
            # update the connecting path
            self.currentPos = event.scenePos()
            if ghost_rect is None:
                ghost_rect = QRectF(
                    self.currentPos.x() - 16, self.currentPos.y() - 8, 16, 16
                )
            self.pathItem.setPath(
                self.whichLineToDraw(
                    ghost_rect,
                    self.boxItem.mapRectToScene(self.boxItem.boundingRect()),
                )
            )
        else:  # in some other state - should not happen, so (?->4)
            self.boxLineStampState = 4
        return

    def boxStampRelease(self, event):
        # flag can be in 4 states
        # 0 = initial state - we aren't doing anything
        # 1 = box drawing started
        # 2 = box finished, path started
        # 3 = path finished, ready to stamp final object
        # 4 = error state - clean things up.
        if self.boxLineStampState == 0:  # not in the middle of anything so do nothing.
            return
        elif (
            self.boxLineStampState == 1
        ):  # are mid-box draw, so time to finish it and move onto path-drawing.
            # remove the temporary drawn box
            self.removeItem(self.boxItem)
            # make sure box is large enough
            if (
                abs(self.boxItem.rect().width()) < minimum_box_side_length
                or abs(self.boxItem.rect().height()) < minimum_box_side_length
            ):
                # is small box, so ignore it and draw no connecting path, just stamp final object
                self.boxLineStampState = 3
                return
            else:
                # start a macro and push the drawn box onto undo stack
                self.undoStack.beginMacro("Click-Drag composite object")
                command = CommandBox(self, self.boxItem.rect())
                self.undoStack.push(command)
                # now start drawing connecting path
                self.boxLineStampState = 2
                self.originPos = event.scenePos()
                self.currentPos = self.originPos
                self.pathItem = QGraphicsPathItem(QPainterPath(self.originPos))
                self.pathItem.setPen(self.ink)
                self.addItem(self.pathItem)
        else:  # we should not be here, so (?->4)
            self.boxLineStampState = 4

    def whichLineToDraw_init(self):
        witches = [
            which_horizontal_step,
            which_sticky_corners,
            which_classic_shortest_corner_side,
            which_centre_to_centre,
        ]
        self._witches = cycle(witches)
        self._whichLineToDraw = next(self._witches)

    def whichLineToDraw_next(self):
        self._whichLineToDraw = next(self._witches)
        print(f"Changing rubric-line to: {self._whichLineToDraw}")
        # TODO: can we generate a fake mouseMove event to force redraw?

    def whichLineToDraw(self, A, B):
        return self._whichLineToDraw(A, B)

    def stampCrossQMarkTick(self, event, cross=True):
        pt = event.scenePos()  # Grab the click's location and create command.
        if (event.button() == Qt.RightButton) or (
            QGuiApplication.queryKeyboardModifiers() == Qt.ShiftModifier
        ):
            if cross:
                command = CommandTick(self, pt)
            else:
                command = CommandCross(self, pt)
        elif (event.button() == Qt.MiddleButton) or (
            QGuiApplication.queryKeyboardModifiers() == Qt.ControlModifier
        ):
            command = CommandQMark(self, pt)
        else:
            if cross:
                command = CommandCross(self, pt)
            else:
                command = CommandTick(self, pt)
        self.undoStack.push(command)  # push onto the stack.

    def mousePressCross(self, event):
        """
        Selects the proper cross/?-mark/tick based on which mouse button or
        mouse/key combination was pressed.

        Notes:
            tick = right-click or shift+click.
            question mark = middle-click or control+click.
            cross = left-click or any combination other than the above.

        Args:
            event (QMouseEvent): the mouse press.

        Returns:
            None.

        """
        # use the boxStampPress function to update things
        self.boxStampPress(event)
        # only have to do something if in states 3 or 4
        if self.boxLineStampState == 3:  # means we are ready to stamp!
            self.stampCrossQMarkTick(event, cross=True)
        if self.boxLineStampState >= 3:  # stamp is done
            log.debug(
                f"flag = {self.boxLineStampState} so we must be finishing a click-drag cross: finalizing macro"
            )
            self.undoStack.endMacro()
            self.boxLineStampState = 0

    def mousePressTick(self, event):
        # use the boxStampPress function to update things
        self.boxStampPress(event)
        # only have to do something if in states 3 or 4
        if self.boxLineStampState == 3:  # means we are ready to stamp!
            self.stampCrossQMarkTick(event, cross=False)
        if self.boxLineStampState >= 3:  # stamp is done
            log.debug(
                f"flag = {self.boxLineStampState} so we must be finishing a click-drag cross: finalizing macro"
            )
            self.undoStack.endMacro()
            self.boxLineStampState = 0

    def mouseMoveCross(self, event):
        self.boxStampMove(event)
        if self.boxLineStampState >= 4:  # error has occurred
            log.debug(
                f"flag = {self.boxLineStampState} some sort of boxStamp error has occurred, so finish the macro"
            )
            self.boxLineStampState = 0
            self.undoStack.endMacro()

    def mouseMoveTick(self, event):
        self.boxStampMove(event)
        if self.boxLineStampState >= 4:  # error has occurred
            log.debug(
                f"flag = {self.boxLineStampState} some sort of boxStamp error has occurred, so finish the macro"
            )
            self.boxLineStampState = 0
            self.undoStack.endMacro()

    def mouseReleaseCross(self, event):
        # update things
        self.boxStampRelease(event)
        # only have to do something if in states 3 or 4
        if self.boxLineStampState == 3:  # means we are ready to stamp!
            self.stampCrossQMarkTick(event, cross=True)
        if self.boxLineStampState >= 3:  # stamp is done
            log.debug(
                f"flag = {self.boxLineStampState} so we must be finishing a click-drag cross: finalizing macro"
            )
            self.undoStack.endMacro()
            self.boxLineStampState = 0

    def mouseReleaseTick(self, event):
        # update things
        self.boxStampRelease(event)
        # only have to do something if in states 3 or 4
        if self.boxLineStampState == 3:  # means we are ready to stamp!
            self.stampCrossQMarkTick(event, cross=False)
        if self.boxLineStampState >= 3:  # stamp is done
            log.debug(
                f"flag = {self.boxLineStampState} so we must be finishing a click-drag cross: finalizing macro"
            )
            self.undoStack.endMacro()
            self.boxLineStampState = 0

    def mousePressRubric(self, event):
        """Mouse press while holding rubric tool.

        Usually this creates a rubric, an object consisting of a delta
        grade and an associated text item. If user drags then it
        instead starts the multi-stage creation of a box-line-rubric.
        If a box-line-rubric is in-progress, it continues to the next
        stage.

        Args:
            event (QMouseEvent): the given mouse click.

        Returns:
            None
        """
        # if delta not legal, then don't start
        if not self.isLegalRubric(self.rubricKind, self.rubricDelta):
            return

        # check if anything underneath when trying to start/finish
        if self.boxLineStampState in [0, 2] and self.textUnderneathGhost():
            return

        # update state flag appropriately - but be careful of rubric-drag event
        if isinstance(event, QGraphicsSceneDragDropEvent):
            self.boxLineStampState = 3  # we just stamp things
        else:
            # pass in the bounding rect of the ghost text so can draw connecting path correctly
            self.boxStampPress(
                event,
                ghost_rect=self.ghostItem.mapRectToScene(self.ghostItem.boundingRect()),
            )

        if self.boxLineStampState == 3:  # time to stamp the rubric!
            pt = event.scenePos()  # grab the location of the mouse-click
            command = CommandGroupDeltaText(
                self,
                pt,
                self.rubricID,
                self.rubricKind,
                self.rubricDelta,
                self.rubricText,
            )
            log.debug(
                "Making a GroupDeltaText: boxLineStampState is {}".format(
                    self.boxLineStampState
                )
            )
            self.undoStack.push(command)  # push the delta onto the undo stack.
            self.refreshStateAndScore()  # and now refresh the markingstate and score

        if self.boxLineStampState >= 3:
            log.debug(
                "boxLineStampState > 0 so we must be finishing a click-drag rubric: finalizing macro"
            )
            self.boxLineStampState = 0
            self.undoStack.endMacro()

    def mousePressMove(self, event):
        """
        Create closed hand cursor when move-tool is selected, otherwise does
            nothing.
        Notes:
            The actual moving of objects is handled by themselves since they
            know how to handle the ItemPositionChange signal as a move-command.

        Args:
            event (QMouseEvent): the mouse press.

        Returns:
            None

        """
        self.views()[0].setCursor(Qt.ClosedHandCursor)
        super().mousePressEvent(event)

    def mousePressPan(self, event):
        """
        While pan-tool selected changes the cursor to a closed hand,
        otherwise does not do much.

        Notes:
            Do not pass on event to superclass since we want to avoid
            selecting an object and moving that (fixes #834)

        Args:
            event (QMouseEvent): the mouse press.

        Returns:
            None

        """
        self.views()[0].setCursor(Qt.ClosedHandCursor)
        return

    def mousePressText(self, event):
        """Mouse press while holding text tool.

        Usually this creates a textobject, but if user drags then, it
        instead starts the multi-stage creation of a box-line-rubric.
        If a box-line-rubric is in-progress, it continues to the next
        stage.

        Args:
            event (QMouseEvent): the given mouse click.

        Returns:
            None
        """
        # Find the object under the click.
        # since there might be a line right under the point during stage2, offset the test point by a couple of pixels to the right.
        # note - chose to the right since when we start typing text it will extend rightwards
        # from the current point.
        under = self.itemAt(event.scenePos() + QPointF(2, 0), QTransform())
        # If something is there... (fixes bug reported by MattC)
        if under is not None:
            # If it is part of a group then do nothing
            if isinstance(under.group(), GroupDeltaTextItem):
                return
            # If it is a textitem then fire up the editor.
            if isinstance(under, TextItem):
                if (
                    self.boxLineStampState == 2
                ):  # make sure not trying to start text on top of text
                    return
                under.setTextInteractionFlags(Qt.TextEditorInteraction)
                self.setFocusItem(under, Qt.MouseFocusReason)
                super().mousePressEvent(event)
                return
            # check if a textitem currently has focus and clear it.
            under = self.focusItem()
            if isinstance(under, TextItem):
                under.clearFocus()

        # now use the boxstamp code to update things
        self.boxStampPress(event)

        if self.boxLineStampState == 3:
            # Construct empty text object, give focus to start editor
            ept = event.scenePos()
            command = CommandText(self, ept, "")
            # move so centred under cursor   TODO: move into class!
            pt = ept - QPointF(0, command.blurb.boundingRect().height() / 2)
            command.blurb.setPos(pt)
            command.blurb.enable_interactive()
            command.blurb.setFocus()
            self.undoStack.push(command)

            log.debug(
                "boxLineStampState > 0 so we must be finishing a click-drag text: finalizing macro"
            )
            self.undoStack.endMacro()

    def mouseMoveText(self, event):
        """
        Handles mouse moving with a text.

        Args:
            event (QMouseEvent): the event of the mouse moving.

        Returns:
            None
        """
        self.boxStampMove(event)

    def mouseReleaseText(self, event):
        # if haven't started drawing, or are mid draw of line be careful of what is underneath
        # if there is text under the ghost then do not stamp anything - ignore the event.
        if self.textUnderneathPoint(event.scenePos()) and self.boxLineStampState in [
            0,
            2,
        ]:
            return

        self.boxStampRelease(event)

        if self.boxLineStampState == 3:
            # Construct empty text object, give focus to start editor
            pt = event.scenePos()
            command = CommandText(self, pt, "")
            # move so centred under cursor   TODO: move into class!
            pt -= QPointF(0, command.blurb.boundingRect().height() / 2)
            command.blurb.setPos(pt)
            command.blurb.enable_interactive()
            command.blurb.setFocus()
            self.undoStack.push(command)

        if self.boxLineStampState >= 3:  # stamp is done
            log.debug(
                f"flag = {self.boxLineStampState} so we must be finishing a click-drag cross: finalizing macro"
            )
            self.undoStack.endMacro()
            self.boxLineStampState = 0

    def mouseReleaseMove(self, event):
        """
        Handles mouse releases for move tool by setting cursor to an open hand.

        Args:
            event (QMouseEvent): given mouse release.

        Returns:
            None.

        """
        self.views()[0].setCursor(Qt.OpenHandCursor)
        super().mouseReleaseEvent(event)
        # refresh view after moving objects
        # EXPERIMENTAL: recompute bounding box in case you move an item outside the pages
        # self.updateSceneRectangle()
        # self.update()

    def mouseReleasePan(self, event):
        """
        Handles mouse releases for pan tool by setting cursor to an open hand.

        Args:
            event (QMouseEvent): given mouse release.

        Returns:
            None.

        """
        self.views()[0].setCursor(Qt.OpenHandCursor)
        super().mouseReleaseEvent(event)
        self.views()[0].setZoomSelector()

    def mousePressImage(self, event):
        """
        Adds the selected image at the location the mouse is pressed and
        shows a message box with instructions.

        Args:
            event (QMouseEvent): given mouse click.

        Returns:
            None

        """
        if self.tempImagePath is not None:
            imageFilePath = self.tempImagePath
            command = CommandImage(self, event.scenePos(), QImage(imageFilePath))
            self.undoStack.push(command)
            self.tempImagePath = None
            # set the mode back to move
            self.parent().moveMode()

            msg = QMessageBox(self.parent())
            msg.setIcon(QMessageBox.Information)
            msg.setWindowTitle("Image Information")
            msg.setText(
                "You can double-click on an Image to modify its scale and border."
            )
            msg.setStandardButtons(QMessageBox.Ok)
            msg.exec()

    def dragEnterEvent(self, e):
        """Handles drag/drop events."""
        if e.mimeData().hasFormat("text/plain"):
            # User has dragged in plain text from somewhere
            e.acceptProposedAction()
        elif e.mimeData().hasFormat(
            "application/x-qabstractitemmodeldatalist"
        ) or e.mimeData().hasFormat("application/x-qstandarditemmodeldatalist"):
            # User has dragged in a rubric from the rubric-list.
            e.setDropAction(Qt.CopyAction)
        else:
            e.ignore()

    def dragMoveEvent(self, e):
        """Handles drag and move events."""
        e.acceptProposedAction()

    def dropEvent(self, e):
        """Handles drop events."""
        # all drop events should copy
        # - even if user is trying to remove rubric from rubric-list make sure is copy-action.
        e.setDropAction(Qt.CopyAction)

        if e.mimeData().hasFormat("text/plain"):
            # Simulate a rubric click.
            self.rubricText = e.mimeData().text()
            self.rubricDelta = "0"
            self.rubricKind = "neutral"
            self.mousePressRubric(e)

        elif e.mimeData().hasFormat(
            "application/x-qabstractitemmodeldatalist"
        ) or e.mimeData().hasFormat("application/x-qstandarditemmodeldatalist"):
            # Simulate a rubric click.
            self.mousePressRubric(e)
            # User has dragged in a rubric from the rubric-list.
            pass
        else:
            pass
        # After the drop event make sure pageview has the focus.
        self.views()[0].setFocus(Qt.TabFocusReason)

    def latexAFragment(self, *args, **kwargs):
        """Latex a fragment of text."""
        return self.parent().latexAFragment(*args, **kwargs)

    def event(self, event):
        """
        A fix for misread touchpad events on mac.

        Args:
            event (QEvent): A mouse event.

        Returns:
            (bool) True if the event is accepted, False otherwise.

        """
        if event.type() in [
            QEvent.TouchBegin,
            QEvent.TouchEnd,
            QEvent.TouchUpdate,
            QEvent.TouchCancel,
        ]:
            # ignore the event
            event.accept()
            return True
        else:
            return super().event(event)

    def _debug_printUndoStack(self):
        """A helper method for debugging the undoStack."""
        c = self.undoStack.count()
        for k in range(c):
            print(k, self.undoStack.text(k))

    def pickleSceneItems(self):
        """
        Pickles the saveable annotation items in the scene.

        Returns:
            (list[str]): a list containing all pickled elements.

        """
        lst = []
        for X in self.items():
            # check if object has "saveable" attribute and it is set to true.
            if getattr(X, "saveable", False):
                lst.append(X.pickle())
        return lst

    def unpickleSceneItems(self, lst):
        """
        Unpickles all items from the scene.

        Args:
            lst (list[list[str]]): a list containing lists of scene items'
                pickled information.

        Notes:
            Each pickled item type in lst is in a different format. Look in
            tools for more information.

        Returns:
            None, adds pickled items to the scene.

        Raises:
            ValueError: invalid pickle data.
        """
        # clear all items from scene.
        for X in self.items():
            if (
                any(
                    isinstance(X, Y)
                    for Y in [
                        ScoreBox,
                        QGraphicsPixmapItem,
                        UnderlyingImages,
                        UnderlyingRect,
                        GhostComment,
                        GhostDelta,
                        GhostText,
                        DeleteItem,
                    ]
                )
                and X is not isinstance(X, ImageItem)
            ):
                # as ImageItem is a subclass of QGraphicsPixmapItem, we have
                # to make sure ImageItems aren't skipped!
                continue
            else:
                command = CommandDelete(self, X)
                self.undoStack.push(command)
        # now load up the new items
        for X in lst:
            CmdCls = globals().get("Command{}".format(X[0]), None)
            if CmdCls and getattr(CmdCls, "from_pickle", None):
                # TODO: use try-except here?
                self.undoStack.push(CmdCls.from_pickle(X, scene=self))
                continue
            log.error("Could not unpickle whatever this is:\n  {}".format(X))
            raise ValueError("Could not unpickle whatever this is:\n  {}".format(X))
        # now make sure focus is cleared from every item
        for X in self.items():
            X.setFocus(False)

    def mousePressBox(self, event):
        """
        Handle mouse presses when box tool is selected.

        Notes:
            Creates a temp box which is updated as the mouse moves
            and replaced with a boxitem when the drawing is finished.
            If left-click then a highlight box will be drawn at finish,
            else if right-click or click+shift, an ellipse is drawn.

        Args:
            event (QMouseEvent): the mouse press event.

        Returns:
            None
        """
        if self.boxFlag != 0:
            # in middle of drawing a box, so ignore the new press
            return

        self.originPos = event.scenePos()
        self.currentPos = self.originPos
        # If left-click then a highlight box, else an ellipse.
        # Set a flag to tell the mouseReleaseBox function which.
        if (event.button() == Qt.RightButton) or (
            QGuiApplication.queryKeyboardModifiers() == Qt.ShiftModifier
        ):
            self.boxFlag = 2
            self.ellipseItem = QGraphicsEllipseItem(
                QRectF(self.originPos.x(), self.originPos.y(), 0, 0)
            )
            self.ellipseItem.setPen(self.ink)
            self.ellipseItem.setBrush(self.lightBrush)
            self.addItem(self.ellipseItem)
        else:
            self.boxFlag = 1
            # Create a temp box item for animating the drawing as the
            # user moves the mouse.
            # Do not push command onto undoStack until drawing finished.
            self.boxItem = QGraphicsRectItem(QRectF(self.originPos, self.currentPos))
            self.boxItem.setPen(self.ink)
            self.boxItem.setBrush(self.lightBrush)
            self.addItem(self.boxItem)

    def mouseMoveBox(self, event):
        """
        Update the size of the box as the mouse is moved.

        Notes:
            This animates the drawing of the box for the user.

        Args (QMouseEvent): the event of the mouse moving.

        Returns:
            None
        """
        self.currentPos = event.scenePos()
        if self.boxFlag == 2:
            if self.ellipseItem is None:

                self.ellipseItem = QGraphicsEllipseItem(
                    QRectF(self.originPos.x(), self.originPos.y(), 0, 0)
                )
            else:
                rx = abs(self.originPos.x() - self.currentPos.x())
                ry = abs(self.originPos.y() - self.currentPos.y())
                self.ellipseItem.setRect(
                    QRectF(
                        self.originPos.x() - rx, self.originPos.y() - ry, 2 * rx, 2 * ry
                    )
                )
        elif self.boxFlag == 1:
            if self.boxItem is None:
                self.boxItem = QGraphicsRectItem(
                    QRectF(self.originPos, self.currentPos)
                )
            else:
                self.boxItem.setRect(QRectF(self.originPos, self.currentPos))
        else:
            return

    def mouseReleaseBox(self, event):
        """
        Handle when the mouse is released after drawing a new box.

        Notes:
            Remove the temp boxitem (which was needed for animation)
            and create a command for either a highlighted box or opaque box
            depending on whether or not the boxflag was set.
            Push the resulting command onto the undo stack.

        Args:
            event (QMouseEvent): the given mouse release.

        Returns:
            None

        """
        if self.boxFlag == 0:
            return
        elif self.boxFlag == 1:
            self.removeItem(self.boxItem)
            # normalise the rectangle to have positive width/height
            nrect = self.boxItem.rect().normalized()
            # check if rect has some area - avoid tiny boxes
            if (
                nrect.width() > minimum_box_side_length
                and nrect.height() > minimum_box_side_length
            ):
                command = CommandBox(self, nrect)
                self.undoStack.push(command)
        else:
            self.removeItem(self.ellipseItem)
            # check if ellipse has some area (don't allow long/thin)
            if (
                self.ellipseItem.rect().width() > minimum_box_side_length
                and self.ellipseItem.rect().height() > minimum_box_side_length
            ):
                command = CommandEllipse(self, self.ellipseItem.rect())
                self.undoStack.push(command)

        self.boxFlag = 0

    def mousePressLine(self, event):
        """
        Handle the mouse press when using the line tool to draw a line.

        Notes:
            Creates a temp line which is updated as the mouse moves
            and replaced with a line or arrow when the drawing is finished.
            Single arrowhead = right click or click+shift
            Double arrowhead = middle click or click+control
            No Arrows = left click or any other combination.

        Args:
            event (QMouseEvent): the given mouse press.

        Returns:
            None
        """
        # Set arrow flag to tell mouseReleaseLine to draw line or arrow
        if self.arrowFlag != 0:
            # mid line draw so ignore press
            return
        if (event.button() == Qt.RightButton) or (
            QGuiApplication.queryKeyboardModifiers() == Qt.ShiftModifier
        ):
            self.arrowFlag = 2
        elif (event.button() == Qt.MiddleButton) or (
            QGuiApplication.queryKeyboardModifiers() == Qt.ControlModifier
        ):
            self.arrowFlag = 4
        else:
            self.arrowFlag = 1
        # Create a temp line which is updated as mouse moves.
        # Do not push command onto undoStack until drawing finished.
        self.originPos = event.scenePos()
        self.currentPos = self.originPos
        self.lineItem = QGraphicsLineItem(QLineF(self.originPos, self.currentPos))
        self.lineItem.setPen(self.ink)
        self.addItem(self.lineItem)

    def mouseMoveLine(self, event):
        """
        Update the length of the box as the mouse is moved.

        Notes:
            This animates the drawing of the line for the user.

        Args:
            event (QMouseEvent): the event of the mouse moving.

        Returns:
            None
        """
        if self.arrowFlag:
            self.currentPos = event.scenePos()
            self.lineItem.setLine(QLineF(self.originPos, self.currentPos))

    def mouseReleaseLine(self, event):
        """
        Handle when the mouse is released after drawing a new line.

        Notes:
            Remove the temp lineitem (which was needed for animation)
            and create a command for either a line, arrow or double arrow
            depending on whether or not the arrow flag was set.
            Push the resulting command onto the undo stack.

        Args:
            event (QMouseEvent): the given mouse release.

        Returns:
            None
        """
        if self.arrowFlag == 0:
            return
        elif self.arrowFlag == 1:
            command = CommandLine(self, self.originPos, self.currentPos)
        elif self.arrowFlag == 2:
            command = CommandArrow(self, self.originPos, self.currentPos)
        elif self.arrowFlag == 4:
            command = CommandArrowDouble(self, self.originPos, self.currentPos)
        self.arrowFlag = 0
        self.removeItem(self.lineItem)
        # don't add if too short
        if (self.originPos - self.currentPos).manhattanLength() > 24:
            self.undoStack.push(command)

    def mousePressPen(self, event):
        """
        Handle the mouse press when using the pen tool to draw.

        Notes:
            normal pen = left click.
            highlight pen = right click or click+shift.
            pen with double-arrowhead = middle click or click+control.

        Args:
            event (QMouseEvent): the associated mouse press.

        Returns:
            None

        """
        if self.penFlag != 0:
            # in middle of drawing a path, so ignore
            return

        self.originPos = event.scenePos()
        self.currentPos = self.originPos
        # create the path.
        self.path = QPainterPath()
        self.path.moveTo(self.originPos)
        self.path.lineTo(self.currentPos)
        self.pathItem = QGraphicsPathItem(self.path)
        # If left-click then setPen to the standard thin-red
        # Else set to the highlighter or pen with arrows.
        # set penFlag so correct object created on mouse-release
        # non-zero value so we don't add to path after mouse-release
        if (event.button() == Qt.RightButton) or (
            QGuiApplication.queryKeyboardModifiers() == Qt.ShiftModifier
        ):
            self.pathItem.setPen(self.highlight)
            self.penFlag = 2
        elif (event.button() == Qt.MiddleButton) or (
            QGuiApplication.queryKeyboardModifiers() == Qt.ControlModifier
        ):
            # middle button is pen-path with arrows at both ends
            self.pathItem.setPen(self.ink)
            self.penFlag = 4
        else:
            self.pathItem.setPen(self.ink)
            self.penFlag = 1
        # Note - command not pushed onto stack until path is finished on
        # mouse-release.
        self.addItem(self.pathItem)

    def mouseMovePen(self, event):
        """
        Update the pen-path as the mouse is moved.

        Notes:
            This animates the drawing for the user.

        Args (QMouseEvent): the event of the mouse moving.

        Returns:
            None
        """
        if self.penFlag:
            self.currentPos = event.scenePos()
            self.path.lineTo(self.currentPos)
            self.pathItem.setPath(self.path)
        # do not add to path when flag is zero.

    def mouseReleasePen(self, event):
        """
        Handle when the mouse is released after drawing.

        Notes:
            Remove the temp pen-path (which was needed for animation)
            and create a command for either the pen-path or highlight
            path depending on whether or not the highlight flag was set.
            Push the resulting command onto the undo stack

        Args:
            event (QMouseEvent): the given mouse release.

        Returns:
            None
        """
        if self.penFlag == 0:
            return
        elif self.penFlag == 1:
            if self.path.length() <= 1:  # path is very short, so add a little blob.
                self.path.lineTo(event.scenePos() + QPointF(2, 0))
                self.path.lineTo(event.scenePos() + QPointF(2, 2))
                self.path.lineTo(event.scenePos() + QPointF(0, 2))
                self.path.lineTo(event.scenePos())
            command = CommandPen(self, self.path)
        elif self.penFlag == 2:
            if self.path.length() <= 1:  # path is very short, so add a blob.
                self.path.lineTo(event.scenePos() + QPointF(4, 0))
                self.path.lineTo(event.scenePos() + QPointF(4, 4))
                self.path.lineTo(event.scenePos() + QPointF(0, 4))
                self.path.lineTo(event.scenePos())
            command = CommandHighlight(self, self.path)
        elif self.penFlag == 4:
            command = CommandPenArrow(self, self.path)
        self.penFlag = 0
        self.removeItem(self.pathItem)
        self.undoStack.push(command)
        # don't add if too short - check by boundingRect
        # TODO: decide threshold for pen annotation size
        # if (
        #     self.pathItem.boundingRect().height() + self.pathItem.boundingRect().width()
        #     > 8
        # ):
        #     self.undoStack.push(command)

    def mousePressZoom(self, event):
        """
        Handle the mouse press when drawing a zoom box.

        Notes:
            If right-click (or shift) then zoom-out, else - don't do much
            until release.

        Args:
            event (QMouseEvent): given mouse press.

        Returns:
            None

        """
        if self.zoomFlag:
            return

        if (event.button() == Qt.RightButton) or (
            QGuiApplication.queryKeyboardModifiers() == Qt.ShiftModifier
        ):
            # sets the view rectangle and updates zoom-dropdown.
            self.views()[0].scale(0.8, 0.8)
            self.views()[0].centerOn(event.scenePos())
            self.views()[0].setZoomSelector(True)
            self.zoomFlag = 0
            return
        else:
            self.zoomFlag = 1

        self.originPos = event.scenePos()
        self.currentPos = self.originPos
        self.zoomBoxItem = QGraphicsRectItem(QRectF(self.originPos, self.currentPos))
        self.zoomBoxItem.setPen(Qt.blue)
        self.zoomBoxItem.setBrush(self.zoomBrush)
        self.addItem(self.zoomBoxItem)

    def mouseMoveZoom(self, event):
        """
        Update the size of the zoom box as the mouse is moved.

        Notes:
            This animates the drawing of the box for the user.

        Args (QMouseEvent): the event of the mouse moving.

        Returns:
            None
        """
        if self.zoomFlag:
            self.zoomFlag = 2  # drag started.
            self.currentPos = event.scenePos()
            if self.zoomBoxItem is None:
                log.error("EEK - should not be here")
                # somehow missed the mouse-press
                self.zoomBoxItem = QGraphicsRectItem(
                    QRectF(self.originPos, self.currentPos)
                )
                self.zoomBoxItem.setPen(self.ink)
                self.zoomBoxItem.setBrush(self.zoomBrush)
                self.addItem(self.zoomBoxItem)
            else:
                self.zoomBoxItem.setRect(QRectF(self.originPos, self.currentPos))

    def mouseReleaseZoom(self, event):
        """
        Handle when the mouse is released after drawing a new zoom box.

        Notes: Either zoom-in a little (if zoombox small), else fit the
            zoombox in view. Delete the zoombox afterwards and set the zoomflag
            back to 0.

        Args:
            event (QMouseEvent): the given mouse release.

        Returns:
            None

        """
        if self.zoomFlag == 0:
            return
        # check to see if box is quite small (since very hard
        # to click button without moving a little)
        # if small then set flag to 1 and treat like a click
        if self.zoomBoxItem.rect().height() < 8 and self.zoomBoxItem.rect().width() < 8:
            self.zoomFlag = 1

        if self.zoomFlag == 1:
            self.views()[0].scale(1.25, 1.25)
            self.views()[0].centerOn(event.scenePos())

        elif self.zoomFlag == 2:
            self.views()[0].fitInView(self.zoomBoxItem, Qt.KeepAspectRatio)

        # sets the view rectangle and updates zoom-dropdown.
        self.views()[0].setZoomSelector(True)
        # remove the box and put flag back.
        self.removeItem(self.zoomBoxItem)
        self.zoomFlag = 0

    def mousePressDelete(self, event):
        """
        Handle the mouse press when drawing a delete box.

        Notes:
            Nothing happens until button is released.

        Args:
            event (QMouseEvent): given mouse press.

        Returns:
            None

        """
        if self.deleteFlag:
            return

        self.deleteFlag = 1
        self.originPos = event.scenePos()
        self.currentPos = self.originPos
        self.delBoxItem = QGraphicsRectItem(QRectF(self.originPos, self.currentPos))
        self.delBoxItem.setPen(QPen(Qt.red, self.style["pen_width"]))
        self.delBoxItem.setBrush(self.deleteBrush)
        self.addItem(self.delBoxItem)

    def mouseMoveDelete(self, event):
        """
        Update the size of the delete box as the mouse is moved.

        Notes:
            This animates the drawing of the box for the user.

        Args (QMouseEvent): the event of the mouse moving.

        Returns:
            None
        """
        if self.deleteFlag:
            self.deleteFlag = 2  # drag started.
            self.currentPos = event.scenePos()
            if self.delBoxItem is None:
                log.error("EEK - should not be here")
                # somehow missed the mouse-press
                self.delBoxItem = QGraphicsRectItem(
                    QRectF(self.originPos, self.currentPos)
                )
                self.delBoxItem.setPen(QPen(Qt.red, self.style["pen_width"]))
                self.delBoxItem.setBrush(self.deleteBrush)
                self.addItem(self.delBoxItem)
            else:
                self.delBoxItem.setRect(QRectF(self.originPos, self.currentPos))

    def deleteIfLegal(self, item):
        """
        Deletes the item if it is a legal action.

        Notes:
            Can't delete the pageimage, scorebox, delete-box, ghostitem and
                its constituents.

        Args:
            item (QGraphicsItem): the item to be deleted.

        Returns:
            None

        """
        if item in [
            self.underImage,
            self.scoreBox,
            self.delBoxItem,
            self.ghostItem,
            self.ghostItem.di,
            self.ghostItem.blurb,
            self.underRect,
        ]:
            return
        elif isinstance(item, DeleteItem):  # don't try to delete the animated undo/redo
            return
        else:
            command = CommandDelete(self, item)
            self.undoStack.push(command)

    def mouseReleaseRubric(self, event):
        # if haven't started drawing, or are mid draw of line be careful of what is underneath
        # if there is text under the ghost then do not stamp anything - ignore the event.
        if self.textUnderneathGhost() and self.boxLineStampState in [0, 2]:
            return

        # update things
        self.boxStampRelease(event)
        # only have to do something if in states 3 or 4
        if self.boxLineStampState == 3:  # means is small box and we are ready to stamp!
            # if text under ghost then ignore this event
            if self.textUnderneathGhost():  # text under here - not safe to stamp
                self.undoStack.endMacro()
                self.undoStack.undo()
                self.boxLineStampState = 0
                return
            # small box, so just stamp the rubric
            command = CommandGroupDeltaText(
                self,
                event.scenePos(),
                self.rubricID,
                self.rubricKind,
                self.rubricDelta,
                self.rubricText,
            )
            log.debug(
                "Making a GroupDeltaText: boxLineStampState is {}".format(
                    self.boxLineStampState
                )
            )
            # push the delta onto the undo stack.
            self.undoStack.push(command)
            self.refreshStateAndScore()  # and now refresh the markingstate and score

        if self.boxLineStampState >= 3:  # stamp is done
            log.debug(
                f"flag = {self.boxLineStampState} so we must be finishing a click-drag cross: finalizing macro"
            )
            self.undoStack.endMacro()
            self.boxLineStampState = 0

    def mouseReleaseDelete(self, event):
        """
        Handle when the mouse is released after drawing a new delete box.

        Notes:
             Remove the temp boxitem (which was needed for animation)
            and then delete all objects that lie within the box.
            Push the resulting commands onto the undo stack

        Args:
            event (QMouseEvent): the given mouse release.

        Returns:
            None

        """
        if self.deleteFlag == 0:
            return
        # check to see if box is quite small (since very hard
        # to click button without moving a little)
        # if small then set flag to 1 and treat like a click
        if self.delBoxItem.rect().height() < 8 and self.delBoxItem.rect().width() < 8:
            self.deleteFlag = 1

        if self.deleteFlag == 1:
            self.originPos = event.scenePos()
            # grab list of items in rectangle around click
            nearby = self.items(
                QRectF(self.originPos.x() - 5, self.originPos.y() - 5, 8, 8),
                mode=Qt.IntersectsItemShape,
                deviceTransform=QTransform(),
            )
            if len(nearby) == 0:
                return
            else:
                # delete the zeroth element of the list
                if nearby[0].group() is not None:  # object part of GroupDeltaText
                    self.deleteIfLegal(nearby[0].group())  # delete the group
                else:
                    self.deleteIfLegal(nearby[0])
        elif self.deleteFlag == 2:
            # check all items against the delete-box - this is a little clumsy, but works and there are not so many items typically.
            for X in self.items():
                # make sure is not background image or the scorebox, or the delbox itself.
                if X.collidesWithItem(self.delBoxItem, mode=Qt.ContainsItemShape):
                    if X.group() is None:
                        self.deleteIfLegal(X)
                    else:
                        pass  # is part of a group

        self.removeItem(self.delBoxItem)
        self.deleteFlag = 0  # put flag back.

    def hasAnyCrosses(self):
        """Returns True if scene has any crosses, False otherwise."""
        for X in self.items():
            if isinstance(X, CrossItem):
                return True
        return False

    def hasOnlyCrosses(self):
        """Returns True if scene has only crosses, False otherwise."""
        for X in self.items():
            if getattr(X, "saveable", None):
                if not isinstance(X, CrossItem):
                    return False
        return True

    def hasAnyComments(self):
        """
        Returns True if scene has any rubrics or text items,
        False otherwise.
        """
        for X in self.items():
            if isinstance(X, (TextItem, GroupDeltaTextItem)):
                return True
        return False

    def hasAnyTicks(self):
        """Returns True if scene has any ticks. False otherwise."""
        for X in self.items():
            if isinstance(X, TickItem):
                return True
        return False

    def hasOnlyTicks(self):
        """Returns True if scene has only ticks, False otherwise."""
        for X in self.items():
            if getattr(X, "saveable", None):
                if not isinstance(X, TickItem):
                    return False
        return True

    def hasOnlyTicksCrossesDeltas(self):
        """
        Checks if the image only has crosses, ticks or deltas.

        Returns:
             True if scene only has ticks/crosses/deltas, False otherwise.
        """
        for x in self.items():
            if getattr(x, "saveable", None):
                if isinstance(x, (TickItem, CrossItem)):
                    continue
                if isinstance(x, GroupDeltaTextItem):
                    # check if this is a delta-rubric
                    if x.kind == "delta":
                        continue
                return False  # otherwise
        return True  # only tick,cross or delta-rubrics

    def itemWithinBounds(self, item):
        """Check if given item is within the margins or not."""
        return item.collidesWithItem(self.underRect, mode=Qt.ContainsItemShape)

    def checkAllObjectsInside(self):
        """
        Checks that all objects are within the boundary of the page.

        Returns:
            True if all objects are within the page's bounds, false otherwise.
        """
        for X in self.items():
            # check all items that are not the image or scorebox
            if (X is self.underImage) or (X is self.scoreBox):
                continue
            # make sure that it is not one of the images inside the underlying image.
            if X.parentItem() is self.underImage:
                continue
            # And be careful - there might be a GhostComment floating about
            if (
                isinstance(X, GhostComment)
                or isinstance(X, GhostDelta)
                or isinstance(X, GhostText)
            ):
                continue
            # make sure is inside image
            if not self.itemWithinBounds(X):
                return False
        return True

    def updateGhost(self, dlt, txt, legal=True):
        """
        Updates the ghost object based on the delta and text.

        Args:
            dlt (int): given mark-delta.
            txt (str): the given text.

        Returns:
            None

        """
        self.ghostItem.changeComment(dlt, txt, legal)

    def exposeGhost(self):
        """Exposes the ghost object."""
        self.ghostItem.setVisible(True)

    def hideGhost(self):
        """Hides the ghost object."""
        self.ghostItem.setVisible(False)

    def mouseMoveRubric(self, event):
        """
        Handles mouse moving with a rubric.

        Args:
            event (QMouseEvent): the event of the mouse moving.

        Returns:
            None
        """
        if not self.ghostItem.isVisible():
            self.ghostItem.setVisible(True)
        self.ghostItem.setPos(event.scenePos())

        # pass in the bounding rect of the ghost text so can draw connecting path correctly
        self.boxStampMove(
            event,
            ghost_rect=self.ghostItem.mapRectToScene(self.ghostItem.boundingRect()),
        )

    def setTheMark(self, newMark):
        """
        Sets the new mark/score for the paper.

        Args:
            newMark(int): the new mark/score for the paper.

        Returns:
            None
        """
        self.score = newMark
        self.scoreBox.changeScore(self.score)

    def undo(self):
        """Undoes a given action."""
        self.undoStack.undo()

    def redo(self):
        """Redoes a given action."""
        self.undoStack.redo()

    def isLegalRubric(self, kind, dn):
        """
        Is this rubric-type legal, and does the delta move score  below 0 or above maxMark?

        Args:
            dn (int/str): the delta integer, either convertible to `int`
                or the literal string ".".

        Returns:
            bool: True if the delta is legal, False otherwise.
        """
        # a neutral rubric is always fine
        if kind == "neutral":
            return True
        elif kind == "absolute":  # can only paste neutral rubrics
            if self.markingState == "neutral":
                return True
            else:
                return False
        # at this point we know that the kind is delta/relative
        elif int(dn) > 0:  # is positive relative-rubric
            if self.markingState in ["absolute", "down"]:
                return False
            elif self.markingState == "neutral":  # score is None
                return True
            # we know score is pos-int here
            elif self.score + int(dn) > self.maxMark:
                return False
            else:
                return True
        elif int(dn) < 0:  # is negative relative-rubric
            if self.markingState in ["absolute", "up"]:
                return False
            elif self.markingState == "neutral":  # score is None
                return True
            elif self.score + int(dn) < 0:  # we know score is pos-int here
                return False
            else:
                return True
        else:  # this should not happen
            log.error(
                "Inconsistent rubric = {} {} {}".format(self.markingState, kind, dn)
            )
            raise PlomInconsistentRubricsException

    def changeTheRubric(self, delta, text, rubricID, rubricKind, annotatorUpdate=True):
        """
        Changes the new rubric for the paper based on the delta and text.

        Args:
            delta (str): a string containing the delta integer.
            text (str): the text in the rubric.
            rubricID (int): the id of the rubric: TODO surely rest can
                be retrieved from this?
            annotatorUpdate (bool): true if annotator should be updated,
                false otherwise.

        Returns:
            None

        """
        # if this update comes from the annotator, then we need to store a
        # copy of the mark-delta for future and also set the mode.
        if annotatorUpdate:
            gpt = QCursor.pos()  # global mouse pos
            vpt = self.views()[0].mapFromGlobal(gpt)  # mouse pos in view
            spt = self.views()[0].mapToScene(vpt)  # mouse pos in scene
            self.ghostItem.setPos(spt)
            self.rubricDelta = delta
            self.rubricKind = rubricKind
            self.setToolMode("rubric")
            self.exposeGhost()  # unhide the ghostitem
        # if we have passed ".", then we don't need to do any
        # delta calcs, the ghost item knows how to handle it.
        legality = self.isLegalRubric(rubricKind, delta)

        self.rubricDelta = delta
        self.rubricText = text
        self.rubricID = rubricID
        self.rubricKind = rubricKind
        self.updateGhost(delta, text, legality)

    def noAnswer(self, noAnswerCID):
        """
        Handles annotating the page if there is little or no answer written.

        Args:
            noAnswerCID (int): the key for the noAnswerRubric used

        Returns:
            None

        """
        br = self.sceneRect()
        # put lines through the page
        w = br.right()
        h = br.bottom()
        command = CommandLine(
            self, QPointF(w * 0.1, h * 0.1), QPointF(w * 0.9, h * 0.9)
        )
        self.undoStack.push(command)
        command = CommandLine(
            self, QPointF(w * 0.9, h * 0.1), QPointF(w * 0.1, h * 0.9)
        )
        self.undoStack.push(command)

        # ID for no-answer rubric is defined in the db_create module
        # in the createNoAnswerRubric function.
        # Using that ID lets us track the rubric in the DB

        # build a delta-text-rubric-thingy
        command = CommandGroupDeltaText(
            self,
            br.center() + br.topRight() / 8,
            noAnswerCID,
            "absolute",
            0,
            "NO ANSWER GIVEN",
        )
        self.undoStack.push(command)
        self.refreshStateAndScore()  # and now refresh the markingstate and score

    def stopMidDraw(self):
        # look at all the mid-draw flags and cancel accordingly.
        # the flags are arrowFlag, boxFlag, penFlag, boxLineStampState
        # note - only one should be non-zero at a given time
        log.debug(
            "Flags = {}".format(
                [
                    self.arrowFlag,
                    self.boxFlag,
                    self.penFlag,
                    self.zoomFlag,
                    self.boxLineStampState,
                ]
            )
        )
        if self.arrowFlag > 0:  # midway through drawing a line
            self.arrowFlag = 0
            self.removeItem(self.lineItem)
        if self.penFlag > 0:  # midway through drawing a path
            self.penFlag = 0
            self.removeItem(self.pathItem)
        # box flag needs a little care since two possibilities mid-draw
        if self.boxFlag == 1:  # midway through drawing a box
            self.boxFlag = 0
            self.removeItem(self.boxItem)
        if self.boxFlag == 2:  # midway through drawing an ellipse
            self.boxFlag = 0
            self.removeItem(self.ellipseItem)
        # box-stamp flag needs care - uses undo-macro - need to clean that up
        # 1 = drawing the box
        # 2 = drawing the line
        # 3 = pasting the object - this should only be very briefly mid function.
        if self.boxLineStampState == 1:  # drawing the box
            self.removeItem(self.boxItem)
            self.boxLineStampState = 0
        if (
            self.boxLineStampState == 2
        ):  # undo-macro started, box drawn, mid draw of path
            self.removeItem(self.pathItem)
            self.undoStack.endMacro()
            self.undo()  # removes the drawn box
            self.boxLineStampState = 0
        if self.boxLineStampState == 3:
            # Should be very hard to reach here - end macro and undo
            self.undoStack.endMacro()
            self.undo()  # removes the drawn box

        # check if mid-zoom-box draw:
        if self.zoomFlag == 2:
            self.removeItem(self.zoomBoxItem)
            self.zoomFlag = 0<|MERGE_RESOLUTION|>--- conflicted
+++ resolved
@@ -3,11 +3,8 @@
 # Copyright (C) 2020-2022 Colin B. Macdonald
 # Copyright (C) 2020 Victoria Schuster
 
-<<<<<<< HEAD
 from itertools import cycle
-=======
 from pathlib import Path
->>>>>>> d3da0cfa
 import logging
 import random
 
