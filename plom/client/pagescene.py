# SPDX-License-Identifier: AGPL-3.0-or-later
# Copyright (C) 2018-2020 Andrew Rechnitzer
# Copyright (C) 2020 Colin B. Macdonald
# Copyright (C) 2020 Victoria Schuster

from PyQt5.QtCore import QEvent, QRectF
from PyQt5.QtGui import (
    QCursor,
    QFont,
    QGuiApplication,
    QPainter,
    QPixmap,
    QTransform,
)
from PyQt5.QtWidgets import QGraphicsPixmapItem, QGraphicsScene, QUndoStack, QMessageBox

from plom import AnnFontSizePts, ScenePixelHeight

# Import all the tool commands for undo/redo stack.
from .tools import *

log = logging.getLogger("pagescene")


class ScoreBox(QGraphicsTextItem):
    """A simple graphics item which is place on the top-left
    corner of the group-image to indicate the current total mark.
    Drawn with a rounded-rectangle border.
    """

    def __init__(self, fontsize=10, maxScore=1, score=0):
        """
        Initialize a new ScoreBox.

        Args:
            fontsize (int): A non-zero, positive font value.
            maxScore (int) : A non-zero, positive maximum score.
            score (int): A non-zero, positive current score for the paper.
        """
        super(ScoreBox, self).__init__()
        self.score = score
        self.maxScore = maxScore
        self.setDefaultTextColor(Qt.red)
        font = QFont("Helvetica")
        font.setPointSizeF(1.25 * fontsize)
        self.setFont(font)
        # Not editable.
        self.setTextInteractionFlags(Qt.NoTextInteraction)
        self.setPos(4, 4)
        self.changeScore(self.score)

    def changeScore(self, x):
        """
        Set the score to x.

        Args:
            x (int): A non-zero, positive new score.

        Returns:
            None
        """
        self.score = x
        self.setPlainText(
            "{} out of {}".format(str(x).zfill(2), str(self.maxScore).zfill(2))
        )

    def changeMax(self, x):
        """
        Set the max possible mark to x.

        Args:
            x (int): A non-zero, positive new maximum mark.

        Returns:
            None

        """
        # set the max-mark.
        self.maxScore = x
        self.setPlainText(
            "{} out of {}".format(str(x).zfill(2), str(self.maxScore).zfill(2))
        )

    def paint(self, painter, option, widget):
        """
        Paint a rounded rectangle border around the scorebox text.

        Args:
            painter (QPainter): Current painter object.
            option (QStyleOptionGraphicsItem): Style options.
            widget (QWidget): Associated widgets.

        Notes:
            Overrides parent method.

        Returns:
            None
        """
        painter.setPen(QPen(Qt.red, 2))
        painter.setBrush(QBrush(Qt.white))
        painter.drawRoundedRect(option.rect, 10, 10)
        super(ScoreBox, self).paint(painter, option, widget)


class UnderlyingImages(QGraphicsItemGroup):
    """
    A class for the image of the underlying pages being marked.
    """

    def __init__(self, imageNames):
        """
        Initialize a new series of underlying images.

        Args:
            imageNames(list[str]): List containing the names of the images.
        """
        super(QGraphicsItemGroup, self).__init__()
        self.imageNames = imageNames
        self.images = {}
        x = 0
        for (n, img) in enumerate(self.imageNames):
            pix = QPixmap(img)
            self.images[n] = QGraphicsPixmapItem(pix)
            self.images[n].setTransformationMode(Qt.SmoothTransformation)
            self.images[n].setPos(x, 0)
            sf = float(ScenePixelHeight) / float(pix.height())
            self.images[n].setScale(sf)
            # TODO: why not?
            # x += self.images[n].boundingRect().width()
            # help prevent hairline: subtract one pixel before converting
            x += sf * (pix.width() - 1.0)
            # TODO: don't floor here if units of scene are large!
            x = int(x)
            self.addToGroup(self.images[n])


# Dictionaries to translate tool-modes into functions
# for mouse press, move and release
mousePress = {
    "box": "mousePressBox",
    "comment": "mousePressComment",
    "cross": "mousePressCross",
    "delete": "mousePressDelete",
    "delta": "mousePressDelta",
    "line": "mousePressLine",
    "move": "mousePressMove",
    "pan": "mousePressPan",
    "pen": "mousePressPen",
    "text": "mousePressText",
    "tick": "mousePressTick",
    "zoom": "mousePressZoom",
    "image": "mousePressImage",
}
mouseMove = {
    "box": "mouseMoveBox",
    "delete": "mouseMoveDelete",
    "line": "mouseMoveLine",
    "pen": "mouseMovePen",
    "comment": "mouseMoveComment",
    "delta": "mouseMoveDelta",
    "zoom": "mouseMoveZoom",
}
mouseRelease = {
    "box": "mouseReleaseBox",
    "delete": "mouseReleaseDelete",
    "line": "mouseReleaseLine",
    "move": "mouseReleaseMove",
    "pen": "mouseReleasePen",
    "pan": "mouseReleasePan",
    "zoom": "mouseReleaseZoom",
    "comment": "mouseReleaseComment",
}


def getVertFromRect(a_rect):
    """given a rectangle, return list of vertices in the middle of each side."""
    return [
        (a_rect.topLeft() + a_rect.topRight()) / 2,
        (a_rect.bottomRight() + a_rect.topRight()) / 2,
        (a_rect.bottomLeft() + a_rect.bottomRight()) / 2,
        (a_rect.bottomLeft() + a_rect.topLeft()) / 2,
    ]


def sqrDistance(vect):
    """given a 2d-vector return l2 norm of that vector"""
    return vect.x() * vect.x() + vect.y() * vect.y()


def whichLineToDraw(g_rect, b_rect):
    """given two bounding rectangles, return shortest line between the midpoints of their sides"""
    gvert = getVertFromRect(g_rect)
    bvert = getVertFromRect(b_rect)
    gp = gvert[0]
    bp = bvert[0]
    dd = sqrDistance(gp - bp)
    for p in gvert:
        for q in bvert:
            dst = sqrDistance(p - q)
            if dst < dd:
                gp = p
                bp = q
                dd = dst
    return QLineF(bp, gp)


class PageScene(QGraphicsScene):
    """Extend the graphics scene so that it knows how to translate
    mouse-press/move/release into operations on QGraphicsItems and
    QTextItems.
    """

    def __init__(self, parent, imgNames, saveName, maxMark, score, markStyle):
        """
        Initialize a new PageScene.

        Args:
            parent (SceneParent): the parent of the scene.
            imgNames (list[str]): list containing the names of the paper
                images.
            saveName (str): Name of the annotated image files.
            maxMark(int): maximum possible mark.
            score (int): current score
            markStyle (int): marking style.
                    1 = mark total = user clicks the total-mark (will be
                    deprecated in future.)
                    2 = mark-up = mark starts at 0 and user increments it
                    3 = mark-down = mark starts at max and user decrements it
        """
        super(PageScene, self).__init__(parent)
        self.parent = parent
        # Grab filename of groupimage
        self.imageNames = imgNames
        self.saveName = saveName
        self.maxMark = maxMark
        self.score = score
        self.markStyle = markStyle
        # Tool mode - initially set it to "move"
        self.mode = "move"
        # build pixmap and graphicsitemgroup.
        self.underImage = UnderlyingImages(self.imageNames)
        self.addItem(self.underImage)

        # Build scene rectangle to fit the image, and place image into it.
        self.setSceneRect(self.underImage.boundingRect())
        # initialise the undo-stack
        self.undoStack = QUndoStack()

        # we don't want current font size from UI; use fixed physical size
        # self.fontSize = self.font().pointSizeF()
        self.fontSize = AnnFontSizePts
        self._scale = 1.0

        # Define standard pen, highlight, fill, light-fill
        self.ink = QPen(Qt.red, 2)
        self.highlight = QPen(QColor(255, 255, 0, 64), 50)
        self.brush = QBrush(self.ink.color())
        self.lightBrush = QBrush(QColor(255, 255, 0, 16))
        self.deleteBrush = QBrush(QColor(255, 0, 0, 16))
        self.zoomBrush = QBrush(QColor(0, 0, 255, 16))
        # Flags to indicate if drawing an arrow (vs line), highlight (vs
        # regular pen), box (vs ellipse), area-delete vs point.
        self.arrowFlag = 0
        self.penFlag = 0
        self.boxFlag = 0
        self.deleteFlag = 0
        self.zoomFlag = 0
        # for box-drag-comment thingy
        # 0 = no comment in action
        # 1 = drawing a box
        # 2 = drawing the line
        # 3 = drawing the comment
        self.commentFlag = 0

        # Will need origin, current position, last position points.
        self.originPos = QPointF(0, 0)
        self.currentPos = QPointF(0, 0)
        self.lastPos = QPointF(0, 0)

        # Builds path for different tool items.
        self.path = QPainterPath()
        self.pathItem = QGraphicsPathItem()
        self.boxItem = QGraphicsRectItem()
        self.delBoxItem = QGraphicsRectItem()
        self.zoomBoxItem = QGraphicsRectItem()
        self.ellipseItem = QGraphicsEllipseItem()
        self.lineItem = QGraphicsLineItem()
        self.imageItem = QGraphicsPixmapItem
        self.deleteItem = None

        # Add a ghost comment to scene, but make it invisible
        self.ghostItem = GhostComment("1", "blah", self.fontSize)
        self.ghostItem.setVisible(False)
        self.addItem(self.ghostItem)

        # Set a mark-delta, comment-text and comment-delta.
        self.markDelta = "0"
        self.commentText = ""
        self.commentDelta = "0"

        # Build a scorebox and set it above all our other graphicsitems
        # so that it cannot be overwritten.
        # set up "k out of n" where k=current score, n = max score.
        self.scoreBox = ScoreBox(self.fontSize, self.maxMark, self.score)
        self.scoreBox.setZValue(10)
        self.addItem(self.scoreBox)

        # make a box around the scorebox where mouse-press-event won't work.
        self.avoidBox = self.scoreBox.boundingRect().adjusted(0, 0, 24, 24)
        # holds the path images uploaded from annotator
        self.tempImagePath = None

    # def patchImagesTogether(self, imageList):
    #     x = 0
    #     n = 0
    #     for img in imageList:
    #         self.images[n] = QGraphicsPixmapItem(QPixmap(img))
    #         self.images[n].setTransformationMode(Qt.SmoothTransformation)
    #         self.images[n].setPos(x, 0)
    #         self.addItem(self.images[n])
    #         x += self.images[n].boundingRect().width()
    #         self.underImage.addToGroup(self.images[n])
    #         n += 1
    #
    #     self.addItem(self.underImage)

    def how_many_underlying_images_wide(self):
        """How many images wide is the bottom layer?

        Currently this is just the number of images (because we layout
        in one long row) but future revisions might support alternate
        layouts.
        """
        return len(self.imageNames)

    def how_many_underlying_images_high(self):
        """How many images high is the bottom layer?

        Currently this is always 1 because we align the images in a
        single row but future revisions might support alternate layouts.
        """
        return 1

    def reset_scale_factor(self):
        self._scale = 1.0
        self._stuff_to_do_after_setting_scale()

    def get_scale_factor(self):
        return self._scale

    def set_scale_factor(self, scale):
        """The scale factor scales up or down all annotations."""
        self._scale = scale
        self._stuff_to_do_after_setting_scale()

    def increase_scale_factor(self, r=1.1):
        """Scale up the annotations by 110%.

        args:
            r (float): the multiplicative factor, defaults to 1.1.
        """
        self._scale *= r
        self._stuff_to_do_after_setting_scale()

    def decrease_scale_factor(self, r=1.1):
        """Scale down the annotations by 110%.

        args:
            r (float): the scale is multiplied by 1/r.
        """
        self.increase_scale_factor(1.0 / r)

    def _stuff_to_do_after_setting_scale(self):
        """Private method for tasks after changing scale.

        TODO: I'd like to move to a model where fontSize is constant
        and all things (line widths, fonts, etc) get multiplied by scale
        """
        self.fontSize = self._scale * AnnFontSizePts
        # TODO: don't like this 1.25 hardcoded
        font = QFont("Helvetica")
        font.setPointSizeF(1.25 * self.fontSize)
        self.scoreBox.setFont(font)
        font = QFont("Helvetica")
        font.setPointSizeF(self.fontSize)
        self.ghostItem.blurb.setFont(font)
        font = QFont("Helvetica")
        font.setPointSizeF(1.25 * self.fontSize)
        self.ghostItem.di.setFont(font)
        # TODO: position within dotted line, but breaks overall position
        # self.ghostItem.tweakPositions()

    def setToolMode(self, mode):
        """
        Sets the current toolMode.

        Args:
            mode (str): One of "comment", "delta", "pan", "move" etc..

        Returns:
            None
        """
        # set focus so that shift/control change cursor
        self.views()[0].setFocus(Qt.TabFocusReason)

        self.mode = mode
        # if current mode is not comment or delta, make sure the
        # ghostcomment is hidden
        if self.mode == "delta":
            # make sure the ghost is updated - fixes #307
            self.updateGhost(self.markDelta, "")
        elif self.mode == "comment":
            pass
        else:
            self.hideGhost()
            # also check if mid-line draw and then delete the line item
            # TODO: ask Colin why <3 is here.
            if self.commentFlag > 0:  # and self.commentFlag < 3:
                # TODO: colin unhappy with above fragile nonsense - sorry Colin.
                self.removeItem(self.lineItem)
                self.commentFlag = 0
                # also end the macro and then trigger an undo so box removed.
                self.undoStack.endMacro()
                self.undo()

        # if mode is "pan", allow the view to drag about, else turn it off
        if self.mode == "pan":
            self.views()[0].setDragMode(1)
        else:
            self.views()[0].setDragMode(0)

    def getComments(self):
        """
        Get the current text items and comments associated with this paper.

        Returns:
            (list): a list containing all comments.

        """
        comments = []
        for X in self.items():
            if isinstance(X, TextItem):
                comments.append(X.getContents())
        return comments

    def countComments(self):
        """
        Counts current text items and comments associated with the paper.

        Returns:
            (int): total number of comments associated with this paper.
        """
        count = 0
        for X in self.items():
            if type(X) is TextItem:
                count += 1
        return count

    def areThereAnnotations(self):
        """
        Checks for pickleable annotations.

        Returns
            (bool): True if page scene has any pickle-able annotations,
                False otherwise.
        """
        for X in self.items():
            if hasattr(X, "saveable"):
                return True
        # no pickle-able items means no annotations.
        return False

    def save(self):
        """
        Save the annotated group-image.

        Notes:
        This overwrites the imagefile with a dump of the current
        scene and all its graphics items.
        """
        # Make sure the ghostComment is hidden
        self.ghostItem.hide()
        # Get the width and height of the image
        br = self.sceneRect()
        w = br.width()
        h = br.height()
        MINWIDTH = 1024  # subject to maxheight
        MAXWIDTH = 15999  # 16383 but for older imagemagick
        MAXHEIGHT = 8191
        MAX_PER_PAGE_WIDTH = 2000
        msg = []
        num_pages = self.how_many_underlying_images_wide()
        if w < MINWIDTH:
            r = (1.0 * w) / (1.0 * h)
            w = MINWIDTH
            h = w / r
            msg.append("Increasing png width because of minimum width constraint")
            if h > MAXHEIGHT:
                h = MAXHEIGHT
                w = h * r
                msg.append("Constraining png height by min width constraint")
        if w > num_pages * MAX_PER_PAGE_WIDTH:
            r = (1.0 * w) / (1.0 * h)
            w = num_pages * MAX_PER_PAGE_WIDTH
            h = w / r
            msg.append("Constraining png width by maximum per page width")
        if w > MAXWIDTH:
            r = (1.0 * w) / (1.0 * h)
            w = MAXWIDTH
            h = w / r
            msg.append("Constraining png width by overall maximum width")
        w = round(w)
        h = round(h)
        if msg:
            log.warning("{}: {}x{}".format(". ".join(msg), w, h))

        # Create an output pixmap and painter (to export it)
        oimg = QPixmap(w, h)
        exporter = QPainter(oimg)
        # Render the scene via the painter
        self.render(exporter)
        exporter.end()
        # Save the result to file.
        oimg.save(self.saveName)

    def keyPressEvent(self, event):
        """
        Changes the focus or cursor based on key presses.

        Notes:
            Overrides parent method.
            Escape key removes focus from the scene.
            Changes the cursor in accordance with each tool's mousePress
            documentation.

        Args:
            event (QKeyEvent): The Key press event.

        Returns:
            None

        """

        deltaShift = self.parent.cursorCross
        if self.mode == "delta":
            if not int(self.markDelta) > 0:
                deltaShift = self.parent.cursorTick

        variableCursors = {
            "cross": [self.parent.cursorTick, self.parent.cursorQMark],
            "line": [self.parent.cursorArrow, self.parent.cursorDoubleArrow],
            "delta": [deltaShift, self.parent.cursorQMark],
            "tick": [self.parent.cursorCross, self.parent.cursorQMark],
            "box": [self.parent.cursorEllipse, self.parent.cursorBox],
            "pen": [self.parent.cursorHighlight, self.parent.cursorDoubleArrow],
        }

        if self.mode in variableCursors:
            if event.key() == Qt.Key_Shift:
                self.views()[0].setCursor(variableCursors.get(self.mode)[0])
            elif event.key() == Qt.Key_Control:
                self.views()[0].setCursor(variableCursors.get(self.mode)[1])
            else:
                pass

        if event.key() == Qt.Key_Escape:
            self.clearFocus()
        else:
            super(PageScene, self).keyPressEvent(event)

    def keyReleaseEvent(self, event):
        """
        Changes cursors back to their standard cursor when keys are released.

        Args:
            event (QKeyEvent): the key release.

        Returns:
            None

        """
        variableCursorRelease = {
            "cross": self.parent.cursorCross,
            "line": self.parent.cursorLine,
            "delta": Qt.ArrowCursor,
            "tick": self.parent.cursorTick,
            "box": self.parent.cursorBox,
            "pen": self.parent.cursorPen,
        }
        if self.mode in variableCursorRelease:
            if self.views()[0].cursor() == variableCursorRelease.get(self.mode):
                pass
            else:
                self.views()[0].setCursor(variableCursorRelease.get(self.mode))
        else:
            pass

    def mousePressEvent(self, event):
        """
        Call various tool functions depending on the mouse press' location.

        Args:
            event (QMouseEvent): The mouse press event.

        Returns:
            None

        """
        # check if mouseclick inside the avoidBox
        if self.avoidBox.contains(event.scenePos()):
            return

        # Get the function name from the dictionary based on current mode.
        functionName = mousePress.get(self.mode, None)
        if functionName:
            # If you found a function, then call it.
            return getattr(self, functionName, None)(event)
        return super().mousePressEvent(event)

    def mouseMoveEvent(self, event):
        """
        Call various tool functions depending on the mouse's location.

        Args:
            event (QMouseEvent): The mouse move event.

        Returns:
            None

        """
        functionName = mouseMove.get(self.mode, None)
        if functionName:
            return getattr(self, functionName, None)(event)
        return super().mouseMoveEvent(event)

    def mouseReleaseEvent(self, event):
        # Similar to mouse-press but for mouse-release.
        functionName = mouseRelease.get(self.mode, None)
        if functionName:
            return getattr(self, functionName, None)(event)
        return super().mouseReleaseEvent(event)

    ###########
    # Tool functions for press, move and release.
    # Depending on the tool different functions are called
    # Many (eg tick) just create a graphics item, others (eg line)
    # create a temp object (on press) which is changes (as mouse-moves)
    # and then destroyed (on release) and replaced with the
    # more permanent graphics item.
    ###########

    def mousePressComment(self, event):
        """
        Handle when mouse is pressed on a given comment.

        Notes:
            Create a marked-comment-item from whatever is the currently
            selected comment. This creates a Delta-object and then also
            a text-object. They should be side-by-side with the delta
            appearing roughly at the mouse-click.

        Args:
            event (QMouseEvent): the given mouse click.

        Returns:
            None, adds clicked comment to the page.

        """
        # check the commentFlag and if shift-key is pressed
        if self.commentFlag == 0:
            if QGuiApplication.queryKeyboardModifiers() == Qt.ShiftModifier:
                self.commentFlag = 1
                self.originPos = event.scenePos()
                self.currentPos = self.originPos
                self.boxItem = QGraphicsRectItem(
                    QRectF(self.originPos, self.currentPos)
                )
                self.boxItem.setPen(self.ink)
                self.boxItem.setBrush(self.lightBrush)
                self.addItem(self.boxItem)
                return
        elif self.commentFlag == 2:
            connectingLine = whichLineToDraw(
                self.ghostItem.mapRectToScene(self.ghostItem.boundingRect()),
                self.boxItem.mapRectToScene(self.boxItem.boundingRect()),
            )
            command = CommandLine(self, connectingLine.p1(), connectingLine.p2())
            self.undoStack.push(command)
            self.removeItem(self.lineItem)
            self.commentFlag = 3

        # Find the object under the mouseclick.
        under = self.itemAt(event.scenePos(), QTransform())
        # If it is a Delta or Text or GDT then do nothing.
        if (
            isinstance(under, DeltaItem)
            or isinstance(under, TextItem)
            or isinstance(under, GroupDTItem)
        ):
            return

        pt = event.scenePos()  # grab the location of the mouse-click

        # If the mark-delta of comment is non-zero then create a
        # delta-object with a different offset, else just place the comment.
        if self.commentDelta == "." or not self.isLegalDelta(self.commentDelta):
            blurb = TextItem(self, self.fontSize)  # build the textitem
            blurb.setPlainText(self.commentText)
            blurb._contents = (
                self.commentText
            )  # for pickling, TODO: Colin doesn't like
            # move to correct point - update if only text no delta
            blurb.setPos(pt)

            # make sure blurb has text interaction turned off
            prevState = blurb.textInteractionFlags()
            blurb.setTextInteractionFlags(Qt.NoTextInteraction)
            # Update position of text - the ghostitem has it right
            blurb.moveBy(0, self.ghostItem.blurb.pos().y())
            command = CommandText(self, blurb, self.ink)
            self.undoStack.push(command)
            # return blurb to previous state
            blurb.setTextInteractionFlags(prevState)
        else:
<<<<<<< HEAD
            command = CommandGDT(self, pt, self.commentDelta, self.blurb, self.fontSize)
            log.debug("Making a GDT: commentFlag is {}".format(self.commentFlag))
=======
            command = CommandGDT(self, pt, self.commentDelta, self.commentText, self.fontSize)
>>>>>>> 5ac2b04a
            self.undoStack.push(command)  # push the delta onto the undo stack.
            if self.commentFlag > 0:
                log.debug(
                    "commentFlag > 0 so we must be finishing a click-drag comment: finalizing macro"
                )
                self.commentFlag = 0
                self.undoStack.endMacro()

    def mousePressCross(self, event):
        """
        Selects the proper cross/?-mark/tick based on which mouse button or
        mouse/key combination was pressed.

        Notes:
            tick = right-click or shift+click.
            question mark = middle-click or control+click.
            cross = left-click or any combination other than the above.

        Args:
            event (QMouseEvent): the mouse press.

        Returns:
            None.

        """
        pt = event.scenePos()  # Grab the click's location and create command.
        if (event.button() == Qt.RightButton) or (
            QGuiApplication.queryKeyboardModifiers() == Qt.ShiftModifier
        ):
            command = CommandTick(self, pt)
        elif (event.button() == Qt.MiddleButton) or (
            QGuiApplication.queryKeyboardModifiers() == Qt.ControlModifier
        ):
            command = CommandQMark(self, pt)
        else:
            command = CommandCross(self, pt)
        self.undoStack.push(command)  # push onto the stack.

    def mousePressDelta(self, event):
        """
        Creates the mark-delta, ?-mark/tick/cross based on which mouse
        button or mouse/key combination was pressed.

        Notes:
            cross = right-click or shift+click if current mark-delta > 0.
            tick = right-click or shift+click if current mark-delta <= 0.
            question mark = middle-click or control+click.
            mark-delta = left-click or any other combination, assigns with
                the selected mark-delta value.


        Args:
            event (QMouseEvent): Mouse press.

        Returns:
            None

        """
        pt = event.scenePos()  # Grab click's location and create command.
        if (event.button() == Qt.RightButton) or (
            QGuiApplication.queryKeyboardModifiers() == Qt.ShiftModifier
        ):
            if int(self.markDelta) > 0:
                command = CommandCross(self, pt)
            else:
                command = CommandTick(self, pt)
        elif (event.button() == Qt.MiddleButton) or (
            QGuiApplication.queryKeyboardModifiers() == Qt.ControlModifier
        ):
            command = CommandQMark(self, pt)
        else:
            if self.isLegalDelta(self.markDelta):
                command = CommandDelta(self, pt, self.markDelta, self.fontSize)
            else:
                return
        self.undoStack.push(command)  # push command onto undoStack.

    def mousePressMove(self, event):
        """
        Create closed hand cursor when move-tool is selected, otherwise does
            nothing.
        Notes:
            The actual moving of objects is handled by themselves since they
            know how to handle the ItemPositionChange signal as a move-command.

        Args:
            event (QMouseEvent): the mouse press.

        Returns:
            None

        """
        self.views()[0].setCursor(Qt.ClosedHandCursor)
        super().mousePressEvent(event)

    def mousePressPan(self, event):
        """
        While pan-tool selected changes the cursor to a closed hand,
        otherwise does not do much.

        Notes:
            Do not pass on event to superclass since we want to avoid
            selecting an object and moving that (fixes #834)

        Args:
            event (QMouseEvent): the mouse press.

        Returns:
            None

        """
        self.views()[0].setCursor(Qt.ClosedHandCursor)
        return

    def mousePressText(self, event):
        """
        Create a textObject at the click's location, unless there is already a
            textobject there.

        Args:
            event (QMouseEvent): the given mouse click.

        Returns:
            None

        """
        # Find the object under the click.
        under = self.itemAt(event.scenePos(), QTransform())
        # If something is there... (fixes bug reported by MattC)
        if under is not None:
            # If it is part of groupDTitem then do nothing
            if isinstance(under.group(), GroupDTItem):
                return
            # If it is a textitem then fire up the editor.
            if isinstance(under, TextItem):
                under.setTextInteractionFlags(Qt.TextEditorInteraction)
                self.setFocusItem(under, Qt.MouseFocusReason)
                super(PageScene, self).mousePressEvent(event)
                return
            # check if a textitem currently has focus and clear it.
            under = self.focusItem()
            if isinstance(under, TextItem):
                under.clearFocus()

        # Now we construct a text object, give it focus (which fires up the
        # editor on that object), and then push it onto the undo-stack.
        self.originPos = event.scenePos()
        blurb = TextItem(self, self.fontSize)
        # move so centred under cursor
        self.originPos -= QPointF(0, blurb.boundingRect().height() / 2)
        blurb.setPos(self.originPos)
        blurb.setFocus()
        command = CommandText(self, blurb, self.ink)
        self.undoStack.push(command)

    def mousePressTick(self, event):
        """
        Create a tick/?-mark/cross object under the click based on which
            mouse button (left/middle/right) was pressed.

        Args:
            event (QMouseEvent): Given mouse press.

        Returns:
            None

        """
        # See mouse press cross function.
        pt = event.scenePos()
        if (event.button() == Qt.RightButton) or (
            QGuiApplication.queryKeyboardModifiers() == Qt.ShiftModifier
        ):
            command = CommandCross(self, pt)
        elif (event.button() == Qt.MiddleButton) or (
            QGuiApplication.queryKeyboardModifiers() == Qt.ControlModifier
        ):
            command = CommandQMark(self, pt)
        else:
            command = CommandTick(self, pt)
        self.undoStack.push(command)

    def mouseReleaseMove(self, event):
        """
        Handles mouse releases for move tool by setting cursor to an open hand.

        Args:
            event (QMouseEvent): given mouse release.

        Returns:
            None.

        """
        self.views()[0].setCursor(Qt.OpenHandCursor)
        super(PageScene, self).mouseReleaseEvent(event)
        # refresh view after moving objects
        self.update()

    def mouseReleasePan(self, event):
        """
        Handles mouse releases for pan tool by setting cursor to an open hand.

        Args:
            event (QMouseEvent): given mouse release.

        Returns:
            None.

        """
        self.views()[0].setCursor(Qt.OpenHandCursor)
        super(PageScene, self).mouseReleaseEvent(event)
        self.views()[0].setZoomSelector()

    def mousePressImage(self, event):
        """
        Adds the selected image at the location the mouse is pressed and
        shows a message box with instructions.

        Args:
            event (QMouseEvent): given mouse click.

        Returns:
            None

        """
        if self.tempImagePath is not None:
            imageFilePath = self.tempImagePath
            command = CommandImage(self, event.scenePos(), QImage(imageFilePath))
            self.undoStack.push(command)
            self.tempImagePath = None
            # set the mode back to move
            self.parent.moveMode()

            msg = QMessageBox()
            msg.setIcon(QMessageBox.Information)
            msg.setWindowTitle("Image Information")
            msg.setText(
                "You can double-click on an Image to modify its scale and border."
            )
            msg.setStandardButtons(QMessageBox.Ok)
            msg.exec()

    def dragEnterEvent(self, e):
        """ Handles drag/drop events. """
        if e.mimeData().hasFormat("text/plain"):
            # User has dragged in plain text from somewhere
            e.acceptProposedAction()
        elif e.mimeData().hasFormat(
            "application/x-qabstractitemmodeldatalist"
        ) or e.mimeData().hasFormat("application/x-qstandarditemmodeldatalist"):
            # User has dragged in a comment from the comment-list.
            e.setDropAction(Qt.CopyAction)
        else:
            e.ignore()

    def dragMoveEvent(self, e):
        """ Handles drag and move events."""
        e.acceptProposedAction()

    def dropEvent(self, e):
        """ Handles drop events."""
        if e.mimeData().hasFormat("text/plain"):
            # Simulate a comment click.
            self.commentText = e.mimeData().text()
            self.commentDelta = "0"
            self.mousePressComment(e)

        elif e.mimeData().hasFormat(
            "application/x-qabstractitemmodeldatalist"
        ) or e.mimeData().hasFormat("application/x-qstandarditemmodeldatalist"):
            # Simulate a comment click.
            self.mousePressComment(e)
            # User has dragged in a comment from the comment-list.
            pass
        else:
            pass
        # After the drop event make sure pageview has the focus.
        self.views()[0].setFocus(Qt.TabFocusReason)

    def latexAFragment(self, txt):
        """
        Latex a fragment of text.

        Args:
            txt (str): text to be latexed.

        Returns:
            (png): a file containing the Latexed text.

        """
        return self.parent.latexAFragment(txt.strip())

    def event(self, event):
        """
        A fix for misread touchpad events on mac.

        Args:
            event (QEvent): A mouse event.

        Returns:
            (bool) True if the event is accepted, False otherwise.

        """
        if event.type() in [
            QEvent.TouchBegin,
            QEvent.TouchEnd,
            QEvent.TouchUpdate,
            QEvent.TouchCancel,
        ]:
            # ignore the event
            event.accept()
            return True
        else:
            return super(PageScene, self).event(event)

    def _debug_printUndoStack(self):
        """ A helper method for debugging the undoStack."""
        c = self.undoStack.count()
        for k in range(c):
            print(k, self.undoStack.text(k))

    def pickleSceneItems(self):
        """
        Pickles the saveable annotation items in the scene.

        Returns:
            (list[str]): a list containing all pickled elements.

        """
        lst = []
        for X in self.items():
            # check if object has "saveable" attribute and it is set to true.
            if getattr(X, "saveable", False):
                lst.append(X.pickle())
        return lst

    def unpickleSceneItems(self, lst):
        """
        Unpickles all items from the scene.

        Args:
            lst (list[list[str]]): a list containing lists of scene items'
                pickled information.

        Notes:
            Each pickled item type in lst is in a different format. Look in
            tools for more information.

        Returns:
            None, adds pickled items to the scene.

        """
        # clear all items from scene.
        for X in self.items():
            if (
                any(
                    isinstance(X, Y)
                    for Y in [
                        ScoreBox,
                        QGraphicsPixmapItem,
                        UnderlyingImages,
                        GhostComment,
                        GhostDelta,
                        GhostText,
                    ]
                )
                and X is not isinstance(X, ImageItem)
            ):
                # as ImageItem is a subclass of QGraphicsPixmapItem, we have
                # to make sure ImageItems aren't skipped!
                continue
            else:
                command = CommandDelete(self, X)
                self.undoStack.push(command)
        # now load up the new items
        for X in lst:
            functionName = "unpickle{}".format(X[0])
            fcn = getattr(self, functionName, None)
            if fcn:
                fcn(X[1:])
                continue
            log.error("Unpickle error - What is {}".format(X))
        # now make sure focus is cleared from every item
        for X in self.items():
            X.setFocus(False)

    def unpickleCross(self, X):
        """ Unpickle a CrossItemObject and add it to scene. """
        if len(X) == 2:
            self.undoStack.push(CommandCross(self, QPointF(X[0], X[1])))

    def unpickleQMark(self, X):
        """ Unpickle a QMarkItemObject(question mark) and add it to scene. """
        if len(X) == 2:
            self.undoStack.push(CommandQMark(self, QPointF(X[0], X[1])))

    def unpickleTick(self, X):
        """ Unpickle a TickItemObject and add it to scene. """
        if len(X) == 2:
            self.undoStack.push(CommandTick(self, QPointF(X[0], X[1])))

    def unpickleArrow(self, X):
        """ Unpickle an ArrowItemObject and add it to scene. """
        if len(X) == 4:
            self.undoStack.push(
                CommandArrow(self, QPointF(X[0], X[1]), QPointF(X[2], X[3]))
            )

    def unpickleArrowDouble(self, X):
        """ Unpickle an ArrowDoubleItemObject and add it to scene. """
        if len(X) == 4:
            self.undoStack.push(
                CommandArrowDouble(self, QPointF(X[0], X[1]), QPointF(X[2], X[3]))
            )

    def unpickleLine(self, X):
        """ Unpickle a LineItemObject and add it to scene. """
        if len(X) == 4:
            self.undoStack.push(
                CommandLine(self, QPointF(X[0], X[1]), QPointF(X[2], X[3]))
            )

    def unpickleBox(self, X):
        """ Unpickle a BoxItemObject and add it to scene. """
        if len(X) == 4:
            self.undoStack.push(CommandBox(self, QRectF(X[0], X[1], X[2], X[3])))

    def unpickleEllipse(self, X):
        """ Unpickle a EllipseItemObject and add it to scene. """
        if len(X) == 4:
            self.undoStack.push(CommandEllipse(self, QRectF(X[0], X[1], X[2], X[3])))

    def unpickleText(self, X):
        """ Unpickle a TextItemObject and add it to scene. """
        if len(X) == 3:
            blurb = TextItem(self, self.fontSize)
            blurb.setPlainText(X[0])
            blurb._contents = X[0]  # TODO
            blurb.setPos(QPointF(X[1], X[2]))
            blurb.setTextInteractionFlags(Qt.NoTextInteraction)
            # knows to latex it if needed.
            self.undoStack.push(CommandText(self, blurb, self.ink))

    def unpickleDelta(self, X):
        """ Unpickle a DeltaItemObject and add it to scene. """
        if len(X) == 3:
            self.undoStack.push(
                CommandDelta(self, QPointF(X[1], X[2]), X[0], self.fontSize)
            )

    def unpickleGroupDeltaText(self, X):
        """ Unpickle an GroupDTItemObject and add it to scene. """
        if len(X) == 4:
            # knows to latex it if needed.
            self.undoStack.push(
                CommandGDT(self, QPointF(X[0], X[1]), X[2], X[3], self.fontSize)
            )

    def unpicklePen(self, X):
        """ Unpickle a PenItemObject and add it to scene. """
        if len(X) == 1:
            # Format is X = [ [['m',x,y], ['l',x,y], ['l',x,y],....] ]
            # Just assume (for moment) the above format - ie no format checks.
            pth = QPainterPath()
            # ['m',x,y]
            pth.moveTo(QPointF(X[0][0][1], X[0][0][2]))
            for Y in X[0][1:]:
                # ['l',x,y]
                pth.lineTo(QPointF(Y[1], Y[2]))
            self.undoStack.push(CommandPen(self, pth))

    def unpicklePenArrow(self, X):
        """ Unpickle an PenArrowItemObject and add it to scene. """
        if len(X) == 1:
            # Format is X = [ [['m',x,y], ['l',x,y], ['l',x,y],....] ]
            # Just assume (for moment) the above format - ie no format checks.
            pth = QPainterPath()
            # ['m',x,y]
            pth.moveTo(QPointF(X[0][0][1], X[0][0][2]))
            for Y in X[0][1:]:
                # ['l',x,y]
                pth.lineTo(QPointF(Y[1], Y[2]))
            self.undoStack.push(CommandPenArrow(self, pth))

    def unpickleHighlight(self, X):
        """ Unpickle a HighlightObjectItem and add it to scene. """
        if len(X) == 1:
            # Format is X = [ [['m',x,y], ['l',x,y], ['l',x,y],....] ]
            # Just assume (for moment) the above format.
            pth = QPainterPath()
            # ['m',x,y]
            pth.moveTo(QPointF(X[0][0][1], X[0][0][2]))
            for Y in X[0][1:]:
                # ['l',x,y]
                pth.lineTo(QPointF(Y[1], Y[2]))
            self.undoStack.push(CommandHighlight(self, pth))

    def unpickleImage(self, X):
        """ Unpickle an ImageItemObject and add it to scene. """
        if len(X) == 5:
            # extract data from encoding
            data = QByteArray().fromBase64(
                bytes(X[2][2 : len(X[2]) - 2], encoding="utf-8")
            )
            img = QImage()
            if img.loadFromData(data):
                img.loadFromData(data)
            else:
                log.error("Encountered a problem loading image.")
            self.undoStack.push(
                CommandImage(self, QPointF(X[0], X[1]), img, X[3], X[4], X[2])
            )

    def mousePressBox(self, event):
        """
        Handle mouse presses when box tool is selected.

        Notes:
            Creates a temp box which is updated as the mouse moves
            and replaced with a boxitem when the drawing is finished.
            If left-click then a highlight box will be drawn at finish,
            else if right-click or click+shift, an ellipse is drawn.

        Args:
            event (QMouseEvent): the mouse press event.

        Returns:
            None
        """
        if self.boxFlag != 0:
            # in middle of drawing a box, so ignore the new press
            return

        self.originPos = event.scenePos()
        self.currentPos = self.originPos
        # If left-click then a highlight box, else an ellipse.
        # Set a flag to tell the mouseReleaseBox function which.
        if (event.button() == Qt.RightButton) or (
            QGuiApplication.queryKeyboardModifiers() == Qt.ShiftModifier
        ):
            self.boxFlag = 2
            self.ellipseItem = QGraphicsEllipseItem(
                QRectF(self.originPos.x(), self.originPos.y(), 0, 0)
            )
            self.ellipseItem.setPen(self.ink)
            self.ellipseItem.setBrush(self.lightBrush)
            self.addItem(self.ellipseItem)
        else:
            self.boxFlag = 1
            # Create a temp box item for animating the drawing as the
            # user moves the mouse.
            # Do not push command onto undoStack until drawing finished.
            self.boxItem = QGraphicsRectItem(QRectF(self.originPos, self.currentPos))
            self.boxItem.setPen(self.ink)
            self.boxItem.setBrush(self.lightBrush)
            self.addItem(self.boxItem)

    def mouseMoveBox(self, event):
        """
        Update the size of the box as the mouse is moved.

        Notes:
            This animates the drawing of the box for the user.

        Args (QMouseEvent): the event of the mouse moving.

        Returns:
            None
        """
        self.currentPos = event.scenePos()
        if self.boxFlag == 2:
            if self.ellipseItem is None:

                self.ellipseItem = QGraphicsEllipseItem(
                    QRectF(self.originPos.x(), self.originPos.y(), 0, 0)
                )
            else:
                rx = abs(self.originPos.x() - self.currentPos.x())
                ry = abs(self.originPos.y() - self.currentPos.y())
                self.ellipseItem.setRect(
                    QRectF(
                        self.originPos.x() - rx, self.originPos.y() - ry, 2 * rx, 2 * ry
                    )
                )
        elif self.boxFlag == 1:
            if self.boxItem is None:
                self.boxItem = QGraphicsRectItem(
                    QRectF(self.originPos, self.currentPos)
                )
            else:
                self.boxItem.setRect(QRectF(self.originPos, self.currentPos))
        else:
            return

    def mouseReleaseBox(self, event):
        """
        Handle when the mouse is released after drawing a new box.

        Notes:
            Remove the temp boxitem (which was needed for animation)
            and create a command for either a highlighted box or opaque box
            depending on whether or not the boxflag was set.
            Push the resulting command onto the undo stack.

        Args:
            event (QMouseEvent): the given mouse release.

        Returns:
            None

        """
        if self.boxFlag == 0:
            return
        elif self.boxFlag == 1:
            self.removeItem(self.boxItem)
            # check if rect has some perimeter (allow long/thin) - need abs - see #977
            if (
                abs(self.boxItem.rect().width()) + abs(self.boxItem.rect().height())
                > 24
            ):
                command = CommandBox(self, self.boxItem.rect())
                self.undoStack.push(command)
        else:
            self.removeItem(self.ellipseItem)
            # check if ellipse has some area (don't allow long/thin)
            if (
                self.ellipseItem.rect().width() > 16
                and self.ellipseItem.rect().height() > 16
            ):
                command = CommandEllipse(self, self.ellipseItem.rect())
                self.undoStack.push(command)

        self.boxFlag = 0

    def mousePressLine(self, event):
        """
        Handle the mouse press when using the line tool to draw a line.

        Notes:
            Creates a temp line which is updated as the mouse moves
            and replaced with a line or arrow when the drawing is finished.
            Single arrowhead = right click or click+shift
            Double arrowhead = middle click or click+control
            No Arrows = left click or any other combination.

        Args:
            event (QMouseEvent): the given mouse press.

        Returns:
            None
        """
        # Set arrow flag to tell mouseReleaseLine to draw line or arrow
        if self.arrowFlag != 0:
            # mid line draw so ignore press
            return
        if (event.button() == Qt.RightButton) or (
            QGuiApplication.queryKeyboardModifiers() == Qt.ShiftModifier
        ):
            self.arrowFlag = 2
        elif (event.button() == Qt.MiddleButton) or (
            QGuiApplication.queryKeyboardModifiers() == Qt.ControlModifier
        ):
            self.arrowFlag = 4
        else:
            self.arrowFlag = 1
        # Create a temp line which is updated as mouse moves.
        # Do not push command onto undoStack until drawing finished.
        self.originPos = event.scenePos()
        self.currentPos = self.originPos
        self.lineItem = QGraphicsLineItem(QLineF(self.originPos, self.currentPos))
        self.lineItem.setPen(self.ink)
        self.addItem(self.lineItem)

    def mouseMoveLine(self, event):
        """
        Update the length of the box as the mouse is moved.

        Notes:
            This animates the drawing of the line for the user.

        Args:
            event (QMouseEvent): the event of the mouse moving.

        Returns:
            None
        """
        if self.arrowFlag:
            self.currentPos = event.scenePos()
            self.lineItem.setLine(QLineF(self.originPos, self.currentPos))

    def mouseReleaseLine(self, event):
        """
        Handle when the mouse is released after drawing a new line.

        Notes:
            Remove the temp lineitem (which was needed for animation)
            and create a command for either a line, arrow or double arrow
            depending on whether or not the arrow flag was set.
            Push the resulting command onto the undo stack.

        Args:
            event (QMouseEvent): the given mouse release.

        Returns:
            None
        """
        if self.arrowFlag == 0:
            return
        elif self.arrowFlag == 1:
            command = CommandLine(self, self.originPos, self.currentPos)
        elif self.arrowFlag == 2:
            command = CommandArrow(self, self.originPos, self.currentPos)
        elif self.arrowFlag == 4:
            command = CommandArrowDouble(self, self.originPos, self.currentPos)
        self.arrowFlag = 0
        self.removeItem(self.lineItem)
        # don't add if too short
        if (self.originPos - self.currentPos).manhattanLength() > 24:
            self.undoStack.push(command)

    def mousePressPen(self, event):
        """
        Handle the mouse press when using the pen tool to draw.

        Notes:
            normal pen = left click.
            highlight pen = right click or click+shift.
            pen with double-arrowhead = middle click or click+control.

        Args:
            event (QMouseEvent): the associated mouse press.

        Returns:
            None

        """
        if self.penFlag != 0:
            # in middle of drawing a path, so ignore
            return

        self.originPos = event.scenePos()
        self.currentPos = self.originPos
        # create the path.
        self.path = QPainterPath()
        self.path.moveTo(self.originPos)
        self.path.lineTo(self.currentPos)
        self.pathItem = QGraphicsPathItem(self.path)
        # If left-click then setPen to the standard thin-red
        # Else set to the highlighter or pen with arrows.
        # set penFlag so correct object created on mouse-release
        # non-zero value so we don't add to path after mouse-release
        if (event.button() == Qt.RightButton) or (
            QGuiApplication.queryKeyboardModifiers() == Qt.ShiftModifier
        ):
            self.pathItem.setPen(self.highlight)
            self.penFlag = 2
        elif (event.button() == Qt.MiddleButton) or (
            QGuiApplication.queryKeyboardModifiers() == Qt.ControlModifier
        ):
            # middle button is pen-path with arrows at both ends
            self.pathItem.setPen(self.ink)
            self.penFlag = 4
        else:
            self.pathItem.setPen(self.ink)
            self.penFlag = 1
        # Note - command not pushed onto stack until path is finished on
        # mouse-release.
        self.addItem(self.pathItem)

    def mouseMovePen(self, event):
        """
        Update the pen-path as the mouse is moved.

        Notes:
            This animates the drawing for the user.

        Args (QMouseEvent): the event of the mouse moving.

        Returns:
            None
        """
        if self.penFlag:
            self.currentPos = event.scenePos()
            self.path.lineTo(self.currentPos)
            self.pathItem.setPath(self.path)
        # do not add to path when flag is zero.

    def mouseReleasePen(self, event):
        """
        Handle when the mouse is released after drawing.

        Notes:
            Remove the temp pen-path (which was needed for animation)
            and create a command for either the pen-path or highlight
            path depending on whether or not the highlight flag was set.
            Push the resulting command onto the undo stack

        Args:
            event (QMouseEvent): the given mouse release.

        Returns:
            None
        """
        if self.penFlag == 0:
            return
        elif self.penFlag == 1:
            if self.path.length() <= 1:  # path is very short, so add a little blob.
                self.path.lineTo(event.scenePos() + QPointF(2, 0))
                self.path.lineTo(event.scenePos() + QPointF(2, 2))
                self.path.lineTo(event.scenePos() + QPointF(0, 2))
                self.path.lineTo(event.scenePos())
            command = CommandPen(self, self.path)
        elif self.penFlag == 2:
            if self.path.length() <= 1:  # path is very short, so add a blob.
                self.path.lineTo(event.scenePos() + QPointF(4, 0))
                self.path.lineTo(event.scenePos() + QPointF(4, 4))
                self.path.lineTo(event.scenePos() + QPointF(0, 4))
                self.path.lineTo(event.scenePos())
            command = CommandHighlight(self, self.path)
        elif self.penFlag == 4:
            command = CommandPenArrow(self, self.path)
        self.penFlag = 0
        self.removeItem(self.pathItem)
        self.undoStack.push(command)
        # don't add if too short - check by boundingRect
        # TODO: decide threshold for pen annotation size
        # if (
        #     self.pathItem.boundingRect().height() + self.pathItem.boundingRect().width()
        #     > 8
        # ):
        #     self.undoStack.push(command)

    def mousePressZoom(self, event):
        """
        Handle the mouse press when drawing a zoom box.

        Notes:
            If right-click (or shift) then zoom-out, else - don't do much
            until release.

        Args:
            event (QMouseEvent): given mouse press.

        Returns:
            None

        """
        if self.zoomFlag:
            return

        if (event.button() == Qt.RightButton) or (
            QGuiApplication.queryKeyboardModifiers() == Qt.ShiftModifier
        ):
            # sets the view rectangle and updates zoom-dropdown.
            self.views()[0].scale(0.8, 0.8)
            self.views()[0].centerOn(event.scenePos())
            self.views()[0].setZoomSelector(True)
            self.zoomFlag = 0
            return
        else:
            self.zoomFlag = 1

        self.originPos = event.scenePos()
        self.currentPos = self.originPos
        self.zoomBoxItem = QGraphicsRectItem(QRectF(self.originPos, self.currentPos))
        self.zoomBoxItem.setPen(Qt.blue)
        self.zoomBoxItem.setBrush(self.zoomBrush)
        self.addItem(self.zoomBoxItem)

    def mouseMoveZoom(self, event):
        """
        Update the size of the zoom box as the mouse is moved.

        Notes:
            This animates the drawing of the box for the user.

        Args (QMouseEvent): the event of the mouse moving.

        Returns:
            None
        """
        if self.zoomFlag:
            self.zoomFlag = 2  # drag started.
            self.currentPos = event.scenePos()
            if self.zoomBoxItem is None:
                log.error("EEK - should not be here")
                # somehow missed the mouse-press
                self.zoomBoxItem = QGraphicsRectItem(
                    QRectF(self.originPos, self.currentPos)
                )
                self.zoomBoxItem.setPen(self.ink)
                self.zoomBoxItem.setBrush(self.zoomBrush)
                self.addItem(self.zoomBoxItem)
            else:
                self.zoomBoxItem.setRect(QRectF(self.originPos, self.currentPos))

    def mouseReleaseZoom(self, event):
        """
        Handle when the mouse is released after drawing a new zoom box.

        Notes: Either zoom-in a little (if zoombox small), else fit the
            zoombox in view. Delete the zoombox afterwards and set the zoomflag
            back to 0.

        Args:
            event (QMouseEvent): the given mouse release.

        Returns:
            None

        """
        if self.zoomFlag == 0:
            return
        # check to see if box is quite small (since very hard
        # to click button without moving a little)
        # if small then set flag to 1 and treat like a click
        if self.zoomBoxItem.rect().height() < 8 and self.zoomBoxItem.rect().width() < 8:
            self.zoomFlag = 1

        if self.zoomFlag == 1:
            self.views()[0].scale(1.25, 1.25)
            self.views()[0].centerOn(event.scenePos())

        elif self.zoomFlag == 2:
            self.views()[0].fitInView(self.zoomBoxItem, Qt.KeepAspectRatio)

        # sets the view rectangle and updates zoom-dropdown.
        self.views()[0].setZoomSelector(True)
        # remove the box and put flag back.
        self.removeItem(self.zoomBoxItem)
        self.zoomFlag = 0

    def mousePressDelete(self, event):
        """
        Handle the mouse press when drawing a delete box.

        Notes:
            Nothing happens until button is released.

        Args:
            event (QMouseEvent): given mouse press.

        Returns:
            None

        """
        if self.deleteFlag:
            return

        self.deleteFlag = 1
        self.originPos = event.scenePos()
        self.currentPos = self.originPos
        self.delBoxItem = QGraphicsRectItem(QRectF(self.originPos, self.currentPos))
        self.delBoxItem.setPen(self.ink)
        self.delBoxItem.setBrush(self.deleteBrush)
        self.addItem(self.delBoxItem)

    def mouseMoveDelete(self, event):
        """
        Update the size of the delete box as the mouse is moved.

        Notes:
            This animates the drawing of the box for the user.

        Args (QMouseEvent): the event of the mouse moving.

        Returns:
            None
        """
        if self.deleteFlag:
            self.deleteFlag = 2  # drag started.
            self.currentPos = event.scenePos()
            if self.delBoxItem is None:
                log.error("EEK - should not be here")
                # somehow missed the mouse-press
                self.delBoxItem = QGraphicsRectItem(
                    QRectF(self.originPos, self.currentPos)
                )
                self.delBoxItem.setPen(self.ink)
                self.delBoxItem.setBrush(self.deleteBrush)
                self.addItem(self.delBoxItem)
            else:
                self.delBoxItem.setRect(QRectF(self.originPos, self.currentPos))

    def deleteIfLegal(self, item):
        """
        Deletes the item if it is a legal action.

        Notes:
            Can't delete the pageimage, scorebox, delete-box, ghostitem and
                its constituents.

        Args:
            item (QGraphicsItem): the item to be deleted.

        Returns:
            None

        """
        if item in [
            self.underImage,
            self.scoreBox,
            self.delBoxItem,
            self.ghostItem,
            self.ghostItem.di,
            self.ghostItem.blurb,
        ]:
            return
        else:
            command = CommandDelete(self, item)
            self.undoStack.push(command)

    def mouseReleaseComment(self, event):
        if self.commentFlag == 0:
            return
        elif self.commentFlag == 1:
            self.removeItem(self.boxItem)
            self.undoStack.beginMacro("Click-Drag composite object")
            # check if rect has some perimeter (allow long/thin) - need abs - see #977
            # TODO: making a small object draws a line to nowhere... was this intended?
            if (
                abs(self.boxItem.rect().width()) + abs(self.boxItem.rect().height())
                > 24
            ):
                command = CommandBox(self, self.boxItem.rect())
                self.undoStack.push(command)

            self.commentFlag = 2
            self.originPos = event.scenePos()
            self.currentPos = self.originPos
            self.lineItem = QGraphicsLineItem(QLineF(self.originPos, self.currentPos))
            self.lineItem.setPen(self.ink)
            self.addItem(self.lineItem)

    def mouseReleaseDelete(self, event):
        """
        Handle when the mouse is released after drawing a new delete box.

        Notes:
             Remove the temp boxitem (which was needed for animation)
            and then delete all objects that lie within the box.
            Push the resulting commands onto the undo stack

        Args:
            event (QMouseEvent): the given mouse release.

        Returns:
            None

        """
        if self.deleteFlag == 0:
            return
        # check to see if box is quite small (since very hard
        # to click button without moving a little)
        # if small then set flag to 1 and treat like a click
        if self.delBoxItem.rect().height() < 8 and self.delBoxItem.rect().width() < 8:
            self.deleteFlag = 1

        if self.deleteFlag == 1:
            self.originPos = event.scenePos()
            # grab list of items in rectangle around click
            nearby = self.items(
                QRectF(self.originPos.x() - 5, self.originPos.y() - 5, 8, 8),
                mode=Qt.IntersectsItemShape,
                deviceTransform=QTransform(),
            )
            if len(nearby) == 0:
                return
            else:
                # delete the zeroth element of the list
                if nearby[0].group() is not None:  # object part of GroupDeltaText
                    self.deleteIfLegal(nearby[0].group())  # delete the group
                else:
                    self.deleteIfLegal(nearby[0])
        elif self.deleteFlag == 2:
            # check all items against the delete-box - this is a little clumsy, but works and there are not so many items typically.
            for X in self.items():
                # make sure is not background image or the scorebox, or the delbox itself.
                if X.collidesWithItem(self.delBoxItem, mode=Qt.ContainsItemShape):
                    if X.group() is None:
                        self.deleteIfLegal(X)
                    else:
                        pass  # is part of a group

        self.removeItem(self.delBoxItem)
        self.deleteFlag = 0  # put flag back.

    def hasAnyCrosses(self):
        """ Returns True if scene has any crosses, False otherwise. """
        for X in self.items():
            if isinstance(X, CrossItem):
                return True
        return False

    def hasOnlyCrosses(self):
        """ Returns True if scene has only crosses, False otherwise. """
        for X in self.items():
            if getattr(X, "saveable", None):
                if not isinstance(X, CrossItem):
                    return False
        return True

    def hasAnyComments(self):
        """
        Returns True if scene has any comments or text items,
        False otherwise.
        """
        for X in self.items():
            if isinstance(X, (TextItem, GroupDTItem)):
                return True
        return False

    def hasAnyTicks(self):
        """ Returns True if scene has any ticks. False otherwise. """
        for X in self.items():
            if isinstance(X, TickItem):
                return True
        return False

    def hasOnlyTicks(self):
        """ Returns True if scene has only ticks, False otherwise. """
        for X in self.items():
            if getattr(X, "saveable", None):
                if not isinstance(X, TickItem):
                    return False
        return True

    def hasOnlyTicksCrossesDeltas(self):
        """
        Checks if the image only has crosses, ticks or deltas.

        Returns:
             True if scene only has ticks/crosses/deltas, False otherwise.
        """
        for x in self.items():
            if getattr(x, "saveable", None):
                if not isinstance(x, (TickItem, CrossItem, DeltaItem)):
                    return False
        return True

    def checkAllObjectsInside(self):
        """
        Checks that all objects are within the boundary of the page.

        Returns:
            True if all objects are within the page's bounds, false otherwise.
        """
        for X in self.items():
            # check all items that are not the image or scorebox
            if (X is self.underImage) or (X is self.scoreBox):
                continue
            # make sure that it is not one of the images inside the underlying image.
            if X.parentItem() is self.underImage:
                continue
            # And be careful - there might be a GhostComment floating about
            if (
                isinstance(X, GhostComment)
                or isinstance(X, GhostDelta)
                or isinstance(X, GhostText)
            ):
                continue
            # make sure is inside image
            if not X.collidesWithItem(self.underImage, mode=Qt.ContainsItemShape):
                return False
        return True

    def updateGhost(self, dlt, txt):
        """
        Updates the ghost object based on the delta and text.

        Args:
            dlt (int): given mark-delta.
            txt (str): the given text.

        Returns:
            None

        """
        self.ghostItem.changeComment(dlt, txt)

    def exposeGhost(self):
        """ Exposes the ghost object."""
        self.ghostItem.setVisible(True)

    def hideGhost(self):
        """ Hides the ghost object."""
        self.ghostItem.setVisible(False)

    def mouseMoveComment(self, event):
        """
        Handles mouse moving with a comment.

        Args:
            event (QMouseEvent): the event of the mouse moving.

        Returns:
            None
        """
        if not self.ghostItem.isVisible():
            self.ghostItem.setVisible(True)
        self.ghostItem.setPos(event.scenePos())

        if self.commentFlag == 1:
            self.currentPos = event.scenePos()
            if self.boxItem is None:
                self.boxItem = QGraphicsRectItem(
                    QRectF(self.originPos, self.currentPos)
                )
            else:
                self.boxItem.setRect(QRectF(self.originPos, self.currentPos))
        elif self.commentFlag == 2:
            self.currentPos = event.scenePos()
            self.lineItem.setLine(
                whichLineToDraw(
                    self.ghostItem.mapRectToScene(self.ghostItem.boundingRect()),
                    self.boxItem.mapRectToScene(self.boxItem.boundingRect()),
                )
            )
        # elif self.commentFlag == 3:
        #     print("debugging....")

    def mouseMoveDelta(self, event):
        """
        Handles mouse moving with a delta.

        Args:
            event (QMouseEvent): the event of the mouse moving.

        Returns:
            None
        """
        if not self.ghostItem.isVisible():
            self.ghostItem.setVisible(True)
        self.ghostItem.setPos(event.scenePos())

    def setTheMark(self, newMark):
        """
        Sets the new mark/score for the paper.

        Args:
            newMark(int): the new mark/score for the paper.

        Returns:
            None
        """
        self.score = newMark
        self.scoreBox.changeScore(self.score)

    def changeTheMark(self, deltaMarkString, undo=False):
        """
        Changes the new mark/score for the paper based on the delta.

        Args:
            deltaMarkString(str): a string containing the delta integer.
            undo (bool): True if delta is being undone or removed,
                False otherwise.

        Returns:
            None

        """
        # if is an undo then we need a minus-sign here
        # because we are undoing the delta.
        # note that this command is passed a string
        deltaMark = int(deltaMarkString)
        if undo:
            self.score -= deltaMark
        else:
            self.score += deltaMark
        self.scoreBox.changeScore(self.score)
        self.parent.changeMark(self.score)
        # if we are in comment mode then the comment might need updating
        if self.mode == "comment":
            self.changeTheComment(
                self.markDelta, self.commentText, annotatorUpdate=False
            )

    def changeTheDelta(self, newDelta, annotatorUpdate=False):
        """
        Changes the new mark/score for the paper based on the delta.

        Args:
            newDelta (str): a string containing the delta integer.
            annotatorUpdate (bool): true if annotator should be updated,
                false otherwise.

        Returns:
            True if the delta is legal, false otherwise.

        """
        legalDelta = self.isLegalDelta(newDelta)
        self.markDelta = newDelta

        if annotatorUpdate:
            gpt = QCursor.pos()  # global mouse pos
            vpt = self.views()[0].mapFromGlobal(gpt)  # mouse pos in view
            spt = self.views()[0].mapToScene(vpt)  # mouse pos in scene
            self.ghostItem.setPos(spt)

        self.commentDelta = self.markDelta
        self.commentText = ""
        self.updateGhost(self.commentDelta, self.commentText)
        self.exposeGhost()

        return legalDelta

    def undo(self):
        """ Undoes a given action."""
        self.undoStack.undo()

    def redo(self):
        """ Redoes a given action."""
        self.undoStack.redo()

    def isLegalDelta(self, n):
        """
        Verifies if a delta is legal.

        Notes:
            A legal delta is one that would not push the paper's score below 0
                or above maxMark.

        Args:
            n (str): a string containing the delta integer.

        Returns:
            True if the delta is legal, false otherwise.

        """
        # TODO: try, return True if not int?
        n = int(n)
        lookingAhead = self.score + n
        if lookingAhead < 0 or lookingAhead > self.maxMark:
            return False
        return True

    def changeTheComment(self, delta, text, annotatorUpdate=True):
        """
        Changes the new comment for the paper based on the delta and text.

        Args:
            delta (str): a string containing the delta integer.
            text (str): the text in the comment.
            annotatorUpdate (bool): true if annotator should be updated,
                false otherwise.

        Returns:
            None

        """
        # if this update comes from the annotator, then we need to store a
        # copy of the mark-delta for future and also set the mode.
        if annotatorUpdate:
            gpt = QCursor.pos()  # global mouse pos
            vpt = self.views()[0].mapFromGlobal(gpt)  # mouse pos in view
            spt = self.views()[0].mapToScene(vpt)  # mouse pos in scene
            self.ghostItem.setPos(spt)
            self.markDelta = delta
            self.setToolMode("comment")
            self.exposeGhost()  # unhide the ghostitem
        # if we have passed ".", then we don't need to do any
        # delta calcs, the ghost item knows how to handle it.
        if delta != ".":
            id = int(delta)

            # we pass the actual comment-delta to this (though it might be
            # suppressed in the commentlistwidget).. so we have to check the
            # the delta is legal for the marking style. if delta<0 when mark
            # up OR delta>0 when mark down OR mark-total then pass delta="."
            if (
                (id < 0 and self.markStyle == 2)
                or (id > 0 and self.markStyle == 3)
                or self.markStyle == 1
            ):
                delta = "."
        self.commentDelta = delta
        self.commentText = text
        self.updateGhost(delta, text)

    def noAnswer(self, delta):
        """
        Handles annotating the page if there is little or no answer written.

        Args:
            delta (int): the mark to be assigned to the page.

        Returns:
            None

        """
        br = self.sceneRect()
        # put lines through the page
        w = br.right()
        h = br.bottom()
        command = CommandLine(
            self, QPointF(w * 0.1, h * 0.1), QPointF(w * 0.9, h * 0.9)
        )
        self.undoStack.push(command)
        command = CommandLine(
            self, QPointF(w * 0.9, h * 0.1), QPointF(w * 0.1, h * 0.9)
        )
        self.undoStack.push(command)

        # build a delta-comment
        command = CommandGDT(
            self, br.center() + br.topRight() / 8, delta, "NO ANSWER GIVEN", self.fontSize
        )
        self.undoStack.push(command)<|MERGE_RESOLUTION|>--- conflicted
+++ resolved
@@ -706,9 +706,7 @@
         if self.commentDelta == "." or not self.isLegalDelta(self.commentDelta):
             blurb = TextItem(self, self.fontSize)  # build the textitem
             blurb.setPlainText(self.commentText)
-            blurb._contents = (
-                self.commentText
-            )  # for pickling, TODO: Colin doesn't like
+            blurb._contents = self.commentText  # for pickling, TODO: Colin doesn't like
             # move to correct point - update if only text no delta
             blurb.setPos(pt)
 
@@ -722,12 +720,10 @@
             # return blurb to previous state
             blurb.setTextInteractionFlags(prevState)
         else:
-<<<<<<< HEAD
-            command = CommandGDT(self, pt, self.commentDelta, self.blurb, self.fontSize)
+            command = CommandGDT(
+                self, pt, self.commentDelta, self.commentText, self.fontSize
+            )
             log.debug("Making a GDT: commentFlag is {}".format(self.commentFlag))
-=======
-            command = CommandGDT(self, pt, self.commentDelta, self.commentText, self.fontSize)
->>>>>>> 5ac2b04a
             self.undoStack.push(command)  # push the delta onto the undo stack.
             if self.commentFlag > 0:
                 log.debug(
@@ -2132,6 +2128,10 @@
 
         # build a delta-comment
         command = CommandGDT(
-            self, br.center() + br.topRight() / 8, delta, "NO ANSWER GIVEN", self.fontSize
+            self,
+            br.center() + br.topRight() / 8,
+            delta,
+            "NO ANSWER GIVEN",
+            self.fontSize,
         )
         self.undoStack.push(command)