# SPDX-License-Identifier: AGPL-3.0-or-later
# Copyright (C) 2018-2020 Andrew Rechnitzer
# Copyright (C) 2020-2021 Colin B. Macdonald
# Copyright (C) 2020 Victoria Schuster

from PyQt5.QtCore import QEvent, QRectF, QPointF
from PyQt5.QtGui import (
    QBrush,
    QColor,
    QCursor,
    QFont,
    QGuiApplication,
    QPainter,
    QPainterPath,
    QPixmap,
    QTransform,
)
from PyQt5.QtWidgets import (
    QGraphicsPixmapItem,
    QGraphicsScene,
    QGraphicsSceneDragDropEvent,
    QUndoStack,
    QMessageBox,
)

from plom import AnnFontSizePts, ScenePixelHeight
from plom.plom_exceptions import PlomInconsistentRubricsException

# Import all the tool commands for undo/redo stack.
from .tools import *

log = logging.getLogger("pagescene")


class ScoreBox(QGraphicsTextItem):
    """A simple graphics item which is place on the top-left
    corner of the group-image to indicate the current total mark.
    Drawn with a rounded-rectangle border.
    """

<<<<<<< HEAD
    def __init__(self, style, fontsize=10, maxScore=1, score=None, question=None):
        """
        Initialize a new ScoreBox.
=======
    def __init__(self, style, fontsize, maxScore, score, question_label=None):
        """Initialize a new ScoreBox.
>>>>>>> 99558785

        Args:
            fontsize (int): A non-zero, positive font value.
            maxScore (int): A non-zero, positive maximum score.
            score (int): A non-zero, positive current score for the paper.
            question_label (str/None): how to display the question
                number, or `None` to display no label at the beginning
                of the score box.
        """
        super().__init__()
        self.score = score
        self.maxScore = maxScore
        self.question_label = question_label
        self.style = style
        self.setDefaultTextColor(self.style["annot_color"])
        font = QFont("Helvetica")
        font.setPointSizeF(1.25 * fontsize)
        self.setFont(font)
        # Not editable.
        self.setTextInteractionFlags(Qt.NoTextInteraction)
        self.setPos(0, 0)
        self._update_text()

    def _update_text(self):
        """Update the displayed text."""
        s = ""
<<<<<<< HEAD
        if self.question:
            s += "Q{}: ".format(self.question)
        if self.score is None:
            s += "no mark"
        else:
            s += "{} out of {}".format(self.score, self.maxScore)
=======
        if self.question_label:
            s += self.question_label + ": "
        s += "{} out of {}".format(self.score, self.maxScore)
>>>>>>> 99558785
        self.setPlainText(s)

    def update_style(self):
        self.style = self.scene().style
        self.setDefaultTextColor(self.style["annot_color"])

    def changeScore(self, x):
        """
        Set the score to x.

        Args:
            x (int): A non-zero, positive new score.

        Returns:
            None
        """
        self.score = x
        self._update_text()

    def changeMax(self, x):
        """
        Set the max possible mark to x.

        Args:
            x (int): A non-zero, positive new maximum mark.

        Returns:
            None

        """
        # set the max-mark.
        self.maxScore = x
        self._update_text()

    def paint(self, painter, option, widget):
        """
        Paint a rounded rectangle border around the scorebox text.

        Args:
            painter (QPainter): Current painter object.
            option (QStyleOptionGraphicsItem): Style options.
            widget (QWidget): Associated widgets.

        Notes:
            Overrides parent method.

        Returns:
            None
        """
        painter.setPen(QPen(self.style["annot_color"], self.style["pen_width"]))
        painter.setBrush(QBrush(QColor(255, 255, 255, 192)))
        painter.drawRoundedRect(option.rect, 10, 10)
        super().paint(painter, option, widget)


class UnderlyingRect(QGraphicsRectItem):
    """
    A simple white rectangle with dotted border

    Used to add a nice white margin with dotted border around everything.
    """

    def __init__(self, rect):
        super(QGraphicsRectItem, self).__init__()
        self.setPen(QPen(Qt.black, 2, style=Qt.DotLine))
        self.setBrush(QBrush(Qt.white))
        self.setRect(rect)
        self.setZValue(-10)


class UnderlyingImages(QGraphicsItemGroup):
    """
    Group for the images of the underlying pages being marked.

    Puts a dotted border around all the images.
    """

    def __init__(self, image_data):
        """
        Initialize a new series of underlying images.

        Args:
            image_data (list[dict]): each dict has keys 'filename'
                and 'orientation' (and possibly others).  Currently
                every image is used and the list order determines
                the order.  That is subject to change.
        """
        super(QGraphicsItemGroup, self).__init__()
        self.images = {}
        x = 0
        for (n, data) in enumerate(image_data):
            pix = QPixmap(data["filename"])
            rot = QTransform()
            rot.rotate(data["orientation"])
            pix = pix.transformed(rot)
            img = QGraphicsPixmapItem(pix)
            img.setTransformationMode(Qt.SmoothTransformation)
            # works but need to adjust the origin of rotation, probably faster
            # img.setTransformOriginPoint(..., ...)
            # img.setRotation(img['orientation'])
            img.setPos(x, 0)
            sf = float(ScenePixelHeight) / float(pix.height())
            img.setScale(sf)
            # TODO: why not?
            # x += img.boundingRect().width()
            # help prevent hairline: subtract one pixel before converting
            x += sf * (pix.width() - 1.0)
            # TODO: don't floor here if units of scene are large!
            x = int(x)
            self.images[n] = img
            self.addToGroup(self.images[n])
        self.rect = UnderlyingRect(self.boundingRect())
        self.addToGroup(self.rect)


# Dictionaries to translate tool-modes into functions
# for mouse press, move and release
mousePress = {
    "box": "mousePressBox",
    "rubric": "mousePressRubric",
    "cross": "mousePressCross",
    "delete": "mousePressDelete",
    "line": "mousePressLine",
    "move": "mousePressMove",
    "pan": "mousePressPan",
    "pen": "mousePressPen",
    "text": "mousePressText",
    "tick": "mousePressTick",
    "zoom": "mousePressZoom",
    "image": "mousePressImage",
}
mouseMove = {
    "box": "mouseMoveBox",
    "delete": "mouseMoveDelete",
    "line": "mouseMoveLine",
    "pen": "mouseMovePen",
    "rubric": "mouseMoveRubric",
    "zoom": "mouseMoveZoom",
}
mouseRelease = {
    "box": "mouseReleaseBox",
    "delete": "mouseReleaseDelete",
    "line": "mouseReleaseLine",
    "move": "mouseReleaseMove",
    "pen": "mouseReleasePen",
    "pan": "mouseReleasePan",
    "zoom": "mouseReleaseZoom",
    "rubric": "mouseReleaseRubric",
}


def getVertFromRect(a_rect):
    """given a rectangle, return list of vertices in the middle of each side."""
    return [
        (a_rect.topLeft() + a_rect.topRight()) / 2,
        (a_rect.bottomRight() + a_rect.topRight()) / 2,
        (a_rect.bottomLeft() + a_rect.bottomRight()) / 2,
        (a_rect.bottomLeft() + a_rect.topLeft()) / 2,
    ]


def sqrDistance(vect):
    """given a 2d-vector return l2 norm of that vector"""
    return vect.x() * vect.x() + vect.y() * vect.y()


def whichLineToDraw(g_rect, b_rect):
    """given two bounding rectangles, return shortest line between the midpoints of their sides"""
    gvert = getVertFromRect(g_rect)
    bvert = getVertFromRect(b_rect)
    gp = gvert[0]
    bp = bvert[0]
    dd = sqrDistance(gp - bp)
    for p in gvert:
        for q in bvert:
            dst = sqrDistance(p - q)
            if dst < dd:
                gp = p
                bp = q
                dd = dst
    return QLineF(bp, gp)


class PageScene(QGraphicsScene):
    """Extend the graphics scene so that it knows how to translate
    mouse-press/move/release into operations on QGraphicsItems and
    QTextItems.
    """

<<<<<<< HEAD
    def __init__(self, parent, src_img_data, saveName, maxMark, question):
=======
    def __init__(
        self, parent, src_img_data, saveName, maxMark, score, question_label, markStyle
    ):
>>>>>>> 99558785
        """
        Initialize a new PageScene.

        Args:
            parent (SceneParent): the parent of the scene.
            src_img_data (list[dict]): metadata for the underlying
                source images.  Each dict has (at least) keys for
               `filename` and `orientation`.
            saveName (str): Name of the annotated image files.
            maxMark(int): maximum possible mark.
<<<<<<< HEAD
            question (int): what question number is this scene?  Or None
                if that is not relevant.
=======
            score (int): current score
            question_label (str/None): how to display this question, for
                example a string like "Q7", or `None` if not relevant.
            markStyle (int): marking style.
                    1 = mark total = user clicks the total-mark (will be
                    deprecated in future.)
                    2 = mark-up = mark starts at 0 and user increments it
                    3 = mark-down = mark starts at max and user decrements it
>>>>>>> 99558785
        """
        super().__init__(parent)
        self.parent = parent
        # Grab filename of groupimage
        self.src_img_data = src_img_data  # TODO: do we need this saved?
        self.saveName = saveName
        self.maxMark = maxMark
        # Initially both score is None and markingState is neutral
        self.score = None
        self.markingState = "neutral"
        # Tool mode - initially set it to "move"
        self.mode = "move"
        # build pixmap and graphicsitemgroup.
        self.underImage = UnderlyingImages(self.src_img_data)
        # and an underlyingrect for the margin.
        margin_rect = QRectF(self.underImage.boundingRect())
        marg = 512  # at some point in future make some function of image width/height
        margin_rect.adjust(-marg, -marg, marg, marg)
        self.underRect = UnderlyingRect(margin_rect)
        self.addItem(self.underRect)
        # finally add the underimage
        self.addItem(self.underImage)

        # Build scene rectangle to fit the image, and place image into it.
        self.setSceneRect(self.underImage.boundingRect())
        # initialise the undo-stack
        self.undoStack = QUndoStack()

        # we don't want current font size from UI; use fixed physical size
        # self.fontSize = self.font().pointSizeF()
        self.fontSize = AnnFontSizePts
        self._scale = 1.0

        self.scoreBox = None
        # Define standard pen, highlight, fill, light-fill
        self.set_annotation_color(Qt.red)
        self.deleteBrush = QBrush(QColor(255, 0, 0, 16))
        self.zoomBrush = QBrush(QColor(0, 0, 255, 16))
        # Flags to indicate if drawing an arrow (vs line), highlight (vs
        # regular pen), box (vs ellipse), area-delete vs point.
        self.arrowFlag = 0
        self.penFlag = 0
        self.boxFlag = 0
        self.deleteFlag = 0
        self.zoomFlag = 0
        # The box-drag-rubric composite object is constructed in stages
        # 0 = no box-drag-rubric is currently in progress (default)
        # 1 = drawing the box
        # 2 = drawing the line
        # 3 = drawing the rubric - this should only be very briefly mid function.
        self.rubricFlag = 0

        # Will need origin, current position, last position points.
        self.originPos = QPointF(0, 0)
        self.currentPos = QPointF(0, 0)
        self.lastPos = QPointF(0, 0)

        # Builds path for different tool items.
        self.path = QPainterPath()
        self.pathItem = QGraphicsPathItem()
        self.boxItem = QGraphicsRectItem()
        self.delBoxItem = QGraphicsRectItem()
        self.zoomBoxItem = QGraphicsRectItem()
        self.ellipseItem = QGraphicsEllipseItem()
        self.lineItem = QGraphicsLineItem()
        self.imageItem = QGraphicsPixmapItem
        self.deleteItem = None

        # Add a ghost comment to scene, but make it invisible
        self.ghostItem = GhostComment("1", "blah", self.fontSize)
        self.ghostItem.setVisible(False)
        self.addItem(self.ghostItem)

        # Set a mark-delta, rubric-text and rubric-delta.
        self.rubricText = ""
        self.rubricDelta = "0"
        self.rubricID = None
        self.rubricMeta = ""

        # Build a scorebox and set it above all our other graphicsitems
        # so that it cannot be overwritten.
        # set up "k out of n" where k=current score, n = max score.
        self.scoreBox = ScoreBox(
            self.style, self.fontSize, self.maxMark, self.score, question_label
        )
        self.scoreBox.setZValue(10)
        self.addItem(self.scoreBox)

        # make a box around the scorebox where mouse-press-event won't work.
        self.avoidBox = self.scoreBox.boundingRect().adjusted(0, 0, 24, 24)
        # holds the path images uploaded from annotator
        self.tempImagePath = None

    def getScore(self):
        return self.score

    def getMarkingState(self):
        return self.markingState

    def refreshStateAndScore(self):
        self.refreshMarkingState()
        self.refreshScore()
        # after score and state are recomputed, we need to update a few things
        # the scorebox
        self.scoreBox.changeScore(self.score)
        # TODO - this is a bit hack, but need to update the rubric-widget
        self.parent.rubric_widget.changeMark(self.score, self.markingState)

        # update the ghostcomment
        self.updateGhost(
            self.rubricDelta,
            self.rubricText,
            self.isLegalRubric(self.rubricMeta, self.rubricDelta),
        )

    def refreshMarkingState(self):
        """Compute the marking-state from the rubrics on the page and store

        * State can be one of ["neutral", "absolute", "up", "down"]
        * Rubric's meta can be one of ["neutral", "absolute", "delta", "relative"]
            * neutral has no effect on state - coexists with everything
            * absolute must be unique on page
            * delta/relative can coexist with delta/relative of same sign, and netural
        * Raise InconsistentRubricsException when one of the following
            * more than one absolute rubric
            * mix absolute rubric with delta or relative
            * mix delta/relative of different signs
        """

        state = "neutral"
        for X in self.items():
            if isinstance(X, GroupDeltaTextItem):
                if X.meta == "neutral":  # does not change state
                    continue
                elif X.meta == "absolute":  # absolute must be unique on page
                    if state == "neutral":
                        state = "absolute"
                    else:
                        raise PlomInconsistentRubricsException
                elif X.meta in ["delta", "relative"]:  # must be delta>0 or delta<0
                    if X.is_delta_positive():
                        if state in ["neutral", "up"]:
                            state = "up"
                        else:
                            raise PlomInconsistentRubricsException
                    else:
                        if state in ["neutral", "down"]:
                            state = "down"
                        else:
                            raise PlomInconsistentRubricsException
                else:
                    raise PlomInconsistentRubricsException
        self.markingState = state

    def refreshScore(self):
        """Compute the current score by adding up the rubric items on the page
        Note that this assumes that the rubrics are consistent as per currentMarkingState
        """
        score = None
        for X in self.items():
            if isinstance(X, GroupDeltaTextItem):
                if X.meta == "neutral":
                    continue
                elif X.meta == "absolute":  # there can be only one
                    score = X.get_delta_value()
                elif X.meta in ["delta", "relative"]:
                    # handle the score=None case carefully
                    if score is None:
                        score = 0 if X.get_delta_value() > 0 else self.maxMark
                    # now update the score
                    score += X.get_delta_value()
                else:  # this should not happnen if rubrics okay
                    raise PlomInconsistentRubricsException
        self.score = score

    def how_many_underlying_images_wide(self):
        """How many images wide is the bottom layer?

        Currently this is just the number of images (because we layout
        in one long row) but future revisions might support alternate
        layouts.
        """
        return len(self.src_img_data)

    def how_many_underlying_images_high(self):
        """How many images high is the bottom layer?

        Currently this is always 1 because we align the images in a
        single row but future revisions might support alternate layouts.
        """
        return 1

    def reset_scale_factor(self):
        self._scale = 1.0
        self._stuff_to_do_after_setting_scale()

    def get_scale_factor(self):
        return self._scale

    def set_scale_factor(self, scale):
        """The scale factor scales up or down all annotations."""
        self._scale = scale
        self._stuff_to_do_after_setting_scale()

    def increase_scale_factor(self, r=1.1):
        """Scale up the annotations by 110%.

        args:
            r (float): the multiplicative factor, defaults to 1.1.
        """
        self._scale *= r
        self._stuff_to_do_after_setting_scale()

    def decrease_scale_factor(self, r=1.1):
        """Scale down the annotations by 110%.

        args:
            r (float): the scale is multiplied by 1/r.
        """
        self.increase_scale_factor(1.0 / r)

    def _stuff_to_do_after_setting_scale(self):
        """Private method for tasks after changing scale.

        TODO: I'd like to move to a model where fontSize is constant
        and all things (line widths, fonts, etc) get multiplied by scale
        """
        self.fontSize = self._scale * AnnFontSizePts
        # TODO: don't like this 1.25 hardcoded
        font = QFont("Helvetica")
        font.setPointSizeF(1.25 * self.fontSize)
        self.scoreBox.setFont(font)
        font = QFont("Helvetica")
        font.setPointSizeF(self.fontSize)
        self.ghostItem.blurb.setFont(font)
        font = QFont("Helvetica")
        font.setPointSizeF(1.25 * self.fontSize)
        self.ghostItem.di.setFont(font)
        # TODO: position within dotted line, but breaks overall position
        # self.ghostItem.tweakPositions()

    def set_annotation_color(self, c):
        """Set the colour of annotations.

        args:
            c (QColor/tuple): a QColor or an RGB triplet describing
                athe new colour.
        """
        try:
            c = QColor(c)
        except TypeError:
            c = QColor.fromRgb(*c)
        style = {
            "annot_color": c,
            "pen_width": 2,
            "highlight_color": QColor(255, 255, 0, 64),  # TODO: 64 hardcoded elsewhere
            "highlight_width": 50,
            "box_tint": QColor(255, 255, 0, 16),  # light highlight for backgrounds
        }
        self.ink = QPen(style["annot_color"], style["pen_width"])
        self.lightBrush = QBrush(style["box_tint"])
        self.highlight = QPen(style["highlight_color"], style["highlight_width"])
        self.style = style
        for X in self.items():
            # check if object has "restyle" function and if so then use it to set the colour
            if getattr(X, "restyle", False):
                X.restyle(self.style)
        if self.scoreBox:
            self.scoreBox.update_style()

    def setToolMode(self, mode):
        """
        Sets the current toolMode.

        Args:
            mode (str): One of "rubric", "pan", "move" etc..

        Returns:
            None
        """
        # set focus so that shift/control change cursor
        self.views()[0].setFocus(Qt.TabFocusReason)

        self.mode = mode
        # if current mode is not rubric, make sure the ghostcomment is hidden
        if self.mode != "rubric":
            self.hideGhost()
            # also check if mid-line draw and then delete the line item
            if self.rubricFlag > 0:
                self.removeItem(self.lineItem)
                self.rubricFlag = 0
                # also end the macro and then trigger an undo so box removed.
                self.undoStack.endMacro()
                self.undo()

        # if mode is "pan", allow the view to drag about, else turn it off
        if self.mode == "pan":
            self.views()[0].setDragMode(1)
        else:
            self.views()[0].setDragMode(0)

    def get_nonrubric_text_from_page(self):
        """
        Get the current text items and rubrics associated with this paper.

        Returns:
            list: strings from each bit of text.
        """
        texts = []
        for X in self.items():
            if isinstance(X, TextItem):
                # if item is in a rubric then its 'group' will be non-null
                # only keep those with group=None to keep non-rubric text
                if X.group() is None:
                    texts.append(X.getContents())
        return texts

    def getRubrics(self):
        """
        Get the rubrics(comments) associated with this paper.

        Returns:
            list: pairs of IDs and strings from each bit of text.
        """
        rubrics = []
        for X in self.items():
            if isinstance(X, GroupDeltaTextItem):
                rubrics.append(X.rubricID)
        return rubrics

    def getSignOfRubrics(self):
        """
        Get the sign of the rubrics associated with this paper.

        Returns:
            int: +1, -1, 0 being the sign of the rubrics currently on paper. if no rubrics then 0.

        """
        r = 0  # the running "sign"
        for X in self.items():
            if isinstance(X, GroupDeltaTextItem):
                s = X.sign_of_delta()
                # 0 okay with everything, and if same, all ok
                if s == 0 or r == s:
                    continue
                # now s is not zero and s!=r...
                if r == 0:  # this is fine - set running sign = current sign
                    r = s
                    continue
                else:  # now s non-zero and different from r - so problem
                    raise PlomInconsistentRubricsException
        return r

    def countComments(self):
        """
        Counts current text items and comments associated with the paper.

        Returns:
            (int): total number of comments associated with this paper.
        """
        count = 0
        for X in self.items():
            if type(X) is TextItem:
                count += 1
        return count

    def countRubrics(self):
        """
        Counts current rubrics (comments) associated with the paper.

        Returns:
            (int): total number of rubrics associated with this paper.
        """
        count = 0
        for X in self.items():
            if type(X) is GroupDeltaTextItem:
                count += 1
        return count

    def areThereAnnotations(self):
        """
        Checks for pickleable annotations.

        Returns
            (bool): True if page scene has any pickle-able annotations,
                False otherwise.
        """
        for X in self.items():
            if hasattr(X, "saveable"):
                return True
        # no pickle-able items means no annotations.
        return False

    def getSaveableRectangle(self):
        # the scenerect is set to the initial images
        br = self.underImage.mapRectToScene(self.underImage.boundingRect())
        # go through all saveable items
        for X in self.items():
            if hasattr(X, "saveable"):
                # now check it is inside the UnderlyingRect
                if X.collidesWithItem(self.underRect, mode=Qt.ContainsItemShape):
                    # add a little padding around things.
                    br = br.united(
                        X.mapRectToScene(X.boundingRect()).adjusted(-16, -16, 16, 16)
                    )
        return br

    def updateSceneRectangle(self):
        self.setSceneRect(self.getSaveableRectangle())
        self.update()

    def save(self):
        """
        Save the annotated group-image.

        Notes:
        This overwrites the imagefile with a dump of the current
        scene and all its graphics items.
        """
        # Make sure the ghostComment is hidden
        self.ghostItem.hide()
        # Get the width and height of the image
        br = self.getSaveableRectangle()
        self.setSceneRect(br)
        w = br.width()
        h = br.height()
        MINWIDTH = 1024  # subject to maxheight
        MAXWIDTH = 15999  # 16383 but for older imagemagick
        MAXHEIGHT = 8191
        MAX_PER_PAGE_WIDTH = 2000
        msg = []
        num_pages = self.how_many_underlying_images_wide()
        if w < MINWIDTH:
            r = (1.0 * w) / (1.0 * h)
            w = MINWIDTH
            h = w / r
            msg.append("Increasing png width because of minimum width constraint")
            if h > MAXHEIGHT:
                h = MAXHEIGHT
                w = h * r
                msg.append("Constraining png height by min width constraint")
        if w > num_pages * MAX_PER_PAGE_WIDTH:
            r = (1.0 * w) / (1.0 * h)
            w = num_pages * MAX_PER_PAGE_WIDTH
            h = w / r
            msg.append("Constraining png width by maximum per page width")
        if w > MAXWIDTH:
            r = (1.0 * w) / (1.0 * h)
            w = MAXWIDTH
            h = w / r
            msg.append("Constraining png width by overall maximum width")
        w = round(w)
        h = round(h)
        if msg:
            log.warning("{}: {}x{}".format(". ".join(msg), w, h))

        # Create an output pixmap and painter (to export it)
        oimg = QPixmap(w, h)
        exporter = QPainter(oimg)
        # Render the scene via the painter
        self.render(exporter)
        exporter.end()
        # Save the result to file.
        oimg.save(self.saveName)

    def keyPressEvent(self, event):
        """
        Changes the focus or cursor based on key presses.

        Notes:
            Overrides parent method.
            Escape key removes focus from the scene.
            Changes the cursor in accordance with each tool's mousePress
            documentation.

        Args:
            event (QKeyEvent): The Key press event.

        Returns:
            None

        """

        variableCursors = {
            "cross": [self.parent.cursorTick, self.parent.cursorQMark],
            "line": [self.parent.cursorArrow, self.parent.cursorDoubleArrow],
            "tick": [self.parent.cursorCross, self.parent.cursorQMark],
            "box": [self.parent.cursorEllipse, self.parent.cursorBox],
            "pen": [self.parent.cursorHighlight, self.parent.cursorDoubleArrow],
        }

        if self.mode in variableCursors:
            if event.key() == Qt.Key_Shift:
                self.views()[0].setCursor(variableCursors.get(self.mode)[0])
            elif event.key() == Qt.Key_Control:
                self.views()[0].setCursor(variableCursors.get(self.mode)[1])
            else:
                pass

        if event.key() == Qt.Key_Escape:
            self.clearFocus()
            # also if in box,line,pen,rubric - stop mid-draw
            if self.mode in ["box", "line", "pen", "rubric"]:
                self.stopMidDraw()

        else:
            super(PageScene, self).keyPressEvent(event)

    def keyReleaseEvent(self, event):
        """
        Changes cursors back to their standard cursor when keys are released.

        Args:
            event (QKeyEvent): the key release.

        Returns:
            None

        """
        variableCursorRelease = {
            "cross": self.parent.cursorCross,
            "line": self.parent.cursorLine,
            "tick": self.parent.cursorTick,
            "box": self.parent.cursorBox,
            "pen": self.parent.cursorPen,
        }
        if self.mode in variableCursorRelease:
            if self.views()[0].cursor() == variableCursorRelease.get(self.mode):
                pass
            else:
                self.views()[0].setCursor(variableCursorRelease.get(self.mode))
        else:
            pass

    def mousePressEvent(self, event):
        """
        Call various tool functions depending on the mouse press' location.

        Args:
            event (QMouseEvent): The mouse press event.

        Returns:
            None

        """
        # check if mouseclick inside the avoidBox
        if self.avoidBox.contains(event.scenePos()):
            return

        # Get the function name from the dictionary based on current mode.
        functionName = mousePress.get(self.mode, None)
        if functionName:
            # If you found a function, then call it.
            return getattr(self, functionName, None)(event)
        return super().mousePressEvent(event)

    def mouseMoveEvent(self, event):
        """
        Call various tool functions depending on the mouse's location.

        Args:
            event (QMouseEvent): The mouse move event.

        Returns:
            None

        """
        functionName = mouseMove.get(self.mode, None)
        if functionName:
            return getattr(self, functionName, None)(event)
        return super().mouseMoveEvent(event)

    def mouseReleaseEvent(self, event):
        # Similar to mouse-press but for mouse-release.
        functionName = mouseRelease.get(self.mode, None)
        if functionName:
            return getattr(self, functionName, None)(event)
        return super().mouseReleaseEvent(event)

    ###########
    # Tool functions for press, move and release.
    # Depending on the tool different functions are called
    # Many (eg tick) just create a graphics item, others (eg line)
    # create a temp object (on press) which is changes (as mouse-moves)
    # and then destroyed (on release) and replaced with the
    # more permanent graphics item.
    ###########

    def textUnderneathGhost(self):
        """Check to see if any text-like object under current ghost-text"""
        for under in self.ghostItem.collidingItems():
            if (
                isinstance(under, DeltaItem)
                or isinstance(under, TextItem)
                or isinstance(under, GroupDeltaTextItem)
            ):
                return True
        return False

    def mousePressRubric(self, event):
        """Mouse press while holding rubric tool.

        Usually this creates a rubric, an object consisting of a delta
        grade and an associated text item.  With shift modifier key, it
        instead starts the multi-stage creation of a box-line-rubric.
        If a box-line-rubric is in-progress, it continues to the next
        stage.

        Args:
            event (QMouseEvent): the given mouse click.

        Returns:
            None
        """
        # if delta not legal, then don't start
        if not self.isLegalRubric(self.rubricMeta, self.rubricDelta):
            return

        # rubric flag explained
        # 0 = initial state - before rubric click-drag-release-click started
        # 1 = started drawing box
        # 2 = started drawing line

        # in rubric mode the ghost is activated, so look for objects that intersect the ghost.
        # if they are delta, text or GDT then do nothing.

        # check if anything underneath when trying to start / finish
        if self.textUnderneathGhost() and self.rubricFlag in [0, 2]:
            return  # intersection - so don't stamp anything.

        # check the rubricFlag
        if isinstance(event, QGraphicsSceneDragDropEvent):  # is a rubric drag event.
            pass  # no rectangle-drag-rubric, only rubric-stamp
        elif self.rubricFlag == 0:
            # check if drag event
            self.rubricFlag = 1
            self.originPos = event.scenePos()
            self.currentPos = self.originPos
            self.boxItem = QGraphicsRectItem(QRectF(self.originPos, self.currentPos))
            self.boxItem.setPen(self.ink)
            self.boxItem.setBrush(self.lightBrush)
            self.addItem(self.boxItem)
            return
        elif self.rubricFlag == 2:
            connectingLine = whichLineToDraw(
                self.ghostItem.mapRectToScene(self.ghostItem.boundingRect()),
                self.boxItem.mapRectToScene(self.boxItem.boundingRect()),
            )
            command = CommandLine(self, connectingLine.p1(), connectingLine.p2())
            self.undoStack.push(command)
            self.removeItem(self.lineItem)
            self.rubricFlag = 3

        pt = event.scenePos()  # grab the location of the mouse-click

        if not self.isLegalRubric(self.rubricMeta, self.rubricDelta):
            # cannot paste illegal delta
            # still need to reset rubricFlag below.
            pass
        else:
            command = CommandGroupDeltaText(
                self,
                pt,
                self.rubricID,
                self.rubricMeta,
                self.rubricDelta,
                self.rubricText,
            )
            log.debug(
                "Making a GroupDeltaText: rubricFlag is {}".format(self.rubricFlag)
            )
            self.undoStack.push(command)  # push the delta onto the undo stack.
            self.refreshStateAndScore()  # and now refresh the markingstate and score
        if self.rubricFlag > 0:
            log.debug(
                "rubricFlag > 0 so we must be finishing a click-drag rubric: finalizing macro"
            )
            self.rubricFlag = 0
            self.undoStack.endMacro()

    def mousePressCross(self, event):
        """
        Selects the proper cross/?-mark/tick based on which mouse button or
        mouse/key combination was pressed.

        Notes:
            tick = right-click or shift+click.
            question mark = middle-click or control+click.
            cross = left-click or any combination other than the above.

        Args:
            event (QMouseEvent): the mouse press.

        Returns:
            None.

        """
        pt = event.scenePos()  # Grab the click's location and create command.
        if (event.button() == Qt.RightButton) or (
            QGuiApplication.queryKeyboardModifiers() == Qt.ShiftModifier
        ):
            command = CommandTick(self, pt)
        elif (event.button() == Qt.MiddleButton) or (
            QGuiApplication.queryKeyboardModifiers() == Qt.ControlModifier
        ):
            command = CommandQMark(self, pt)
        else:
            command = CommandCross(self, pt)
        self.undoStack.push(command)  # push onto the stack.

    def mousePressMove(self, event):
        """
        Create closed hand cursor when move-tool is selected, otherwise does
            nothing.
        Notes:
            The actual moving of objects is handled by themselves since they
            know how to handle the ItemPositionChange signal as a move-command.

        Args:
            event (QMouseEvent): the mouse press.

        Returns:
            None

        """
        self.views()[0].setCursor(Qt.ClosedHandCursor)
        super().mousePressEvent(event)

    def mousePressPan(self, event):
        """
        While pan-tool selected changes the cursor to a closed hand,
        otherwise does not do much.

        Notes:
            Do not pass on event to superclass since we want to avoid
            selecting an object and moving that (fixes #834)

        Args:
            event (QMouseEvent): the mouse press.

        Returns:
            None

        """
        self.views()[0].setCursor(Qt.ClosedHandCursor)
        return

    def mousePressText(self, event):
        """
        Create a textObject at the click's location, unless there is already a
            textobject there.

        Args:
            event (QMouseEvent): the given mouse click.

        Returns:
            None

        """
        # Find the object under the click.
        under = self.itemAt(event.scenePos(), QTransform())
        # If something is there... (fixes bug reported by MattC)
        if under is not None:
            # If it is part of a group then do nothing
            if isinstance(under.group(), GroupDeltaTextItem):
                return
            # If it is a textitem then fire up the editor.
            if isinstance(under, TextItem):
                under.setTextInteractionFlags(Qt.TextEditorInteraction)
                self.setFocusItem(under, Qt.MouseFocusReason)
                super().mousePressEvent(event)
                return
            # check if a textitem currently has focus and clear it.
            under = self.focusItem()
            if isinstance(under, TextItem):
                under.clearFocus()

        # Construct empty text object, give focus to start editor
        pt = event.scenePos()
        command = CommandText(self, pt, "")
        # move so centred under cursor   TODO: move into class!
        pt -= QPointF(0, command.blurb.boundingRect().height() / 2)
        command.blurb.setPos(pt)
        command.blurb.enable_interactive()
        command.blurb.setFocus()
        self.undoStack.push(command)

    def mousePressTick(self, event):
        """
        Create a tick/?-mark/cross object under the click based on which
            mouse button (left/middle/right) was pressed.

        Args:
            event (QMouseEvent): Given mouse press.

        Returns:
            None

        """
        # See mouse press cross function.
        pt = event.scenePos()
        if (event.button() == Qt.RightButton) or (
            QGuiApplication.queryKeyboardModifiers() == Qt.ShiftModifier
        ):
            command = CommandCross(self, pt)
        elif (event.button() == Qt.MiddleButton) or (
            QGuiApplication.queryKeyboardModifiers() == Qt.ControlModifier
        ):
            command = CommandQMark(self, pt)
        else:
            command = CommandTick(self, pt)
        self.undoStack.push(command)

    def mouseReleaseMove(self, event):
        """
        Handles mouse releases for move tool by setting cursor to an open hand.

        Args:
            event (QMouseEvent): given mouse release.

        Returns:
            None.

        """
        self.views()[0].setCursor(Qt.OpenHandCursor)
        super(PageScene, self).mouseReleaseEvent(event)
        # refresh view after moving objects
        # EXPERIMENTAL: recompute bounding box in case you move an item outside the pages
        # self.updateSceneRectangle()
        # self.update()

    def mouseReleasePan(self, event):
        """
        Handles mouse releases for pan tool by setting cursor to an open hand.

        Args:
            event (QMouseEvent): given mouse release.

        Returns:
            None.

        """
        self.views()[0].setCursor(Qt.OpenHandCursor)
        super(PageScene, self).mouseReleaseEvent(event)
        self.views()[0].setZoomSelector()

    def mousePressImage(self, event):
        """
        Adds the selected image at the location the mouse is pressed and
        shows a message box with instructions.

        Args:
            event (QMouseEvent): given mouse click.

        Returns:
            None

        """
        if self.tempImagePath is not None:
            imageFilePath = self.tempImagePath
            command = CommandImage(self, event.scenePos(), QImage(imageFilePath))
            self.undoStack.push(command)
            self.tempImagePath = None
            # set the mode back to move
            self.parent.moveMode()

            msg = QMessageBox()
            msg.setIcon(QMessageBox.Information)
            msg.setWindowTitle("Image Information")
            msg.setText(
                "You can double-click on an Image to modify its scale and border."
            )
            msg.setStandardButtons(QMessageBox.Ok)
            msg.exec()

    def dragEnterEvent(self, e):
        """ Handles drag/drop events. """
        if e.mimeData().hasFormat("text/plain"):
            # User has dragged in plain text from somewhere
            e.acceptProposedAction()
        elif e.mimeData().hasFormat(
            "application/x-qabstractitemmodeldatalist"
        ) or e.mimeData().hasFormat("application/x-qstandarditemmodeldatalist"):
            # User has dragged in a rubric from the rubric-list.
            e.setDropAction(Qt.CopyAction)
        else:
            e.ignore()

    def dragMoveEvent(self, e):
        """ Handles drag and move events."""
        e.acceptProposedAction()

    def dropEvent(self, e):
        """ Handles drop events."""
        # all drop events should copy
        # - even if user is trying to remove rubric from rubric-list make sure is copy-action.
        e.setDropAction(Qt.CopyAction)

        if e.mimeData().hasFormat("text/plain"):
            # Simulate a rubric click.
            self.rubricText = e.mimeData().text()
            self.rubricDelta = "0"
            self.mousePressRubric(e)

        elif e.mimeData().hasFormat(
            "application/x-qabstractitemmodeldatalist"
        ) or e.mimeData().hasFormat("application/x-qstandarditemmodeldatalist"):
            # Simulate a rubric click.
            self.mousePressRubric(e)
            # User has dragged in a rubric from the rubric-list.
            pass
        else:
            pass
        # After the drop event make sure pageview has the focus.
        self.views()[0].setFocus(Qt.TabFocusReason)

    def latexAFragment(self, txt):
        """
        Latex a fragment of text.

        Args:
            txt (str): text to be latexed.

        Returns:
            (png): a file containing the Latexed text.

        """
        return self.parent.latexAFragment(txt.strip())

    def event(self, event):
        """
        A fix for misread touchpad events on mac.

        Args:
            event (QEvent): A mouse event.

        Returns:
            (bool) True if the event is accepted, False otherwise.

        """
        if event.type() in [
            QEvent.TouchBegin,
            QEvent.TouchEnd,
            QEvent.TouchUpdate,
            QEvent.TouchCancel,
        ]:
            # ignore the event
            event.accept()
            return True
        else:
            return super(PageScene, self).event(event)

    def _debug_printUndoStack(self):
        """ A helper method for debugging the undoStack."""
        c = self.undoStack.count()
        for k in range(c):
            print(k, self.undoStack.text(k))

    def pickleSceneItems(self):
        """
        Pickles the saveable annotation items in the scene.

        Returns:
            (list[str]): a list containing all pickled elements.

        """
        lst = []
        for X in self.items():
            # check if object has "saveable" attribute and it is set to true.
            if getattr(X, "saveable", False):
                lst.append(X.pickle())
        return lst

    def unpickleSceneItems(self, lst):
        """
        Unpickles all items from the scene.

        Args:
            lst (list[list[str]]): a list containing lists of scene items'
                pickled information.

        Notes:
            Each pickled item type in lst is in a different format. Look in
            tools for more information.

        Returns:
            None, adds pickled items to the scene.

        Raises:
            ValueError: invalid pickle data.
        """
        # clear all items from scene.
        for X in self.items():
            if (
                any(
                    isinstance(X, Y)
                    for Y in [
                        ScoreBox,
                        QGraphicsPixmapItem,
                        UnderlyingImages,
                        UnderlyingRect,
                        GhostComment,
                        GhostDelta,
                        GhostText,
                    ]
                )
                and X is not isinstance(X, ImageItem)
            ):
                # as ImageItem is a subclass of QGraphicsPixmapItem, we have
                # to make sure ImageItems aren't skipped!
                continue
            else:
                command = CommandDelete(self, X)
                self.undoStack.push(command)
        # now load up the new items
        for X in lst:
            CmdCls = globals().get("Command{}".format(X[0]), None)
            if CmdCls and getattr(CmdCls, "from_pickle", None):
                # TODO: use try-except here?
                self.undoStack.push(CmdCls.from_pickle(X, scene=self))
                continue
            log.error("Could not unpickle whatever this is:\n  {}".format(X))
            raise ValueError("Could not unpickle whatever this is:\n  {}".format(X))
        # now make sure focus is cleared from every item
        for X in self.items():
            X.setFocus(False)

    def mousePressBox(self, event):
        """
        Handle mouse presses when box tool is selected.

        Notes:
            Creates a temp box which is updated as the mouse moves
            and replaced with a boxitem when the drawing is finished.
            If left-click then a highlight box will be drawn at finish,
            else if right-click or click+shift, an ellipse is drawn.

        Args:
            event (QMouseEvent): the mouse press event.

        Returns:
            None
        """
        if self.boxFlag != 0:
            # in middle of drawing a box, so ignore the new press
            return

        self.originPos = event.scenePos()
        self.currentPos = self.originPos
        # If left-click then a highlight box, else an ellipse.
        # Set a flag to tell the mouseReleaseBox function which.
        if (event.button() == Qt.RightButton) or (
            QGuiApplication.queryKeyboardModifiers() == Qt.ShiftModifier
        ):
            self.boxFlag = 2
            self.ellipseItem = QGraphicsEllipseItem(
                QRectF(self.originPos.x(), self.originPos.y(), 0, 0)
            )
            self.ellipseItem.setPen(self.ink)
            self.ellipseItem.setBrush(self.lightBrush)
            self.addItem(self.ellipseItem)
        else:
            self.boxFlag = 1
            # Create a temp box item for animating the drawing as the
            # user moves the mouse.
            # Do not push command onto undoStack until drawing finished.
            self.boxItem = QGraphicsRectItem(QRectF(self.originPos, self.currentPos))
            self.boxItem.setPen(self.ink)
            self.boxItem.setBrush(self.lightBrush)
            self.addItem(self.boxItem)

    def mouseMoveBox(self, event):
        """
        Update the size of the box as the mouse is moved.

        Notes:
            This animates the drawing of the box for the user.

        Args (QMouseEvent): the event of the mouse moving.

        Returns:
            None
        """
        self.currentPos = event.scenePos()
        if self.boxFlag == 2:
            if self.ellipseItem is None:

                self.ellipseItem = QGraphicsEllipseItem(
                    QRectF(self.originPos.x(), self.originPos.y(), 0, 0)
                )
            else:
                rx = abs(self.originPos.x() - self.currentPos.x())
                ry = abs(self.originPos.y() - self.currentPos.y())
                self.ellipseItem.setRect(
                    QRectF(
                        self.originPos.x() - rx, self.originPos.y() - ry, 2 * rx, 2 * ry
                    )
                )
        elif self.boxFlag == 1:
            if self.boxItem is None:
                self.boxItem = QGraphicsRectItem(
                    QRectF(self.originPos, self.currentPos)
                )
            else:
                self.boxItem.setRect(QRectF(self.originPos, self.currentPos))
        else:
            return

    def mouseReleaseBox(self, event):
        """
        Handle when the mouse is released after drawing a new box.

        Notes:
            Remove the temp boxitem (which was needed for animation)
            and create a command for either a highlighted box or opaque box
            depending on whether or not the boxflag was set.
            Push the resulting command onto the undo stack.

        Args:
            event (QMouseEvent): the given mouse release.

        Returns:
            None

        """
        if self.boxFlag == 0:
            return
        elif self.boxFlag == 1:
            self.removeItem(self.boxItem)
            # normalise the rectangle to have positive width/height
            nrect = self.boxItem.rect().normalized()
            # check if rect has some perimeter (allow long/thin) - need abs - see #977
            # don't need abs if normalised.
            if nrect.width() + nrect.height() > 24:
                command = CommandBox(self, nrect)
                self.undoStack.push(command)
        else:
            self.removeItem(self.ellipseItem)
            # check if ellipse has some area (don't allow long/thin)
            if (
                self.ellipseItem.rect().width() > 16
                and self.ellipseItem.rect().height() > 16
            ):
                command = CommandEllipse(self, self.ellipseItem.rect())
                self.undoStack.push(command)

        self.boxFlag = 0

    def mousePressLine(self, event):
        """
        Handle the mouse press when using the line tool to draw a line.

        Notes:
            Creates a temp line which is updated as the mouse moves
            and replaced with a line or arrow when the drawing is finished.
            Single arrowhead = right click or click+shift
            Double arrowhead = middle click or click+control
            No Arrows = left click or any other combination.

        Args:
            event (QMouseEvent): the given mouse press.

        Returns:
            None
        """
        # Set arrow flag to tell mouseReleaseLine to draw line or arrow
        if self.arrowFlag != 0:
            # mid line draw so ignore press
            return
        if (event.button() == Qt.RightButton) or (
            QGuiApplication.queryKeyboardModifiers() == Qt.ShiftModifier
        ):
            self.arrowFlag = 2
        elif (event.button() == Qt.MiddleButton) or (
            QGuiApplication.queryKeyboardModifiers() == Qt.ControlModifier
        ):
            self.arrowFlag = 4
        else:
            self.arrowFlag = 1
        # Create a temp line which is updated as mouse moves.
        # Do not push command onto undoStack until drawing finished.
        self.originPos = event.scenePos()
        self.currentPos = self.originPos
        self.lineItem = QGraphicsLineItem(QLineF(self.originPos, self.currentPos))
        self.lineItem.setPen(self.ink)
        self.addItem(self.lineItem)

    def mouseMoveLine(self, event):
        """
        Update the length of the box as the mouse is moved.

        Notes:
            This animates the drawing of the line for the user.

        Args:
            event (QMouseEvent): the event of the mouse moving.

        Returns:
            None
        """
        if self.arrowFlag:
            self.currentPos = event.scenePos()
            self.lineItem.setLine(QLineF(self.originPos, self.currentPos))

    def mouseReleaseLine(self, event):
        """
        Handle when the mouse is released after drawing a new line.

        Notes:
            Remove the temp lineitem (which was needed for animation)
            and create a command for either a line, arrow or double arrow
            depending on whether or not the arrow flag was set.
            Push the resulting command onto the undo stack.

        Args:
            event (QMouseEvent): the given mouse release.

        Returns:
            None
        """
        if self.arrowFlag == 0:
            return
        elif self.arrowFlag == 1:
            command = CommandLine(self, self.originPos, self.currentPos)
        elif self.arrowFlag == 2:
            command = CommandArrow(self, self.originPos, self.currentPos)
        elif self.arrowFlag == 4:
            command = CommandArrowDouble(self, self.originPos, self.currentPos)
        self.arrowFlag = 0
        self.removeItem(self.lineItem)
        # don't add if too short
        if (self.originPos - self.currentPos).manhattanLength() > 24:
            self.undoStack.push(command)

    def mousePressPen(self, event):
        """
        Handle the mouse press when using the pen tool to draw.

        Notes:
            normal pen = left click.
            highlight pen = right click or click+shift.
            pen with double-arrowhead = middle click or click+control.

        Args:
            event (QMouseEvent): the associated mouse press.

        Returns:
            None

        """
        if self.penFlag != 0:
            # in middle of drawing a path, so ignore
            return

        self.originPos = event.scenePos()
        self.currentPos = self.originPos
        # create the path.
        self.path = QPainterPath()
        self.path.moveTo(self.originPos)
        self.path.lineTo(self.currentPos)
        self.pathItem = QGraphicsPathItem(self.path)
        # If left-click then setPen to the standard thin-red
        # Else set to the highlighter or pen with arrows.
        # set penFlag so correct object created on mouse-release
        # non-zero value so we don't add to path after mouse-release
        if (event.button() == Qt.RightButton) or (
            QGuiApplication.queryKeyboardModifiers() == Qt.ShiftModifier
        ):
            self.pathItem.setPen(self.highlight)
            self.penFlag = 2
        elif (event.button() == Qt.MiddleButton) or (
            QGuiApplication.queryKeyboardModifiers() == Qt.ControlModifier
        ):
            # middle button is pen-path with arrows at both ends
            self.pathItem.setPen(self.ink)
            self.penFlag = 4
        else:
            self.pathItem.setPen(self.ink)
            self.penFlag = 1
        # Note - command not pushed onto stack until path is finished on
        # mouse-release.
        self.addItem(self.pathItem)

    def mouseMovePen(self, event):
        """
        Update the pen-path as the mouse is moved.

        Notes:
            This animates the drawing for the user.

        Args (QMouseEvent): the event of the mouse moving.

        Returns:
            None
        """
        if self.penFlag:
            self.currentPos = event.scenePos()
            self.path.lineTo(self.currentPos)
            self.pathItem.setPath(self.path)
        # do not add to path when flag is zero.

    def mouseReleasePen(self, event):
        """
        Handle when the mouse is released after drawing.

        Notes:
            Remove the temp pen-path (which was needed for animation)
            and create a command for either the pen-path or highlight
            path depending on whether or not the highlight flag was set.
            Push the resulting command onto the undo stack

        Args:
            event (QMouseEvent): the given mouse release.

        Returns:
            None
        """
        if self.penFlag == 0:
            return
        elif self.penFlag == 1:
            if self.path.length() <= 1:  # path is very short, so add a little blob.
                self.path.lineTo(event.scenePos() + QPointF(2, 0))
                self.path.lineTo(event.scenePos() + QPointF(2, 2))
                self.path.lineTo(event.scenePos() + QPointF(0, 2))
                self.path.lineTo(event.scenePos())
            command = CommandPen(self, self.path)
        elif self.penFlag == 2:
            if self.path.length() <= 1:  # path is very short, so add a blob.
                self.path.lineTo(event.scenePos() + QPointF(4, 0))
                self.path.lineTo(event.scenePos() + QPointF(4, 4))
                self.path.lineTo(event.scenePos() + QPointF(0, 4))
                self.path.lineTo(event.scenePos())
            command = CommandHighlight(self, self.path)
        elif self.penFlag == 4:
            command = CommandPenArrow(self, self.path)
        self.penFlag = 0
        self.removeItem(self.pathItem)
        self.undoStack.push(command)
        # don't add if too short - check by boundingRect
        # TODO: decide threshold for pen annotation size
        # if (
        #     self.pathItem.boundingRect().height() + self.pathItem.boundingRect().width()
        #     > 8
        # ):
        #     self.undoStack.push(command)

    def mousePressZoom(self, event):
        """
        Handle the mouse press when drawing a zoom box.

        Notes:
            If right-click (or shift) then zoom-out, else - don't do much
            until release.

        Args:
            event (QMouseEvent): given mouse press.

        Returns:
            None

        """
        if self.zoomFlag:
            return

        if (event.button() == Qt.RightButton) or (
            QGuiApplication.queryKeyboardModifiers() == Qt.ShiftModifier
        ):
            # sets the view rectangle and updates zoom-dropdown.
            self.views()[0].scale(0.8, 0.8)
            self.views()[0].centerOn(event.scenePos())
            self.views()[0].setZoomSelector(True)
            self.zoomFlag = 0
            return
        else:
            self.zoomFlag = 1

        self.originPos = event.scenePos()
        self.currentPos = self.originPos
        self.zoomBoxItem = QGraphicsRectItem(QRectF(self.originPos, self.currentPos))
        self.zoomBoxItem.setPen(Qt.blue)
        self.zoomBoxItem.setBrush(self.zoomBrush)
        self.addItem(self.zoomBoxItem)

    def mouseMoveZoom(self, event):
        """
        Update the size of the zoom box as the mouse is moved.

        Notes:
            This animates the drawing of the box for the user.

        Args (QMouseEvent): the event of the mouse moving.

        Returns:
            None
        """
        if self.zoomFlag:
            self.zoomFlag = 2  # drag started.
            self.currentPos = event.scenePos()
            if self.zoomBoxItem is None:
                log.error("EEK - should not be here")
                # somehow missed the mouse-press
                self.zoomBoxItem = QGraphicsRectItem(
                    QRectF(self.originPos, self.currentPos)
                )
                self.zoomBoxItem.setPen(self.ink)
                self.zoomBoxItem.setBrush(self.zoomBrush)
                self.addItem(self.zoomBoxItem)
            else:
                self.zoomBoxItem.setRect(QRectF(self.originPos, self.currentPos))

    def mouseReleaseZoom(self, event):
        """
        Handle when the mouse is released after drawing a new zoom box.

        Notes: Either zoom-in a little (if zoombox small), else fit the
            zoombox in view. Delete the zoombox afterwards and set the zoomflag
            back to 0.

        Args:
            event (QMouseEvent): the given mouse release.

        Returns:
            None

        """
        if self.zoomFlag == 0:
            return
        # check to see if box is quite small (since very hard
        # to click button without moving a little)
        # if small then set flag to 1 and treat like a click
        if self.zoomBoxItem.rect().height() < 8 and self.zoomBoxItem.rect().width() < 8:
            self.zoomFlag = 1

        if self.zoomFlag == 1:
            self.views()[0].scale(1.25, 1.25)
            self.views()[0].centerOn(event.scenePos())

        elif self.zoomFlag == 2:
            self.views()[0].fitInView(self.zoomBoxItem, Qt.KeepAspectRatio)

        # sets the view rectangle and updates zoom-dropdown.
        self.views()[0].setZoomSelector(True)
        # remove the box and put flag back.
        self.removeItem(self.zoomBoxItem)
        self.zoomFlag = 0

    def mousePressDelete(self, event):
        """
        Handle the mouse press when drawing a delete box.

        Notes:
            Nothing happens until button is released.

        Args:
            event (QMouseEvent): given mouse press.

        Returns:
            None

        """
        if self.deleteFlag:
            return

        self.deleteFlag = 1
        self.originPos = event.scenePos()
        self.currentPos = self.originPos
        self.delBoxItem = QGraphicsRectItem(QRectF(self.originPos, self.currentPos))
        self.delBoxItem.setPen(QPen(Qt.red, self.style["pen_width"]))
        self.delBoxItem.setBrush(self.deleteBrush)
        self.addItem(self.delBoxItem)

    def mouseMoveDelete(self, event):
        """
        Update the size of the delete box as the mouse is moved.

        Notes:
            This animates the drawing of the box for the user.

        Args (QMouseEvent): the event of the mouse moving.

        Returns:
            None
        """
        if self.deleteFlag:
            self.deleteFlag = 2  # drag started.
            self.currentPos = event.scenePos()
            if self.delBoxItem is None:
                log.error("EEK - should not be here")
                # somehow missed the mouse-press
                self.delBoxItem = QGraphicsRectItem(
                    QRectF(self.originPos, self.currentPos)
                )
                self.delBoxItem.setPen(QPen(Qt.red, self.style["pen_width"]))
                self.delBoxItem.setBrush(self.deleteBrush)
                self.addItem(self.delBoxItem)
            else:
                self.delBoxItem.setRect(QRectF(self.originPos, self.currentPos))

    def deleteIfLegal(self, item):
        """
        Deletes the item if it is a legal action.

        Notes:
            Can't delete the pageimage, scorebox, delete-box, ghostitem and
                its constituents.

        Args:
            item (QGraphicsItem): the item to be deleted.

        Returns:
            None

        """
        if item in [
            self.underImage,
            self.scoreBox,
            self.delBoxItem,
            self.ghostItem,
            self.ghostItem.di,
            self.ghostItem.blurb,
        ]:
            return
        else:
            command = CommandDelete(self, item)
            self.undoStack.push(command)

    def mouseReleaseRubric(self, event):
        if self.rubricFlag == 0:
            return
        elif self.rubricFlag == 1:
            self.removeItem(self.boxItem)
            # check if rect has some perimeter (allow long/thin) - need abs - see #977
            if (
                abs(self.boxItem.rect().width()) + abs(self.boxItem.rect().height())
                > 24
            ):
                self.undoStack.beginMacro("Click-Drag composite object")
                command = CommandBox(self, self.boxItem.rect())
                self.undoStack.push(command)
            else:
                # small box, so just stamp the rubric
                if self.textUnderneathGhost():
                    self.rubricFlag = 0  # reset the rubric flag
                    return  # can't paste it here.
                command = CommandGroupDeltaText(
                    self,
                    event.scenePos(),
                    self.rubricID,
                    self.rubricMeta,
                    self.rubricDelta,
                    self.rubricText,
                )
                log.debug(
                    "Making a GroupDeltaText: rubricFlag is {}".format(self.rubricFlag)
                )
                self.undoStack.push(command)  # push the delta onto the undo stack.
                self.refreshStateAndScore()  # and now refresh the markingstate and score
                self.rubricFlag = 0  # reset the rubric flag
                return

            self.rubricFlag = 2
            self.originPos = event.scenePos()
            self.currentPos = self.originPos
            self.lineItem = QGraphicsLineItem(QLineF(self.originPos, self.currentPos))
            self.lineItem.setPen(self.ink)
            self.addItem(self.lineItem)

    def mouseReleaseDelete(self, event):
        """
        Handle when the mouse is released after drawing a new delete box.

        Notes:
             Remove the temp boxitem (which was needed for animation)
            and then delete all objects that lie within the box.
            Push the resulting commands onto the undo stack

        Args:
            event (QMouseEvent): the given mouse release.

        Returns:
            None

        """
        if self.deleteFlag == 0:
            return
        # check to see if box is quite small (since very hard
        # to click button without moving a little)
        # if small then set flag to 1 and treat like a click
        if self.delBoxItem.rect().height() < 8 and self.delBoxItem.rect().width() < 8:
            self.deleteFlag = 1

        if self.deleteFlag == 1:
            self.originPos = event.scenePos()
            # grab list of items in rectangle around click
            nearby = self.items(
                QRectF(self.originPos.x() - 5, self.originPos.y() - 5, 8, 8),
                mode=Qt.IntersectsItemShape,
                deviceTransform=QTransform(),
            )
            if len(nearby) == 0:
                return
            else:
                # delete the zeroth element of the list
                if nearby[0].group() is not None:  # object part of GroupDeltaText
                    self.deleteIfLegal(nearby[0].group())  # delete the group
                else:
                    self.deleteIfLegal(nearby[0])
        elif self.deleteFlag == 2:
            # check all items against the delete-box - this is a little clumsy, but works and there are not so many items typically.
            for X in self.items():
                # make sure is not background image or the scorebox, or the delbox itself.
                if X.collidesWithItem(self.delBoxItem, mode=Qt.ContainsItemShape):
                    if X.group() is None:
                        self.deleteIfLegal(X)
                    else:
                        pass  # is part of a group

        self.removeItem(self.delBoxItem)
        self.deleteFlag = 0  # put flag back.

    def hasAnyCrosses(self):
        """ Returns True if scene has any crosses, False otherwise. """
        for X in self.items():
            if isinstance(X, CrossItem):
                return True
        return False

    def hasOnlyCrosses(self):
        """ Returns True if scene has only crosses, False otherwise. """
        for X in self.items():
            if getattr(X, "saveable", None):
                if not isinstance(X, CrossItem):
                    return False
        return True

    def hasAnyComments(self):
        """
        Returns True if scene has any rubrics or text items,
        False otherwise.
        """
        for X in self.items():
            if isinstance(X, (TextItem, GroupDeltaTextItem)):
                return True
        return False

    def hasAnyTicks(self):
        """ Returns True if scene has any ticks. False otherwise. """
        for X in self.items():
            if isinstance(X, TickItem):
                return True
        return False

    def hasOnlyTicks(self):
        """ Returns True if scene has only ticks, False otherwise. """
        for X in self.items():
            if getattr(X, "saveable", None):
                if not isinstance(X, TickItem):
                    return False
        return True

    def hasOnlyTicksCrossesDeltas(self):
        """
        Checks if the image only has crosses, ticks or deltas.

        Returns:
             True if scene only has ticks/crosses/deltas, False otherwise.
        """
        for x in self.items():
            if getattr(x, "saveable", None):
                if not isinstance(x, (TickItem, CrossItem, DeltaItem)):
                    return False
        return True

    def itemWithinBounds(self, item):
        """Check if given item is within the margins or not."""
        return item.collidesWithItem(self.underRect, mode=Qt.ContainsItemShape)

    def checkAllObjectsInside(self):
        """
        Checks that all objects are within the boundary of the page.

        Returns:
            True if all objects are within the page's bounds, false otherwise.
        """
        for X in self.items():
            # check all items that are not the image or scorebox
            if (X is self.underImage) or (X is self.scoreBox):
                continue
            # make sure that it is not one of the images inside the underlying image.
            if X.parentItem() is self.underImage:
                continue
            # And be careful - there might be a GhostComment floating about
            if (
                isinstance(X, GhostComment)
                or isinstance(X, GhostDelta)
                or isinstance(X, GhostText)
            ):
                continue
            # make sure is inside image
            if not self.itemWithinBounds(X):
                return False
        return True

    def updateGhost(self, dlt, txt, legal=True):
        """
        Updates the ghost object based on the delta and text.

        Args:
            dlt (int): given mark-delta.
            txt (str): the given text.

        Returns:
            None

        """
        self.ghostItem.changeComment(dlt, txt, legal)

    def exposeGhost(self):
        """ Exposes the ghost object."""
        self.ghostItem.setVisible(True)

    def hideGhost(self):
        """ Hides the ghost object."""
        self.ghostItem.setVisible(False)

    def mouseMoveRubric(self, event):
        """
        Handles mouse moving with a rubric.

        Args:
            event (QMouseEvent): the event of the mouse moving.

        Returns:
            None
        """
        if not self.ghostItem.isVisible():
            self.ghostItem.setVisible(True)
        self.ghostItem.setPos(event.scenePos())

        if self.rubricFlag == 1:
            self.currentPos = event.scenePos()
            if self.boxItem is None:
                self.boxItem = QGraphicsRectItem(
                    QRectF(self.originPos, self.currentPos)
                )
            else:
                self.boxItem.setRect(QRectF(self.originPos, self.currentPos))
        elif self.rubricFlag == 2:
            self.currentPos = event.scenePos()
            self.lineItem.setLine(
                whichLineToDraw(
                    self.ghostItem.mapRectToScene(self.ghostItem.boundingRect()),
                    self.boxItem.mapRectToScene(self.boxItem.boundingRect()),
                )
            )

    def setTheMark(self, newMark):
        """
        Sets the new mark/score for the paper.

        Args:
            newMark(int): the new mark/score for the paper.

        Returns:
            None
        """
        self.score = newMark
        self.scoreBox.changeScore(self.score)

    def changeTheMark(self, deltaMarkString, undo=False):
        """
        Changes the new mark/score for the paper based on the delta.

        Args:
            deltaMarkString(str): a string containing the delta integer.
            undo (bool): True if delta is being undone or removed,
                False otherwise.

        Returns:
            None

        """
        if deltaMarkString == ".":
            return
        # if is an undo then we need a minus-sign here
        # because we are undoing the delta.
        # note that this command is passed a string
        deltaMark = int(deltaMarkString)
        if undo:
            self.score -= deltaMark
        else:
            self.score += deltaMark
        self.scoreBox.changeScore(self.score)
        self.parent.changeMark(self.score)
        # if we are in rubric mode then the rubric might need updating
        # TODO: any action on dot needed here?
        if self.mode == "rubric":
            self.changeTheRubric(
                self.rubricDelta,
                self.rubricText,
                self.rubricID,
                self.rubricMeta,
                annotatorUpdate=False,
            )

    def undo(self):
        """ Undoes a given action."""
        self.undoStack.undo()

    def redo(self):
        """ Redoes a given action."""
        self.undoStack.redo()

    def isLegalRubric(self, meta, dn):
        """
        Is this rubric-type legal, and does the delta move score  below 0 or above maxMark?

        Args:
            dn (int/str): the delta integer, either convertable to `int`
                or the literal string ".".

        Returns:
            bool: True if the delta is legal, False otherwise.
        """
        # a neutral rubric is always fine
        if meta == "neutral":
            return True
        elif meta == "absolute":  # can only paste neutral rubrics
            if self.markingState == "neutral":
                return True
            else:
                return False
        # at this point we know that the meta is delta/relative
        elif int(dn) > 0:  # is positive relative-rubric
            if self.markingState in ["absolute", "down"]:
                return False
            elif self.markingState == "neutral":  # score is None
                return True
            elif self.score + int(dn) > self.maxMark:  # we know score is pos-int here
                return False
            else:
                return True
        elif int(dn) < 0:  # is negative relative-rubric
            if self.markingState in ["absolute", "up"]:
                return False
            elif self.markingState == "neutral":  # score is None
                return True
            elif self.score + int(dn) < 0:  # we know score is pos-int here
                return False
            else:
                return True
        else:  # this should not happen
            raise PlomInconsistentRubricsException

    def changeTheRubric(self, delta, text, rubricID, rubricMeta, annotatorUpdate=True):
        """
        Changes the new rubric for the paper based on the delta and text.

        Args:
            delta (str): a string containing the delta integer.
            text (str): the text in the rubric.
            rubricID (int): the id of the rubric: TODO surely rest can
                be retrieved from this?
            annotatorUpdate (bool): true if annotator should be updated,
                false otherwise.

        Returns:
            None

        """
        # if this update comes from the annotator, then we need to store a
        # copy of the mark-delta for future and also set the mode.
        if annotatorUpdate:
            gpt = QCursor.pos()  # global mouse pos
            vpt = self.views()[0].mapFromGlobal(gpt)  # mouse pos in view
            spt = self.views()[0].mapToScene(vpt)  # mouse pos in scene
            self.ghostItem.setPos(spt)
            self.rubricDelta = delta
            self.setToolMode("rubric")
            self.exposeGhost()  # unhide the ghostitem
        # if we have passed ".", then we don't need to do any
        # delta calcs, the ghost item knows how to handle it.
        legality = self.isLegalRubric(rubricMeta, delta)

        self.rubricDelta = delta
        self.rubricText = text
        self.rubricID = rubricID
        self.rubricMeta = rubricMeta
        self.updateGhost(delta, text, legality)

    def noAnswer(self, noAnswerCID):
        """
        Handles annotating the page if there is little or no answer written.

        Args:
            noAnswerCID (int): the key for the noAnswerRubric used

        Returns:
            None

        """
        br = self.sceneRect()
        # put lines through the page
        w = br.right()
        h = br.bottom()
        command = CommandLine(
            self, QPointF(w * 0.1, h * 0.1), QPointF(w * 0.9, h * 0.9)
        )
        self.undoStack.push(command)
        command = CommandLine(
            self, QPointF(w * 0.9, h * 0.1), QPointF(w * 0.1, h * 0.9)
        )
        self.undoStack.push(command)

        # ID for no-answer rubric is defined in the db_create module
        # in the createNoAnswerRubric function.
        # Using that ID lets us track the rubric in the DB

        # build a delta-text-rubric-thingy
        command = CommandGroupDeltaText(
            self,
            br.center() + br.topRight() / 8,
            noAnswerCID,
            "absolute",
            0,
            "NO ANSWER GIVEN",
        )
        self.undoStack.push(command)
        self.refreshStateAndScore()  # and now refresh the markingstate and score

    def stopMidDraw(self):
        # look at all the mid-draw flags and cancel accordingly.
        # the flags are arrowFlag, boxFlag, penFlag, rubricFlag
        # note - only one should be non-zero at a given time
        print(
            "Flags = {}".format(
                [self.arrowFlag, self.boxFlag, self.penFlag, self.rubricFlag]
            )
        )
        if self.arrowFlag > 0:  # midway through drawing a line
            self.arrowFlag = 0
            self.removeItem(self.lineItem)
        if self.penFlag > 0:  # midway through drawing a path
            self.penFlag = 0
            self.removeItem(self.pathItem)
        # box flag needs a little care since two possibilities mid-draw
        if self.boxFlag == 1:  # midway through drawing a box
            self.boxFlag = 0
            self.removeItem(self.boxItem)
        if self.boxFlag == 2:  # midway through drawing an ellipse
            self.boxFlag = 0
            self.removeItem(self.ellipseItem)
        # rubric flag needs care - uses undo-macro - need to clean that up
        # 1 = drawing the box
        # 2 = drawing the line
        # 3 = pasting the rubric - this should only be very briefly mid function.
        if self.rubricFlag == 1:  # drawing the box
            self.removeItem(self.boxItem)
            self.rubricFlag = 0
        if self.rubricFlag == 2:  # undo-macro started, box drawn, mid draw of line
            self.removeItem(self.lineItem)
            self.undoStack.endMacro()
            self.undo()  # removes the drawn box
            self.rubricFlag = 0
        if (
            self.rubricFlag == 3
        ):  # Should be very hard to reach here - end macro and undo
            self.undoStack.endMacro()
            self.undo()  # removes the drawn box<|MERGE_RESOLUTION|>--- conflicted
+++ resolved
@@ -38,14 +38,8 @@
     Drawn with a rounded-rectangle border.
     """
 
-<<<<<<< HEAD
-    def __init__(self, style, fontsize=10, maxScore=1, score=None, question=None):
-        """
-        Initialize a new ScoreBox.
-=======
     def __init__(self, style, fontsize, maxScore, score, question_label=None):
         """Initialize a new ScoreBox.
->>>>>>> 99558785
 
         Args:
             fontsize (int): A non-zero, positive font value.
@@ -72,18 +66,12 @@
     def _update_text(self):
         """Update the displayed text."""
         s = ""
-<<<<<<< HEAD
-        if self.question:
-            s += "Q{}: ".format(self.question)
+        if self.question_label:
+            s += self.question_label + ": "
         if self.score is None:
             s += "no mark"
         else:
             s += "{} out of {}".format(self.score, self.maxScore)
-=======
-        if self.question_label:
-            s += self.question_label + ": "
-        s += "{} out of {}".format(self.score, self.maxScore)
->>>>>>> 99558785
         self.setPlainText(s)
 
     def update_style(self):
@@ -273,13 +261,7 @@
     QTextItems.
     """
 
-<<<<<<< HEAD
-    def __init__(self, parent, src_img_data, saveName, maxMark, question):
-=======
-    def __init__(
-        self, parent, src_img_data, saveName, maxMark, score, question_label, markStyle
-    ):
->>>>>>> 99558785
+    def __init__(self, parent, src_img_data, saveName, maxMark, score, question_label):
         """
         Initialize a new PageScene.
 
@@ -290,19 +272,9 @@
                `filename` and `orientation`.
             saveName (str): Name of the annotated image files.
             maxMark(int): maximum possible mark.
-<<<<<<< HEAD
-            question (int): what question number is this scene?  Or None
-                if that is not relevant.
-=======
             score (int): current score
             question_label (str/None): how to display this question, for
                 example a string like "Q7", or `None` if not relevant.
-            markStyle (int): marking style.
-                    1 = mark total = user clicks the total-mark (will be
-                    deprecated in future.)
-                    2 = mark-up = mark starts at 0 and user increments it
-                    3 = mark-down = mark starts at max and user decrements it
->>>>>>> 99558785
         """
         super().__init__(parent)
         self.parent = parent
