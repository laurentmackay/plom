__author__ = "Andrew Rechnitzer"
__copyright__ = "Copyright (C) 2018-2020 Andrew Rechnitzer"
__credits__ = ["Andrew Rechnitzer", "Colin Macdonald", "Elvis Cai", "Matt Coles"]
__license__ = "AGPLv3"

import json
import os
import sys
import logging
import pkg_resources

from PyQt5.QtCore import (
    Qt,
    QByteArray,
    QRectF,
    QSettings,
    QSize,
    QTimer,
    QElapsedTimer,
    pyqtSlot,
    pyqtSignal,
)
from PyQt5.QtGui import (
    QCursor,
    QGuiApplication,
    QIcon,
    QKeySequence,
    QPixmap,
    QCloseEvent,
)
from PyQt5.QtWidgets import (
    QAbstractItemView,
    QAction,
    QDialog,
    QWidget,
    QMainWindow,
    QGridLayout,
    QLabel,
    QMenu,
    QMessageBox,
    QPushButton,
    QShortcut,
    QTableWidget,
    QTableWidgetItem,
    QToolButton,
)

from .mark_handler import MarkHandler
from .pageview import PageView
from .pagescene import PageScene

# import the key-help popup window class
from .key_help import KeyHelp

from .useful_classes import (
    ErrorMessage,
    SimpleMessage,
    SimpleMessageCheckBox,
    NoAnswerBox,
)
from .comment_list import CommentWidget
from .origscanviewer import OriginalScansViewer, RearrangementViewer
from .uiFiles.ui_annotator_rhm import Ui_annotator_rhm as Ui_annotator

log = logging.getLogger("annotr")

# Short descriptions of each tool to display to user.
tipText = {
    "box": "Box: L = highlighted box, R/Shift = highlighted ellipse.",
    "com": "Comment: L = paste comment and associated mark.",
    "com up": "Comment up: Select previous comment in list",
    "com down": "Comment down: Select next comment in list",
    "cross": "Cross: L = cross, M/Ctrl = ?-mark, R/Shift = checkmark.",
    "delta": "Delta: L = paste mark, M/Ctrl = ?-mark, R/Shift = checkmark/cross.",
    "delete": "Delete: L = Delete object, L-drag = delete area.",
    "line": "Line: L = straight line, M/Ctrl = double-arrow, R/Shift = arrow.",
    "move": "Move object.",
    "pan": "Pan view.",
    "pen": "Pen: L = freehand pen, M/Ctrl = pen with arrows, R/Shift = freehand highlighter.",
    "redo": "Redo: Redo last action",
    "text": "Text: Enter = newline, Shift-Enter/ESC = finish.",
    "tick": "Tick: L = checkmark, M/Ctrl = ?-mark, R/Shift = cross.",
    "undo": "Undo: Undo last action",
    "zoom": "Zoom: L = Zoom in, R = zoom out.",
}


class Annotator(QWidget):
    """The main annotation window for annotating group-images.

    A subclass of QWidget
    """

    annotator_upload = pyqtSignal(str, list)
    annotator_done_closing = pyqtSignal(str)
    annotator_done_reject = pyqtSignal(str)

    def __init__(self, username, mouseHand, parentMarkerUI=None, initialData=None):
        """
        Initializes a new annotator window.

        Args:
            username (str) -- username of Marker
            mouseHand (int) -- The location of the grader's mouse hand. Right = 0, Left = 1
                                (in this code, all values other than 0 will be treated as Left.)
                                mouseHand doesn't change throughout lifetime of an annotator instance.
            parentMarkerUI (MarkerClient) -- the parent of annotator UI.
            initialData (dict) -- contains
                                {
                                tgvID (Str) --  Test-Group-Version ID.
                                                 For Example: for Test # 0027, group # 13, Version #2
                                                 tgvID = t0027g13v2
                                testname (str) -- test name
                                paperdir (dir) -- Working directory for the current task
                                fnames (str) -- original file name (unannotated)
                                aname (str) -- annotated file name
                                maxMark (int) -- maximum possible score for that test question
                                markStyle (int) -- marking style
                                                   1 = mark total = user clicks the total-mark
                                                   2 = mark-up = mark starts at 0 and user increments it
                                                   3 = mark-down = mark starts at max and user decrements it
                                plomDict (dict) -- a dictionary of annotation information.
                                                A dict that contains sufficient information to recreate the
                                                annotation objects on the page if you go back to continue annotating a
                                                question. ie - is it mark up/down, where are all the objects, how to
                                                rebuild those objects, etc.
                                }
        """
        super(Annotator, self).__init__()

        self.username = username
        self.parentMarkerUI = parentMarkerUI
        self.tgvID = None

        # Show warnings or not
        self.markWarn = True
        self.commentWarn = True

        # a test view pop-up window - initially set to None for viewing whole paper
        self.testView = None
        self.rearrangeView = None
        self.testViewFiles = None

        # when comments are used, we just outline the comment list - not
        # the whole background - so make a style for that.
        self.currentButtonStyleOutline = "border: 2px solid #3daee9; "

        # Window depends on mouse-hand - si
        # right-hand mouse = 0, left-hand mouse = 1
        self.mouseHand = mouseHand
        self.ui = Ui_annotator()

        # Set up the gui.
        self.ui.setupUi(self)

        # hide the "revealbox" which is revealed when the hideBox is hidden.
        self.ui.revealBox0.setHidden(True)
        self.wideLayout()

        # Set up the graphicsview and graphicsscene of the group-image
        # loads in the image etc
        self.view = PageView(self, self.username)
        self.ui.pageFrameGrid.addWidget(self.view, 1, 1)

        # Create the comment list widget and put into gui.
        self.comment_widget = CommentWidget(self, None)
        self.ui.commentGrid.addWidget(self.comment_widget, 1, 1)

        # pass the marking style to the mark entry widget.
        # also when we set this up we have to connect various
        # mark set, delta-set, mark change functions
        self.scene = None  # TODO?
        self.markHandler = None

        self.setMiscShortCuts()
        # set the zoom combobox
        self.setZoomComboBox()
        # Set the tool icons
        self.setAllIcons()
        # Set up cursors
        self.loadCursors()

        # Connect all the buttons to relevant functions
        self.setButtons()
        # Make sure window has min/max buttons.
        self.setWindowFlags(
            self.windowFlags() | Qt.WindowSystemMenuHint | Qt.WindowMinMaxButtonsHint
        )

        # Keyboard shortcuts.
        self.key_codes = self.getKeyShortcuts()

        self.timer = QElapsedTimer()

        self.modeInformation = ["move"]

        if initialData:
            self.loadNewTGV(*initialData)

        # Grab window settings from parent
<<<<<<< HEAD
        # Do this late so that mark-handler is set up properly
        # See merge !439. Problem setting delta before mark-handler set up.
=======
>>>>>>> 420de67f
        self.loadWindowSettings()

        # TODO: use QAction, share with other UI, shortcut keys written once
        m = QMenu()
        m.addAction("Next paper\tctrl-n", self.saveAndGetNext)
        m.addAction("Done (save and close)", self.saveAndClose)
        m.addAction("Defer and go to next", self.menuDummy).setEnabled(False)
        m.addSeparator()
        m.addAction("View whole paper", self.viewWholePaper)
        m.addAction("Rearrange pages", self.rearrangePages)
        m.addSeparator()
        m.addAction("Compact UI\thome", self.narrowLayout)
        m.addAction("&Wide UI\thome", self.wideLayout)
        m.addSeparator()
        m.addAction("Help", self.menuDummy).setEnabled(False)
        m.addAction("Show shortcut keys...\t?", self.keyPopUp)
        m.addAction("About Plom", self.menuDummy).setEnabled(False)
        m.addSeparator()
        m.addAction("Close without saving\tctrl-c", self.close)
        self.ui.hamMenuButton.setMenu(m)
        self.ui.hamMenuButton.setToolTip("Menu (F10)")

<<<<<<< HEAD
    def menudummy(self):
        print("TODO: menu placeholder 1")

    def closeCurrentTGV(self):
        """Stop looking at the current TGV, reset things safely."""
=======
    # TODO: ask andrew what this does....
    def menuDummy(self):
        """
        Prints "TODO: menu placeholder 1"

        Notes:
            This method is "Leftover junk from when I hacked the hamburger menu in place." -Colin

        Returns:
            None

        """
        print("TODO: menu placeholder 1")

    def closeCurrentTGV(self):
        """
        Closes the current Test Group Version (closes scene tgv and sets relevant files to None)

        Notes:
            As a result of this method, there are occasions where many instance variables will be None.
            Be cautious of how these variables will be handled in cases where they are None.

        Returns:
            None -- Modifies self

        """
        self.comment_widget.reset()
>>>>>>> 420de67f
        # TODO: self.view.disconnectFrom(self.scene)
        # self.view = None
        # TODO: how to reset the scene?
        # This may be heavy handed, but for now we delete the old scene

        # Attempt at keeping mode information.
        self.modeInformation = [self.scene.mode]
        if self.scene.mode == "delta":
            self.modeInformation.append(self.scene.markDelta)
        elif self.scene.mode == "comment":
            self.modeInformation.append(self.commentW.getCurrentItemRow())

        self.commentW.reset()

        del self.scene
        self.scene = None

        # clean up after a testview
        self.doneViewingPaper()
        self.testView = None
        self.testViewFiles = None
        self.tgvID = None
        self.testName = None
        self.setWindowTitle("Annotator")
        self.paperdir = None
        self.imageFiles = None
        self.saveName = None
        # self.destroyMarkHandler()
<<<<<<< HEAD

    def loadNewTGV(
        self, tgv, testname, paperdir, fnames, saveName, maxMark, markStyle, plomDict
    ):
        """Load data for marking.

        TODO: maintain current tool not working yet.
=======

    def loadNewTGV(
        self, tgvID, testName, paperdir, fnames, saveName, maxMark, markStyle, plomDict
    ):
        """Loads new Data into the Toggle View window for marking.

        TODO: maintain current tool not working yet: #799.

        Args:
            tgvID (str) --  Test-Group-Version ID.
                            For Example: for Test # 0027, group # 13, Version #2
                                         tgv = t0027g13v2
            testName (str) -- Test Name
            paperdir (dir) -- Working directory for the current task
            fnames (str) -- original file name (unannotated)
            saveName (str) -- name the tgv is saved as
            maxMark (int) -- maximum possible score for that test question
            markStyle (int) -- marking style
                             1 = mark total = user clicks the total-mark
                             2 = mark-up = mark starts at 0 and user increments it
                             3 = mark-down = mark starts at max and user decrements it
                             Note: can be overridden by the plomDict.
            plomDict (dict)  -- a dictionary of annotation information.
                                A dict that contains sufficient information to recreate the
                                annotation objects on the page if you go back to continue annotating a
                                question. ie - is it mark up/down, where are all the objects, how to
                                rebuild those objects, etc.

        Returns:
            None -- Modifies many instance vars.

>>>>>>> 420de67f
        """
        self.tgvID = tgvID
        self.testName = testName
        self.setWindowTitle("Annotator: {} of test {}".format(tgvID, testName))
        print("========= Annotator: {} of test {}".format(tgvID, testName))
        self.paperdir = paperdir
        self.imageFiles = fnames
        self.saveName = saveName

        if getattr(self, "maxMark", None) != maxMark:
            log.warn("Is changing maxMark supported?  we just did it...")
        self.maxMark = maxMark
        del maxMark

        log.debug("plomdict = ", plomDict)
        if plomDict:
            self.markStyle = plomDict["markStyle"]
        else:
            self.markStyle = markStyle
        del markStyle  # prevent use of non-overridden value
        log.debug("markstyle = ", self.markStyle)

        if plomDict:
            assert plomDict["maxMark"] == self.maxMark, "mismatch between maxMarks"

        # Set current mark to 0.
        # 2 = mark-up = mark starts at 0 and user increments it
        # 3 = mark-down = mark starts at max and user decrements it
        if self.markStyle == 2:  # markUp
            self.score = 0
        elif self.markStyle == 3:  # markDown
            self.score = self.maxMark
        else:  # must be mark-total
            log.warn("Using mark-total. This should not happen.")
            self.score = 0

        # Set up the graphicsview and graphicsscene of the group-image
        # loads in the image etc
        self.view.setHidden(False)  # or try not hiding it...
        self.setViewAndScene()
        # TODO: see above, can we maintain our zoom b/w images?  Would anyone want that?
        # TODO: see above, don't click a different button: want to keep same tool

        # TODO: perhaps not right depending on when `self.setMarkHandler(self.markStyle)` is called
        self.comment_widget.setStyle(self.markStyle)
        self.comment_widget.maxMark = (
            self.maxMark  # TODO: add helper?  combine with changeMark?
        )
        self.comment_widget.changeMark(self.score)
        self.comment_widget.setQuestionNumberFromTGV(tgvID)
        self.comment_widget.setTestname(testName)

        if not self.markHandler:
            # Build the mark handler and put into the gui.
            self.markHandler = MarkHandler(self, self.maxMark, self.markStyle)
            self.ui.markGrid.addWidget(self.markHandler)
        else:
            self.markHandler.resetAndMaybeChange(self.maxMark, self.markStyle)

        # Very last thing = unpickle scene from plomDict
        if plomDict is not None:
            self.unpickleIt(plomDict)

        # TODO: Make handling of comment less hack.
        log.debug("Restore mode info = {}".format(self.modeInformation))
        self.scene.setMode(self.modeInformation[0])
        if self.modeInformation[0] == "delta":
            self.markHandler.clickDelta(self.modeInformation[1])
        if self.modeInformation[0] == "comment":
            self.commentW.setCurrentItemRow(self.modeInformation[1])
            self.commentW.CL.handleClick()

        # reset the timer (its not needed to make a new one)
        self.timer.start()

    def setCurrentMarkMode(self):
        """
        TODO: check this.
        Checks if page scene (self.scene) is not none, in which case

        Returns:
            None

        """
        self.ui.markLabel.setStyleSheet("color: #ff0000; font: bold;")
        if self.scene:
            self.ui.modeLabel.setText(" {} ".format(self.scene.mode))
        self.ui.markLabel.setText("{} out of {}".format(self.score, self.maxMark))

    def loadCursors(self):
        """
        Loads Cursors by generating a temp folder in _MEIPASS to store cursors.

        Returns:
            None
        """
        # https://stackoverflow.com/questions/7674790/bundling-data-files-with-pyinstaller-onefile
        # pyinstaller creates a temp folder and stores path in _MEIPASS

        try:
            base_path = sys._MEIPASS
        except Exception:
            # a hack - fix soon.
            base_path = os.path.join(os.path.dirname(__file__), "cursors")
            # base_path = "./cursors"

        # load pixmaps for cursors and set the hotspots
        self.cursorBox = QCursor(QPixmap("{}/box.png".format(base_path)), 4, 4)
        self.cursorCross = QCursor(QPixmap("{}/cross.png".format(base_path)), 4, 4)
        self.cursorDelete = QCursor(QPixmap("{}/delete.png".format(base_path)), 4, 4)
        self.cursorLine = QCursor(QPixmap("{}/line.png".format(base_path)), 4, 4)
        self.cursorPen = QCursor(QPixmap("{}/pen.png".format(base_path)), 4, 4)
        self.cursorTick = QCursor(QPixmap("{}/tick.png".format(base_path)), 4, 4)

    def getKeyShortcuts(self):
        """
        Builds dictionary containing hotkeys and their actions.

        Returns:
            (Dict) -- a dictionary containing hot keys for annotator.
        """
        return {
            # home-row
            Qt.Key_A: lambda: self.ui.zoomButton.animateClick(),
            Qt.Key_S: lambda: self.ui.undoButton.animateClick(),
            Qt.Key_D: lambda: self.ui.tickButton.animateClick(),
            Qt.Key_F: lambda: self.commentMode(),
            Qt.Key_G: lambda: self.ui.textButton.animateClick(),
            # lower-row
            Qt.Key_Z: lambda: self.ui.moveButton.animateClick(),
            Qt.Key_X: lambda: self.ui.deleteButton.animateClick(),
            Qt.Key_C: lambda: self.ui.boxButton.animateClick(),
            Qt.Key_V: lambda: self.ui.commentDownButton.animateClick(),
            Qt.Key_B: lambda: self.ui.lineButton.animateClick(),
            # upper-row
            Qt.Key_Q: lambda: self.ui.panButton.animateClick(),
            Qt.Key_W: lambda: self.ui.redoButton.animateClick(),
            Qt.Key_E: lambda: self.ui.crossButton.animateClick(),
            Qt.Key_R: lambda: self.ui.commentUpButton.animateClick(),
            Qt.Key_T: lambda: self.ui.penButton.animateClick(),
            # and then the same but for the left-handed
            # home-row
            Qt.Key_H: lambda: self.ui.textButton.animateClick(),
            Qt.Key_J: lambda: self.commentMode(),
            Qt.Key_K: lambda: self.ui.tickButton.animateClick(),
            Qt.Key_L: lambda: self.ui.undoButton.animateClick(),
            Qt.Key_Semicolon: lambda: self.ui.zoomButton.animateClick(),
            # lower-row
            Qt.Key_N: lambda: self.ui.lineButton.animateClick(),
            Qt.Key_M: lambda: self.ui.commentDownButton.animateClick(),
            Qt.Key_Comma: lambda: self.ui.boxButton.animateClick(),
            Qt.Key_Period: lambda: self.ui.deleteButton.animateClick(),
            Qt.Key_Slash: lambda: self.ui.moveButton.animateClick(),
            # top-row
            Qt.Key_Y: lambda: self.ui.penButton.animateClick(),
            Qt.Key_U: lambda: self.ui.commentUpButton.animateClick(),
            Qt.Key_I: lambda: self.ui.crossButton.animateClick(),
            Qt.Key_O: lambda: self.ui.redoButton.animateClick(),
            Qt.Key_P: lambda: self.ui.panButton.animateClick(),
            # Then maximize and mark buttons
            Qt.Key_Backslash: lambda: self.swapMaxNorm(),
            Qt.Key_Plus: lambda: self.view.zoomIn(),
            Qt.Key_Equal: lambda: self.view.zoomIn(),
            Qt.Key_Minus: lambda: self.view.zoomOut(),
            Qt.Key_Underscore: lambda: self.view.zoomOut(),
            # Change-mark shortcuts
            Qt.Key_QuoteLeft: lambda: self.keyToChangeMark(0),
            Qt.Key_1: lambda: self.keyToChangeMark(1),
            Qt.Key_2: lambda: self.keyToChangeMark(2),
            Qt.Key_3: lambda: self.keyToChangeMark(3),
            Qt.Key_4: lambda: self.keyToChangeMark(4),
            Qt.Key_5: lambda: self.keyToChangeMark(5),
            Qt.Key_6: lambda: self.keyToChangeMark(6),
            Qt.Key_7: lambda: self.keyToChangeMark(7),
            Qt.Key_8: lambda: self.keyToChangeMark(8),
            Qt.Key_9: lambda: self.keyToChangeMark(9),
            Qt.Key_0: lambda: self.keyToChangeMark(10),
            # ?-mark pop up a key-list
            Qt.Key_Question: lambda: self.keyPopUp(),
            # Toggle hide/unhide tools so as to maximise space for annotation
            Qt.Key_Home: lambda: self.toggleTools(),
            # view whole paper
            Qt.Key_F1: lambda: self.viewWholePaper(),
            Qt.Key_F10: lambda: self.ui.hamMenuButton.animateClick(),
        }

    def toggleTools(self):
        """
        Shows/Hides tools making more space to view the group-image.

        Returns:
            None -- modifies self.ui.hideableBox
        """
        # All tools in gui inside 'hideablebox' - so easily shown/hidden
        if self.ui.hideableBox.isHidden():
            self.wideLayout()
        else:
            self.narrowLayout()

    def narrowLayout(self):
        """
        Changes view to narrow Layout style.

        Returns:
            None -- modifies self.ui

        """
        self.ui.revealBox0.show()
        self.ui.hideableBox.hide()
        self.ui.revealLayout.addWidget(self.ui.hamMenuButton, 0, 1, 1, 1)
        self.ui.revealLayout.addWidget(self.ui.finishedButton, 0, 2, 1, 1)
        ## TODO: just use an icon in compact?
        # self.ui.finishedButton.setText("N")
        # self.ui.finishedButton.setStyleSheet("padding-left: 1px; padding-right: 1px;")
        self.ui.finishedButton.setMaximumWidth(44)

        to_reveal = [
            [self.ui.penButton, 4, 1],
            [self.ui.lineButton, 4, 2],
            [self.ui.tickButton, 5, 1],
            [self.ui.crossButton, 5, 2],
            [self.ui.textButton, 6, 1],
            [self.ui.commentButton, 6, 2],
            [self.ui.boxButton, 7, 1],
            [self.ui.deltaButton, 7, 2],
            [self.ui.deleteButton, 8, 1],
            [self.ui.panButton, 8, 2],
            [self.ui.undoButton, 8, 1],
            [self.ui.redoButton, 8, 2],
            [self.ui.zoomButton, 9, 1],
            [self.ui.moveButton, 9, 2],
        ]

        self.ui.revealLayout.addWidget(
            self.ui.zoomCB, 1, 1, 1, 2, Qt.AlignHCenter | Qt.AlignTop
        )
        self.ui.revealLayout.addWidget(
            self.ui.markLabel, 2, 1, 1, 2, Qt.AlignHCenter | Qt.AlignTop
        )

        for button in to_reveal:
            self.ui.revealLayout.addWidget(
                button[0], button[1], button[2], Qt.AlignHCenter | Qt.AlignTop
            )

        self.ui.deltaButton.setVisible(True)

        self.ui.revealLayout.addWidget(
            self.ui.modeLabel, 10, 1, 1, 2, Qt.AlignHCenter | Qt.AlignTop
        )

    def wideLayout(self):
        """
        Changes view to Wide Layout style

        Returns:
            None -- modifies self.ui

        """
        self.ui.hideableBox.show()
        self.ui.revealBox0.hide()

        def load_tools(mouse_hand):
            """
            Loads tools based on left or right handed mouse.

            Args:
                mouse_hand(int) -- left or right handed mouse. Right = 0, Left != 0

            Returns:
                None -- adds tool widgets to self.ui.toolLayout
            """
            tools = [
                [
                    self.ui.panButton,
                    self.ui.redoButton,
                    self.ui.crossButton,
                    self.ui.commentUpButton,
                    self.ui.penButton,
                ],
                [
                    self.ui.zoomButton,
                    self.ui.undoButton,
                    self.ui.tickButton,
                    self.ui.commentButton,
                    self.ui.textButton,
                ],
                [
                    self.ui.moveButton,
                    self.ui.deleteButton,
                    self.ui.boxButton,
                    self.ui.commentDownButton,
                    self.ui.lineButton,
                    self.ui.deltaButton,
                ],
            ]

            row_index = 0
            for row in tools:
                column_index = 0
                # right handed mouse
                if mouse_hand == 0:
                    for tool in row:
                        self.ui.toolLayout.addWidget(tool, row_index, column_index)
                        column_index += 1
                else:
                    # if left handed, loads column elements in reverse order (right to left)
                    for tool in reversed(row):
                        self.ui.toolLayout.addWidget(tool, row_index, column_index)
                        column_index += 1
                row_index += 1

        # TODO: not polite to be grubbing around in parent.ui, fix with QSetting
        if self.parentMarkerUI.ui.sidebarRightCB.isChecked():
            self.ui.horizontalLayout.addWidget(self.ui.pageFrame)
            self.ui.horizontalLayout.addWidget(self.ui.revealBox0)
            self.ui.horizontalLayout.addWidget(self.ui.hideableBox)
        else:
            self.ui.horizontalLayout.addWidget(self.ui.hideableBox)
            self.ui.horizontalLayout.addWidget(self.ui.revealBox0)
            self.ui.horizontalLayout.addWidget(self.ui.pageFrame)

        load_tools(self.mouseHand)

        self.ui.deltaButton.setVisible(False)
        self.ui.ebLayout.addWidget(self.ui.modeLabel)
        self.ui.modeLayout.addWidget(self.ui.hamMenuButton)
        self.ui.modeLayout.addWidget(self.ui.finishedButton)
        self.ui.finishedButton.setMaximumWidth(16777215)  # back to default
        self.ui.modeLayout.addWidget(self.ui.finishNoRelaunchButton)
        self.ui.buttonsLayout.addWidget(self.ui.markLabel)
        self.ui.buttonsLayout.addWidget(self.ui.zoomCB)

    def viewWholePaper(self):
        """
        Changes view layout to show entire paper.
        If paper has not been opened, downloads it by it's tgvID and shows.

        Returns:
            None -- modifies self.testView
        """
        # grab the files if needed.
        testNumber = self.tgvID[:4]
        if self.testViewFiles is None:
            log.debug("wholePage: downloading files for testnum {}".format(testNumber))
            (
                self.pageData,
                self.testViewFiles,
            ) = self.parentMarkerUI.downloadWholePaper(testNumber)

        # if we haven't built a testview, built it now
        if self.testView is None:
            self.testView = OriginalScansViewer(
                self, testNumber, self.pageData, self.testViewFiles
            )
        self.testView.show()
        return

    def rearrangePages(self):
        testNumber = self.tgvID[:4]
        # grab the files if needed.
        if self.testViewFiles is None:
            log.debug(
                "rearrangePage: downloading files for testnum {}".format(testNumber)
            )
            (
                self.pageData,
                self.testViewFiles,
            ) = self.parentMarkerUI.downloadWholePaper(testNumber)

            log.debug(
                "rearrangePage: pageData = {}, viewFiles = {}".format(
                    self.pageData, self.testViewFiles
                )
            )
        # if we haven't built a testview, built it now
        if self.rearrangeView is None:
            self.rearrangeView = RearrangementViewer(
                self, testNumber, self.pageData, self.testViewFiles,
            )
        if self.rearrangeView.exec_() == QDialog.Accepted:
            stuff = self.parentMarkerUI.permuteAndGimmeSame(
                self.tgvID, self.rearrangeView.permute
            )
            ## TODO: do we need to do this?
            ## TODO: before or after stuff = ...?
            # closeCurrentTGV(self)
            log.debug("permuted: new stuff is {}".format(stuff))
            self.loadNewTGV(*stuff)
        return

    def doneViewingPaper(self):
        """
        Called when user is done with testViewFiles.
        Adds the action to log.debug and informs self.parentMarkerUI.

        Returns:
            None -- Modifies self.testView
        """
        if self.testViewFiles:
            log.debug("wholePage: done with viewFiles {}".format(self.testViewFiles))
            # could just delete them here but maybe Marker wants to cache
            self.parentMarkerUI.doneWithWholePaperFiles(self.testViewFiles)
            self.testViewFiles = None
        if self.testView:
            self.testView.close()
            self.testView = None

    def keyPopUp(self):
        """ Sets KeyPress shortcuts. """
        kp = KeyHelp()
        # Pop it up.
        kp.exec_()

    def setViewAndScene(self):
        """
        Makes a new scene (pagescene object) and connects it to the view (pageview object).

        The pageview (which is a qgraphicsview) which is (mostly) a layer
        between the annotation widget and the graphics scene which
        actually stores all the graphics objects (the image, lines, boxes,
        text etc etc). The view allows us to zoom pan etc over image and
        its annotations.

        Returns:
            None -- modifies self.scene from None to a pagescene object and connects it to a pageview object.
        """
        self.scene = PageScene(
            self,
            self.imageFiles,
            self.saveName,
            self.maxMark,
            self.score,
            self.markStyle,
        )
        # connect view to scene
        self.view.connectScene(self.scene)
        # scene knows which views are connected via self.views()
        log.debug("Scene has this list of views: {}".format(self.scene.views()))
<<<<<<< HEAD
        # TODO: delete all this?!
        # put the view into the gui.
        # set the initial view to contain the entire scene which at
        # this stage is just the image.
        # self.view.fitInView(self.scene.sceneRect(), Qt.KeepAspectRatioByExpanding)
        # Centre at top-left of image.
        # self.view.centerOn(0, 0)
        # click the move button
        # self.ui.moveButton.animateClick()
=======
>>>>>>> 420de67f

    def swapMaxNorm(self):
        """
        Toggles the window size between max and normal

        Returns
             None -- modifies self.windowState
        """
        if self.windowState() != Qt.WindowMaximized:
            self.setWindowState(Qt.WindowMaximized)
        else:
            self.setWindowState(Qt.WindowNoState)

    def keyToChangeMark(self, buttonNumber):
        """Translates a key-press (0,1,2,..,9) into a button-press.

        Each key clicks one of the delta-mark buttons in the mark-entry widget.
        If mark-up style then they trigger the positive mark buttons,
        hence p0,p1 etc... if mark down then triggers the negative mark
        buttons - n1,n2, etc.

        Returns:
            None -- modifies self.markHandler.

        """
        # if key is higher than maxMark then no such button.
        if buttonNumber > self.maxMark:
            return
        # Otherwise click the appropriate button.
        self.markHandler.markButtons[buttonNumber].animateClick()

    def keyPressEvent(self, event):
        """Translates key-presses into tool-button presses if appropriate.

        Notes:
            This overrides the QWidget keyPressEvent method.

        Args:
            event(QKeyEvent) -- a key event (a key being pressed or released)

        Returns:
            None -- modifies self

        """
        # Check to see if no mousebutton pressed
        # If a key-press detected use the keycodes dict to translate
        # the press into a function call (if exists)
        if QGuiApplication.mouseButtons() == Qt.NoButton:
            self.key_codes.get(event.key(), lambda *args: None)()
        super(Annotator, self).keyPressEvent(event)

    def setToolMode(self, newMode, newCursor):
        """
        Change the current tool mode and cursor.

        Notes:
            TODO: this does various other mucking around for legacy
            reasons: could probably still use some refactoring.

        Returns:
            None -- Modifies self
        """
        # A bit of a hack to take care of comment-mode and delta-mode
        if self.scene and self.scene.mode == "comment" and newMode != "comment":
            self.comment_widget.CL.setStyleSheet("")
        # We have to be a little careful since not all widgets get the styling in the same way.
        # If the mark-handler widget sent us here, it takes care of its own styling - so we update the little tool-tip

        if isinstance(self.sender(), QPushButton):
            # has come from mark-change button, markHandler does its own styling
            pass
        elif isinstance(
            self.sender(), QToolButton
<<<<<<< HEAD
        ):  # only toolbuttons are the mode-changing ones.
=======
        ):  # only tool buttons are the mode-changing ones.
>>>>>>> 420de67f
            self.sender().setChecked(True)
            self.markHandler.clearButtonStyle()
        elif self.sender() is self.comment_widget.CL:
            self.markHandler.clearButtonStyle()
            self.comment_widget.CL.setStyleSheet(self.currentButtonStyleOutline)
            self.ui.commentButton.setChecked(True)
        elif self.sender() is self.markHandler:
            # Clear the style of the mark-handler (this will mostly not do
            # anything, but saves us testing if we had styled it)
            self.markHandler.clearButtonStyle()
            # this should not happen
        else:
            # this should also not happen - except by strange async race issues. So we don't change anything.
            pass
        # pass the new mode to the graphicsview, and set the cursor in view
        if self.scene:
            self.scene.setMode(newMode)
            self.view.setCursor(newCursor)
            # set the modelabel
            self.ui.modeLabel.setText(" {} ".format(self.scene.mode))
        # refresh everything.
        self.repaint()

    def setIcon(self, toolButton, iconName, absoluteIconPath):
        """
        Sets a name and svg icon for a given QToolButton.

        Args:
            toolButton (QToolButton) -- the ui Tool Button for a name and icon to be added to.
            iconName (str) -- a name defining toolButton.
            absoluteIconPath (str) -- the absolute path to the icon for toolButton.

        Returns:
            None -- alters toolButton
        """
        toolButton.setToolButtonStyle(Qt.ToolButtonIconOnly)
        toolButton.setToolTip("{}".format(tipText.get(iconName, iconName)))
        toolButton.setIcon(QIcon(QPixmap(absoluteIconPath)))
        toolButton.setIconSize(QSize(40, 40))

    def setAllIcons(self):
        """
        Sets all icons for the ui Tool Buttons. Does this by:
            1. Reads the path to PyInstaller's temporary folder through sys._MEIPASS
               More info at: https://stackoverflow.com/questions/7674790/bundling-data-files-with-pyinstaller-onefile
            2. calls the setIcon method using step 1's path to set the Icon path.

        Returns:
            None -- Modifies ui Tool Buttons.
        """
        # https://stackoverflow.com/questions/7674790/bundling-data-files-with-pyinstaller-onefile
        # pyinstaller creates a temp folder and stores path in _MEIPASS
        try:
            base_path = sys._MEIPASS
        except Exception:
            # a hack - fix soon.
            base_path = os.path.join(os.path.dirname(__file__), "icons")
            # base_path = "./icons"

        self.setIcon(
            self.ui.boxButton, "box", "{}/rectangle_highlight.svg".format(base_path)
        )
        self.setIcon(self.ui.commentButton, "com", "{}/comment.svg".format(base_path))
        self.setIcon(
            self.ui.commentDownButton,
            "com down",
            "{}/comment_down.svg".format(base_path),
        )
        self.setIcon(
            self.ui.commentUpButton, "com up", "{}/comment_up.svg".format(base_path)
        )
        self.setIcon(self.ui.crossButton, "cross", "{}/cross.svg".format(base_path))
        self.setIcon(self.ui.deleteButton, "delete", "{}/delete.svg".format(base_path))
        self.setIcon(self.ui.deltaButton, "delta", "{}/delta.svg".format(base_path))
        self.setIcon(self.ui.lineButton, "line", "{}/line.svg".format(base_path))
        self.setIcon(self.ui.moveButton, "move", "{}/move.svg".format(base_path))
        self.setIcon(self.ui.panButton, "pan", "{}/pan.svg".format(base_path))
        self.setIcon(self.ui.penButton, "pen", "{}/pen.svg".format(base_path))
        self.setIcon(self.ui.redoButton, "redo", "{}/redo.svg".format(base_path))
        self.setIcon(self.ui.textButton, "text", "{}/text.svg".format(base_path))
        self.setIcon(self.ui.tickButton, "tick", "{}/tick.svg".format(base_path))
        self.setIcon(self.ui.undoButton, "undo", "{}/undo.svg".format(base_path))
        self.setIcon(self.ui.zoomButton, "zoom", "{}/zoom.svg".format(base_path))

    @pyqtSlot()
    def saveAndGetNext(self):
        """ Saves the current annotations, and moves on to the next paper. """
        if self.scene:
            if not self.saveAnnotations():
                return
            print("We have surrendered {}".format(self.tgvID))
            oldtgv = self.tgvID
            self.closeCurrentTGV()
        else:
            oldtgv = None
        stuff = self.parentMarkerUI.gimmeMore(oldtgv)
        if not stuff:
            ErrorMessage("No more to grade?").exec_()
            # Not really safe to give it back? (at least we did the view...)
            return
        log.debug("saveAndGetNext: new stuff is {}".format(stuff))
        self.loadNewTGV(*stuff)

    @pyqtSlot()
    def saveAndClose(self):
        """
        Save the current annotations, and then close.

        Returns:
            None -- alters self.scene
        """
        if self.scene and not self.saveAnnotations():
            return
        self._priv_force_close = True
        self.close()

    def setMiscShortCuts(self):
        """
        Sets miscellaneous shortcuts.

        Returns:
            None -- adds shortcuts.

        """
        # shortcuts for next paper
        self.endShortCut = QShortcut(QKeySequence("Alt+Enter"), self)
        self.endShortCut.activated.connect(self.saveAndGetNext)
        self.endShortCutb = QShortcut(QKeySequence("Alt+Return"), self)
        self.endShortCutb.activated.connect(self.saveAndGetNext)
        self.endShortCutc = QShortcut(QKeySequence("Ctrl+n"), self)
        self.endShortCutc.activated.connect(self.saveAndGetNext)
        self.endShortCutd = QShortcut(QKeySequence("Ctrl+b"), self)
        self.endShortCutd.activated.connect(self.saveAndGetNext)
        self.cancelShortCut = QShortcut(QKeySequence("Ctrl+c"), self)
        self.cancelShortCut.activated.connect(self.close)

        # shortcuts for zoom-states
        self.zoomToggleShortCut = QShortcut(QKeySequence("Ctrl+="), self)
        self.zoomToggleShortCut.activated.connect(self.view.zoomToggle)

        # shortcuts for undo/redo
        self.undoShortCut = QShortcut(QKeySequence("Ctrl+z"), self)
        self.undoShortCut.activated.connect(self.undo)
        self.redoShortCut = QShortcut(QKeySequence("Ctrl+y"), self)
        self.redoShortCut.activated.connect(self.redo)

        # pan shortcuts
        self.panShortCut = QShortcut(QKeySequence("space"), self)
        self.panShortCut.activated.connect(self.view.panThrough)
        self.depanShortCut = QShortcut(QKeySequence("Shift+space"), self)
        self.depanShortCut.activated.connect(self.view.depanThrough)
        self.slowPanShortCut = QShortcut(QKeySequence("Ctrl+space"), self)
        self.slowPanShortCut.activated.connect(lambda: self.view.panThrough(0.02))
        self.slowDepanShortCut = QShortcut(QKeySequence("Ctrl+Shift+space"), self)
        self.slowDepanShortCut.activated.connect(lambda: self.view.depanThrough(0.02))

    def undo(self):
        """ Undoes the last action in the UI. """
        self.scene.undo()

    def redo(self):
        """ Redoes the last action in the UI. """
        self.scene.redo()

    # Simple mode change functions
    def boxMode(self):
        """ Changes the tool to box. """
        self.setToolMode("box", self.cursorBox)

    def commentMode(self):
        """ Changes the tool to comment."""
        if self.scene.mode == "comment":
            self.comment_widget.nextItem()
        else:
            self.comment_widget.currentItem()
        self.comment_widget.CL.handleClick()

    def crossMode(self):
        """ Changes the tool to crossMode. """
        self.setToolMode("cross", self.cursorCross)

    def deleteMode(self):
        """ Changes the tool to delete. """
        self.setToolMode("delete", self.cursorDelete)

    def deltaButtonMode(self):
        """ Changes the tool to the delta button. """
        if QGuiApplication.queryKeyboardModifiers() == Qt.ShiftModifier:
            self.ui.deltaButton.showMenu()
        else:
            self.setToolMode("delta", Qt.IBeamCursor)

    def lineMode(self):
        """ Changes the tool to the line button.  """
        self.setToolMode("line", self.cursorLine)

    def moveMode(self):
        """ Changes the tool to the move button. """
        self.setToolMode("move", Qt.OpenHandCursor)

    def panMode(self):
        """ Changes the tool to the pan button. """
        self.setToolMode("pan", Qt.OpenHandCursor)
        # The pan button also needs to change dragmode in the view
        self.view.setDragMode(1)

    def penMode(self):
        """ Changes the tool to the pen button. """
        self.setToolMode("pen", self.cursorPen)

    def textMode(self):
        """ Changes the tool to the text button. """
        self.setToolMode("text", Qt.IBeamCursor)

    def tickMode(self):
        """ Changes the tool to the tick button. """
        self.setToolMode("tick", self.cursorTick)

    def zoomMode(self):
        """ Changes the tool to the zoom button. """
        self.setToolMode("zoom", Qt.SizeFDiagCursor)

    def loadModeFromBefore(self, mode, aux=None):
        """
        Loads mode from previous.

        Args:
            mode (str): String corresponding to the toolMode to be loaded
            aux (int) : the row of the current comment if applicable.

        Returns:

        """
        self.loadModes = {
            "box": lambda: self.ui.boxButton.animateClick(),
            "comment": lambda: self.commentMode(),
            "cross": lambda: self.ui.crossButton.animateClick(),
            "line": lambda: self.ui.lineButton.animateClick(),
            "pen": lambda: self.ui.penButton.animateClick(),
            "text": lambda: self.ui.textButton.animateClick(),
            "tick": lambda: self.ui.tickButton.animateClick(),
        }
        if mode == "delta" and aux is not None:
            # make sure that the mark handler has been set.
            self.markHandler.loadDeltaValue(aux)
        elif mode == "comment" and aux is not None:
            self.comment_widget.setCurrentItemRow(aux)
            self.ui.commentButton.animateClick()
        else:
            self.loadModes.get(mode, lambda *args: None)()

    def setButtons(self):
        """ Connects buttons to their corresponding functions. """
        # List of tool buttons, the corresponding modes and cursor shapes
        self.ui.boxButton.clicked.connect(self.boxMode)
        self.ui.crossButton.clicked.connect(self.crossMode)
        self.ui.deleteButton.clicked.connect(self.deleteMode)
        self.ui.lineButton.clicked.connect(self.lineMode)
        self.ui.moveButton.clicked.connect(self.moveMode)
        self.ui.panButton.clicked.connect(self.panMode)
        self.ui.penButton.clicked.connect(self.penMode)
        self.ui.textButton.clicked.connect(self.textMode)
        self.ui.tickButton.clicked.connect(self.tickMode)
        self.ui.zoomButton.clicked.connect(self.zoomMode)
        # Also the "hidden" delta-button
        self.ui.deltaButton.clicked.connect(self.deltaButtonMode)

        # Pass the undo/redo button clicks on to the view
        self.ui.undoButton.clicked.connect(self.undo)
        self.ui.redoButton.clicked.connect(self.redo)
        # The key-help button connects to the keyPopUp command.
        # TODO: messy viz hacks
        # self.ui.keyHelpButton.clicked.connect(self.keyPopUp)
        self.ui.keyHelpButton.setVisible(False)
        self.ui.cancelButton.setVisible(False)
        # The view button connects to the viewWholePaper
        # self.ui.viewButton.clicked.connect(self.viewWholePaper)
        self.ui.viewButton.setVisible(False)

        # Cancel button closes annotator(QDialog) with a 'reject' via the cleanUpCancel function
        self.ui.cancelButton.clicked.connect(self.close)

        # Connect the comment buttons to the comment list
        # They select the item and trigger its handleClick which fires
        # off a commentSignal which will be picked up by the annotator
        # First up connect the comment list's signal to the annotator's
        # handle comment function.
        self.comment_widget.CL.commentSignal.connect(self.handleComment)
        # Now connect up the buttons
        self.ui.commentButton.clicked.connect(self.comment_widget.currentItem)
        self.ui.commentButton.clicked.connect(self.comment_widget.CL.handleClick)
        # the previous comment button
        self.ui.commentUpButton.clicked.connect(self.comment_widget.previousItem)
        self.ui.commentUpButton.clicked.connect(self.comment_widget.CL.handleClick)
        # the next comment button
        self.ui.commentDownButton.clicked.connect(self.comment_widget.nextItem)
        self.ui.commentDownButton.clicked.connect(self.comment_widget.CL.handleClick)
        # Connect up the finishing buttons
        self.ui.finishedButton.clicked.connect(self.saveAndGetNext)
        self.ui.finishNoRelaunchButton.clicked.connect(self.saveAndClose)
        # Connect the "no answer" button
        self.ui.noAnswerButton.clicked.connect(self.noAnswer)

    def handleComment(self, dlt_txt):
        """
        Handles comments by passing the comment's delta value and text to self.scene.

        Args:
            dlt_txt (tuple [double, string] ) -- consists of a number corresponding to the delta for
                               the comment, followed by a string with it's corresponding text.
                               Ex:  for a +1 comment with text "forgot the chain rule"
                                    [1, "forgot the chain rule"]

        Returns:
            None -- Modifies self.scene and self.toolMode

        """
        # Set the model to text and change cursor.
        # self.setMode("comment", self.cursorComment)
        self.setToolMode("comment", QCursor(Qt.IBeamCursor))
        # Grab the delta from the arguments
        self.scene.changeTheComment(dlt_txt[0], dlt_txt[1], annotatorUpdate=True)

    def totalMarkSet(self, tm):
        """
        Sets the total mark and passes that info to the comment list.

        Args:
            tm (double) : the total mark of the paper.

        Returns:
            None -- modifies self.scoree and self.scene.

        """
        self.score = tm
        self.comment_widget.changeMark(self.score)
        # also tell the scene what the new mark is
        if self.scene:  # TODO: bit of a hack
            self.scene.setTheMark(self.score)

    def deltaMarkSet(self, dm):
        """
        Handles when the delta button, or a comment is clicked.
        Proceeds to set set the scene and view based on the current
        delta.

        Args:
            dm (double) -- the positive or negative value corresponding
                           to the delta change in mark.

        Notes:
            The delta will be checked for "legality" (i.e. will the delta
             cause the grade to go below zero or above the max) at a later
             date. This will not cause the method to break.

        Returns:
            None -- Modifies self.scene

        """
        # Change the mode to delta
        self.setToolMode("delta", QCursor(Qt.IBeamCursor))
        # Try changing the delta in the scene
        if not self.scene.changeTheDelta(dm, annotatorUpdate=True):
            # If it is out of range then change mode to "move" so that
            # the user cannot paste in that delta.
            self.ui.moveButton.animateClick()
            return
        # Else, the delta is now set, so now change the mode here.
        self.setToolMode("delta", QCursor(Qt.IBeamCursor))
        self.ui.deltaButton.setChecked(True)

    def changeMark(self, mark):
        """
        Updates the mark-handler.

        Args:
            mark: the new mark for the given tgv.

        Returns:
            None -- modifies self.score, self.ui and self.markHandler

        """
        # Tell the mark-handler what the new mark is and force a repaint.
        assert self.markStyle != 1, "Should not be called if mark-total"

        self.score = mark
        # update the markline
        self.ui.markLabel.setText(
            "{} out of {}".format(self.scene.score, self.scene.maxMark)
        )
        self.markHandler.setMark(self.score)
        self.markHandler.repaint()
        self.markHandler.updateRelevantDeltaActions()

    def loadWindowSettings(self):
        """ Loads the window settings. """
        # load the window geometry, else maximise.
        if self.parentMarkerUI.annotatorSettings["geometry"] is not None:
            self.restoreGeometry(self.parentMarkerUI.annotatorSettings["geometry"])
        else:
            self.showMaximized()

        # remember the "do not show again" checks
        if self.parentMarkerUI.annotatorSettings["markWarnings"] is not None:
            self.markWarn = self.parentMarkerUI.annotatorSettings["markWarnings"]
        if self.parentMarkerUI.annotatorSettings["commentWarnings"] is not None:
            self.commentWarn = self.parentMarkerUI.annotatorSettings["commentWarnings"]

        # remember the last tool used
        if self.parentMarkerUI.annotatorSettings["tool"] is not None:
            if self.parentMarkerUI.annotatorSettings["tool"] == "delta":
                dlt = self.parentMarkerUI.annotatorSettings["delta"]
                self.loadModeFromBefore("delta", dlt)
            elif self.parentMarkerUI.annotatorSettings["tool"] == "comment":
                cmt = self.parentMarkerUI.annotatorSettings["comment"]
                self.loadModeFromBefore("comment", cmt)
            else:
                self.loadModeFromBefore(self.parentMarkerUI.annotatorSettings["tool"])

        # if zoom-state is none, set it to index 1 (fit page) - but delay.
        if self.parentMarkerUI.annotatorSettings["zoomState"] is None:
            QTimer.singleShot(200, lambda: self.ui.zoomCB.setCurrentIndex(1))
        elif self.parentMarkerUI.annotatorSettings["zoomState"] == 0:
            # is set to "user", so set the view-rectangle
            if self.parentMarkerUI.annotatorSettings["viewRectangle"] is not None:
                QTimer.singleShot(200, lambda: self.ui.zoomCB.setCurrentIndex(0))
                QTimer.singleShot(
                    200,
                    lambda: self.view.initialZoom(
                        self.parentMarkerUI.annotatorSettings["viewRectangle"]
                    ),
                )
            else:
                # no view-rectangle, so set to "fit-page"
                QTimer.singleShot(200, lambda: self.ui.zoomCB.setCurrentIndex(1))
        else:
            QTimer.singleShot(
                200,
                lambda: self.ui.zoomCB.setCurrentIndex(
                    self.parentMarkerUI.annotatorSettings["zoomState"]
                ),
            )
        # wide vs compact
        if self.parentMarkerUI.annotatorSettings["compact"] is True:
            log.debug("compacting UI (b/c of last use setting")
            self.toggleTools()

    def saveWindowSettings(self):
        """
        saves current window settings

        Returns:
            None -- modifies self.parentMarkerUI and self.scene

        """
        self.parentMarkerUI.annotatorSettings["geometry"] = self.saveGeometry()
        self.parentMarkerUI.annotatorSettings[
            "viewRectangle"
        ] = self.view.getCurrentViewRect()
        self.parentMarkerUI.annotatorSettings["markWarnings"] = self.markWarn
        self.parentMarkerUI.annotatorSettings["commentWarnings"] = self.commentWarn
        self.parentMarkerUI.annotatorSettings[
            "zoomState"
        ] = self.ui.zoomCB.currentIndex()
        self.parentMarkerUI.annotatorSettings["tool"] = self.scene.mode
        if self.scene.mode == "delta":
            self.parentMarkerUI.annotatorSettings["delta"] = self.scene.markDelta
        if self.scene.mode == "comment":
            self.parentMarkerUI.annotatorSettings[
                "comment"
            ] = self.comment_widget.getCurrentItemRow()

        if self.ui.hideableBox.isVisible():
            self.parentMarkerUI.annotatorSettings["compact"] = False
        else:
            self.parentMarkerUI.annotatorSettings["compact"] = True

    def saveAnnotations(self):
        """
        Try to save the annotations and signal Marker to upload them.

        There are various sanity checks and user interaction to be
        done.  Return `False` if user cancels.  Return `True` if we
        should move on (for example, to close the Annotator).

        Be careful of a score of 0 - when mark total or mark up.
        Be careful of max-score when marking down.
        In either case - get user to confirm the score before closing.
        Also confirm various "not enough feedback" cases.

        Returns:
            False if user cancels, True if annotator is closed successfully.

        """
        # do some checks before accepting things
        if not self.scene.areThereAnnotations():
            msg = ErrorMessage("Please make an annotation, even if there is no answer.")
            msg.exec_()
            return False

        # warn if points where lost but insufficient annotations
        if (
            self.commentWarn
            and 0 < self.score < self.maxMark
            and self.scene.hasOnlyTicksCrossesDeltas()
        ):
            msg = SimpleMessageCheckBox(
                "<p>You have given neither comments nor detailed annotations "
                "(other than &#x2713; &#x2717; &plusmn;<i>n</i>).</p>\n"
                "<p>This may make it difficult for students to learn from this "
                "feedback.</p>\n"
                "<p>Are you sure you wish to continue?</p>",
                "Don't ask me again this session.",
            )
            if msg.exec_() == QMessageBox.No:
                return False
            if msg.cb.checkState() == Qt.Checked:
                # Note: these are only saved if we ultimately accept
                self.commentWarn = False

        # TODO: reformat these into two methods (one for 0 marks and one for full marks).

        # if marking total or up, be careful when giving 0-marks
        if self.score == 0 and self.markHandler.style != "Down":
            warn = False
            forceWarn = False
            msg = "<p>You have given <b>0/{}</b>,".format(self.maxMark)
            if self.scene.hasOnlyTicks():
                warn = True
                forceWarn = True
                msg += " but there are <em>only ticks on the page!</em>"
            elif self.scene.hasAnyTicks():
                # forceWarn = True
                warn = True
                msg += " but there are some ticks on the page."
            if warn:
                msg += "  Please confirm, or consider using comments to clarify.</p>"
                msg += "\n<p>Do you wish to submit?</p>"
                if forceWarn:
                    msg = SimpleMessage(msg)
                    if msg.exec_() == QMessageBox.No:
                        return False
                elif self.markWarn:
                    msg = SimpleMessageCheckBox(msg, "Don't ask me again this session.")
                    if msg.exec_() == QMessageBox.No:
                        return False
                    if msg.cb.checkState() == Qt.Checked:
                        self.markWarn = False

        # if marking down, be careful of giving max-marks
        if self.score == self.maxMark and self.markHandler.style == "Down":
            msg = "<p>You have given full {0}/{0},".format(self.maxMark)
            forceWarn = False
            if self.scene.hasOnlyTicks():
                warn = False
            elif self.scene.hasOnlyCrosses():
                warn = True
                forceWarn = True
                msg += " <em>but there are only crosses on the page!</em>"
            elif self.scene.hasAnyCrosses():
                warn = True
                # forceWarn = True
                msg += " but there are crosses on the page."
            elif self.scene.hasAnyComments():
                warn = False
            else:
                warn = True
                msg += " but there are other annotations on the page which might be contradictory."
            if warn:
                msg += "  Please confirm, or consider using comments to clarify.</p>"
                msg += "\n<p>Do you wish to submit?</p>"
                if forceWarn:
                    msg = SimpleMessage(msg)
                    if msg.exec_() == QMessageBox.No:
                        return False
                elif self.markWarn:
                    msg = SimpleMessageCheckBox(msg, "Don't ask me again this session.")
                    if msg.exec_() == QMessageBox.No:
                        return False
                    if msg.cb.checkState() == Qt.Checked:
                        self.markWarn = False

        if not self.scene.checkAllObjectsInside():
            msg = SimpleMessage(
                "Some annotations are outside the page image. "
                "Do you really want to finish?"
            )
            if msg.exec_() == QMessageBox.No:
                return False

        # Save the scene to file.
        self.scene.save()
        # Save the marker's comments
        self.saveMarkerComments()
        # Pickle the scene as a plom-file
        self.pickleIt()

        # TODO: we should assume its dead?  Or not... let it be and fix scene?
        self.view.setHidden(True)

        # Save the current window settings for next time annotator is launched
        self.saveWindowSettings()
        self.comment_widget.saveComments()

        log.debug("emitting accept signal")
        tim = self.timer.elapsed() // 1000
        # some things here hardcoded elsewhere too, and up in marker
        plomFile = self.saveName[:-3] + "plom"
        commentFile = self.saveName[:-3] + "json"
        stuff = [
            self.score,
            tim,
            self.paperdir,
            self.imageFiles,
            self.saveName,
            plomFile,
            commentFile,
        ]
        self.annotator_upload.emit(self.tgvID, stuff)
        return True

    def closeEvent(self, event):
        """
        Overrides QWidget.closeEvent().

        Deal with various cases of window trying to close.

        Notes:
        These include:
          * User closes window via titlebar close icon (or alt-f4 or...)
          * User clicks "Cancel"
          * User clicks "Done"
        Window close or Cancel are currently treated the same way:
        discard all annotations.

        Args:
            event: the event of the window closing.

        Returns:
            None -- modifies many instance vars.
        """
        print("========CLOSE EVENT======: {}".format(self))
        # weird hacking to force close if we came from saving.
        # Appropriate signals have already been sent so just close
        force = getattr(self, "_priv_force_close", False)
        if force:
            log.debug("emitting the closing signal")
            self.annotator_done_closing.emit(self.tgvID)
            event.accept()
            return

        # We are here b/c of cancel button, titlebar close, or related
        if self.scene and self.scene.areThereAnnotations():
            msg = SimpleMessage(
                "<p>There are annotations on the page.</p>\n"
                "<p>Do you want to discard them and close the annotator?</p>"
            )
            if msg.exec_() == QMessageBox.No:
                event.ignore()
                return
        log.debug("emitting reject/cancel signal, discarding, and closing")
        self.annotator_done_reject.emit(self.tgvID)
        # clean up after a testview
        self.doneViewingPaper()
        event.accept()

    def getComments(self):
        """ Retrieves comments from self.scene. """
        return self.scene.getComments()

    def saveMarkerComments(self):
        """ Saves the markers current comments as a commentFile. """
        commentList = self.getComments()
        # savefile is <blah>.png, save comments as <blah>.json
        with open(self.saveName[:-3] + "json", "w") as commentFile:
            json.dump(commentList, commentFile)

    def latexAFragment(self, txt):
        """
        Handles Latex text.

        Args:
            txt: the text to be Latexed

        Returns:
            None -- modifies self.parentMarkerUI

        """
        return self.parentMarkerUI.latexAFragment(txt)

    def pickleIt(self):
        """
        Pickles the current page and saves it as a .plom file.
        1. Retrieves current scene items
        2. Reverses list such that newest items show last
        3. Saves pickled file as a .plom file
        4. Adds a dictionary of current Plom Data to the .plom file.

        Returns:
            None -- builds a .plom file.

        """
        lst = self.scene.pickleSceneItems()  # newest items first
        lst.reverse()  # so newest items last
        plomData = {
            "fileNames": [os.path.basename(fn) for fn in self.imageFiles],
            "saveName": os.path.basename(self.saveName),
            "markStyle": self.markStyle,
            "maxMark": self.maxMark,
            "currentMark": self.score,
            "sceneItems": lst,
        }
        # save pickled file as <blah>.plom
        plomFile = self.saveName[:-3] + "plom"
        with open(plomFile, "w") as fh:
            json.dump(plomData, fh)

    def unpickleIt(self, plomData):
        """
        Unpickles the page by calling scene.unpickleSceneItems and sets
        the page's mark.

        Args:
            plomData (dict) -- a dictionary containing the data for the
                                pickled .plom file.

        Returns:
            None -- modifies self.mark

        """
        self.view.setHidden(True)
        self.scene.unpickleSceneItems(plomData["sceneItems"])
        # if markstyle is "Total", then click appropriate button
        if self.markStyle == 1:
            self.markHandler.unpickleTotal(plomData["currentMark"])
        self.view.setHidden(False)

    def setZoomComboBox(self):
        """
        Sets the combo box for the zoom method.

        Returns:
            None -- Modifies self.ui

        """
        self.ui.zoomCB.addItem("User")
        self.ui.zoomCB.addItem("Fit page")
        self.ui.zoomCB.addItem("Fit width")
        self.ui.zoomCB.addItem("Fit height")
        self.ui.zoomCB.addItem("200%")
        self.ui.zoomCB.addItem("150%")
        self.ui.zoomCB.addItem("100%")
        self.ui.zoomCB.addItem("50%")
        self.ui.zoomCB.addItem("33%")
        self.ui.zoomCB.currentIndexChanged.connect(self.zoomCBChanged)

    def isZoomFitWidth(self):
        """
        Sets the zoom ui text when user has selected "Fit Width."

        Returns:
            None -- Modifies self.ui
        """
        return self.ui.zoomCB.currentText() == "Fit width"

    def isZoomFitHeight(self):
        """
        Sets the zoom ui text when user has selected "Fit Height."

        Returns:
            None -- Modifies self.ui

        """
        return self.ui.zoomCB.currentText() == "Fit height"

    def changeCBZoom(self, CBIndex):
        """
        Keeps zoom combo box at selected index.

        Args:
            CBIndex (int) : the current zoom Combo Box Index

        Returns:
            None -- Modifies self.ui

        """
        old = self.ui.zoomCB.blockSignals(True)
        self.ui.zoomCB.setCurrentIndex(CBIndex)
        self.ui.zoomCB.blockSignals(old)

    def zoomCBChanged(self):
        """
        Modifies the page view based on the selected zoom option.

        Returns:
            None -- Modifies self.ui

        """
        if self.ui.zoomCB.currentText() == "Fit page":
            self.view.zoomAll()
        elif self.ui.zoomCB.currentText() == "Fit width":
            self.view.zoomWidth()
        elif self.ui.zoomCB.currentText() == "Fit height":
            self.view.zoomHeight()
        elif self.ui.zoomCB.currentText() == "100%":
            self.view.zoomReset(1)
        elif self.ui.zoomCB.currentText() == "150%":
            self.view.zoomReset(1.5)
        elif self.ui.zoomCB.currentText() == "200%":
            self.view.zoomReset(2)
        elif self.ui.zoomCB.currentText() == "50%":
            self.view.zoomReset(0.5)
        elif self.ui.zoomCB.currentText() == "33%":
            self.view.zoomReset(0.33)
        else:
            pass
        self.view.setFocus()

    def noAnswer(self):
        """
        Handles when the user selects the "No Answer Given" option
        and ensures the user has not assigned deltas on the page. If
        deltas have been assigned, displays an error message.

        Returns:
            None

        """
        if self.markStyle == 2:
            if self.score > 0:  # is mark-up
                ErrorMessage(
                    'You have added marks - cannot then set "No answer given". Delete deltas before trying again.'
                ).exec_()
                return
            else:
                self.scene.noAnswer(0)
        elif self.markStyle == 3:
            if self.score < self.maxMark:  # is mark-down
                ErrorMessage(
                    'You have deducted marks - cannot then set "No answer given". Delete deltas before trying again.'
                ).exec()
                return
            else:
                self.scene.noAnswer(-self.maxMark)
        nabValue = NoAnswerBox().exec_()
        if nabValue == 0:
            # equivalent to cancel - apply undo three times (to remove the noanswer lines+comment)
            self.scene.undo()
            self.scene.undo()
            self.scene.undo()
        elif nabValue == 1:
            # equivalent to "yes - give me next paper"
            self.ui.finishedButton.animateClick()
        else:
            pass<|MERGE_RESOLUTION|>--- conflicted
+++ resolved
@@ -198,11 +198,6 @@
             self.loadNewTGV(*initialData)
 
         # Grab window settings from parent
-<<<<<<< HEAD
-        # Do this late so that mark-handler is set up properly
-        # See merge !439. Problem setting delta before mark-handler set up.
-=======
->>>>>>> 420de67f
         self.loadWindowSettings()
 
         # TODO: use QAction, share with other UI, shortcut keys written once
@@ -225,13 +220,6 @@
         self.ui.hamMenuButton.setMenu(m)
         self.ui.hamMenuButton.setToolTip("Menu (F10)")
 
-<<<<<<< HEAD
-    def menudummy(self):
-        print("TODO: menu placeholder 1")
-
-    def closeCurrentTGV(self):
-        """Stop looking at the current TGV, reset things safely."""
-=======
     # TODO: ask andrew what this does....
     def menuDummy(self):
         """
@@ -259,7 +247,6 @@
 
         """
         self.comment_widget.reset()
->>>>>>> 420de67f
         # TODO: self.view.disconnectFrom(self.scene)
         # self.view = None
         # TODO: how to reset the scene?
@@ -288,15 +275,6 @@
         self.imageFiles = None
         self.saveName = None
         # self.destroyMarkHandler()
-<<<<<<< HEAD
-
-    def loadNewTGV(
-        self, tgv, testname, paperdir, fnames, saveName, maxMark, markStyle, plomDict
-    ):
-        """Load data for marking.
-
-        TODO: maintain current tool not working yet.
-=======
 
     def loadNewTGV(
         self, tgvID, testName, paperdir, fnames, saveName, maxMark, markStyle, plomDict
@@ -328,7 +306,6 @@
         Returns:
             None -- Modifies many instance vars.
 
->>>>>>> 420de67f
         """
         self.tgvID = tgvID
         self.testName = testName
@@ -768,18 +745,6 @@
         self.view.connectScene(self.scene)
         # scene knows which views are connected via self.views()
         log.debug("Scene has this list of views: {}".format(self.scene.views()))
-<<<<<<< HEAD
-        # TODO: delete all this?!
-        # put the view into the gui.
-        # set the initial view to contain the entire scene which at
-        # this stage is just the image.
-        # self.view.fitInView(self.scene.sceneRect(), Qt.KeepAspectRatioByExpanding)
-        # Centre at top-left of image.
-        # self.view.centerOn(0, 0)
-        # click the move button
-        # self.ui.moveButton.animateClick()
-=======
->>>>>>> 420de67f
 
     def swapMaxNorm(self):
         """
@@ -853,11 +818,7 @@
             pass
         elif isinstance(
             self.sender(), QToolButton
-<<<<<<< HEAD
-        ):  # only toolbuttons are the mode-changing ones.
-=======
         ):  # only tool buttons are the mode-changing ones.
->>>>>>> 420de67f
             self.sender().setChecked(True)
             self.markHandler.clearButtonStyle()
         elif self.sender() is self.comment_widget.CL:
