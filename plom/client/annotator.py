# SPDX-License-Identifier: AGPL-3.0-or-later
# Copyright (C) 2018-2020 Andrew Rechnitzer
# Copyright (C) 2018 Elvis Cai
# Copyright (C) 2019-2021 Colin B. Macdonald
# Copyright (C) 2020 Victoria Schuster

__copyright__ = "Copyright (C) 2018-2021 Andrew Rechnitzer and others"
__credits__ = ["Andrew Rechnitzer", "Elvis Cai", "Colin Macdonald", "Victoria Schuster"]
__license__ = "AGPLv3"

import json
import logging
import os
import re
import sys
import tempfile
from textwrap import dedent

from PyQt5.QtCore import (
    Qt,
    QSize,
    QTimer,
    QElapsedTimer,
    pyqtSlot,
    pyqtSignal,
)
from PyQt5.QtGui import (
    QCursor,
    QGuiApplication,
    QIcon,
    QKeySequence,
    QPixmap,
)
from PyQt5.QtWidgets import (
    QDialog,
    QWidget,
    QMenu,
    QMessageBox,
    QPushButton,
    QShortcut,
    QToolButton,
    QFileDialog,
    QColorDialog,
)

from .comment_list import CommentWidget

# import the key-help popup window class
from .key_help import KeyHelp
from .mark_handler import MarkHandler
from .origscanviewer import OriginalScansViewer, RearrangementViewer
from .pagescene import PageScene
from .pageview import PageView
from .uiFiles.ui_annotator_rhm import Ui_annotator_rhm as Ui_annotator
from .useful_classes import (
    ErrorMessage,
    SimpleMessage,
    SimpleMessageCheckBox,
    NoAnswerBox,
)


log = logging.getLogger("annotr")

# Short descriptions of each tool to display to user.
tipText = {
    "box": "Box: L = highlighted box, R/Shift = highlighted ellipse.",
    "com": "Comment: L = paste comment and associated mark, R/Shift = labelled box",
    "com up": "Comment up: Select previous comment in list",
    "com down": "Comment down: Select next comment in list",
    "cross": "Cross: L = cross, M/Ctrl = ?-mark, R/Shift = checkmark.",
    "delta": "Delta: L = paste mark, M/Ctrl = ?-mark, R/Shift = checkmark/cross.",
    "delete": "Delete: L = Delete object, L-drag = delete area.",
    "line": "Line: L = straight line, M/Ctrl = double-arrow, R/Shift = arrow.",
    "move": "Move object.",
    "pan": "Pan view.",
    "pen": "Pen: L = freehand pen, M/Ctrl = pen with arrows, R/Shift = freehand highlighter.",
    "redo": "Redo: Redo last action",
    "text": "Text: Enter = newline, Shift-Enter/ESC = finish.",
    "tick": "Tick: L = checkmark, M/Ctrl = ?-mark, R/Shift = cross.",
    "undo": "Undo: Undo last action",
    "zoom": "Zoom: L = Zoom in, R = zoom out.",
}


class Annotator(QWidget):
    """The main annotation window for annotating group-images.

    A subclass of QWidget
    """

    annotator_upload = pyqtSignal(str, list)
    annotator_done_closing = pyqtSignal(str)
    annotator_done_reject = pyqtSignal(str)

    def __init__(self, username, mouseHand, parentMarkerUI=None, initialData=None):
        """
        Initializes a new annotator window.

        Args:
            username (str): username of Marker
            mouseHand (int): The location of the grader's mouse hand. (
                Right = 0, Left != 0)
            parentMarkerUI (MarkerClient): the parent of annotator UI.
            initialData (dict): as documented by the arguments to "loadNewTGV"
        """
        super().__init__()

        self.username = username
        self.parentMarkerUI = parentMarkerUI
        self.tgvID = None

        # Show warnings or not
        self.markWarn = True
        self.commentWarn = True

        # a test view pop-up window - initially set to None for viewing whole paper
        self.testView = None
        self.testViewFiles = None

        # declares some instance vars
        self.cursorBox = None
        self.cursorCross = None
        self.cursorDelete = None
        self.cursorEllipse = None
        self.cursorLine = None
        self.cursorPen = None
        self.cursorTick = None
        self.cursorQMark = None
        self.cursorArrow = None
        self.cursorHighlight = None
        self.cursorDoubleArrow = None
        self.testName = None
        self.paperDir = None
        self.src_img_data = None
        self.saveName = None
        self.score = None
        self.maxMark = None

        # when comments are used, we just outline the comment list - not
        # the whole background - so make a style for that.
        self.currentButtonStyleOutline = "border: 2px solid #3daee9; "

        # Window depends on mouse-hand - si
        # right-hand mouse = 0, left-hand mouse = 1
        self.mouseHand = mouseHand
        self.ui = Ui_annotator()

        # Set up the gui.
        self.ui.setupUi(self)

        # hide the "revealbox" which is revealed when the hideBox is hidden.
        self.ui.revealBox0.setHidden(True)
        self.wideLayout()

        # Set up the graphicsview and graphicsscene of the group-image
        # loads in the image etc
        self.view = PageView(self, self.username)
        self.ui.pageFrameGrid.addWidget(self.view, 1, 1)

        # Create the comment list widget and put into gui.
        self.comment_widget = CommentWidget(self, None)
        self.ui.container_commentwidget.addWidget(self.comment_widget)

        # pass the marking style to the mark entry widget.
        # also when we set this up we have to connect various
        # mark set, delta-set, mark change functions
        self.scene = None  # TODO?
        self.markHandler = None

        self.setMiscShortCuts()
        # set the zoom combobox
        self.setZoomComboBox()
        # Set the tool icons
        self.setAllIcons()
        # Set up cursors
        self.loadCursors()

        # Connect all the buttons to relevant functions
        self.setButtons()
        # Make sure window has min/max buttons.
        self.setWindowFlags(
            self.windowFlags() | Qt.WindowSystemMenuHint | Qt.WindowMinMaxButtonsHint
        )

        # Keyboard shortcuts.
        self.key_codes = self.getKeyShortcuts()

        self.timer = QElapsedTimer()

        self.modeInformation = ["move"]

        if initialData:
            self.loadNewTGV(*initialData)

        # Grab window settings from parent
        self.loadWindowSettings()

        # TODO: use QAction, share with other UI, shortcut keys written once
        m = QMenu()
        m.addAction("Next paper\tctrl-n", self.saveAndGetNext)
        m.addAction("Done (save and close)", self.saveAndClose)
        m.addAction("Defer and go to next", lambda: None).setEnabled(False)
        m.addSeparator()
        m.addAction("Insert image", self.addImageMode)
        m.addSeparator()
        m.addAction("View whole paper", self.viewWholePaper)
        m.addAction("Adjust pages\tCtrl-r", self.rearrangePages)
        m.addSeparator()
        m.addAction("Compact UI\thome", self.narrowLayout)
        m.addAction("&Wide UI\thome", self.wideLayout)
        m.addSeparator()
        m.addAction(
            "Increase annotation scale\tshift-]", lambda: self.change_annot_scale(1.1)
        )
        # Keep a reference to this one so we can update the text
        self._reset_scale_menu_text = "Reset annotation scale"
        self._reset_scale_QAction = m.addAction(
            self._reset_scale_menu_text, self.change_annot_scale
        )
        self.update_annot_scale_menu_label()

        m.addAction(
            "Decrease annotation scale\tshift-]",
            lambda: self.change_annot_scale(1.0 / 1.1),
        )
        # Issue #1350: temporarily?
        m.addAction(
            "Temporarily change annot. colour",
            self.change_annotation_colour,
        )
        m.addSeparator()
<<<<<<< HEAD
        m.addAction("Refresh comments", self.refreshComments)
        m.addSeparator()
        m.addAction("Help", self.menuDummy).setEnabled(False)
=======
        m.addAction("Help", lambda: None).setEnabled(False)
>>>>>>> 9a139937
        m.addAction("Show shortcut keys...\t?", self.keyPopUp)
        m.addAction("About Plom", lambda: None).setEnabled(False)
        m.addSeparator()
        m.addAction("Close without saving\tctrl-c", self.close)
        self.ui.hamMenuButton.setMenu(m)
        self.ui.hamMenuButton.setToolTip("Menu (F10)")
        self.ui.hamMenuButton.setPopupMode(QToolButton.InstantPopup)

    def closeCurrentTGV(self):
        """
        Closes the current Test Group Version (closes scene tgv and sets relevant files to None)

        Notes:
            As a result of this method, there are occasions where many instance variables will be None.
            Be cautious of how these variables will be handled in cases where they are None.

        Returns:
            None: Modifies self

        """

        # TODO: self.view.disconnectFrom(self.scene)
        # self.view = None
        # TODO: how to reset the scene?
        # This may be heavy handed, but for now we delete the old scene

        # Attempt at keeping mode information.
        self.modeInformation = [self.scene.mode]
        if self.scene.mode == "delta":
            self.modeInformation.append(self.scene.markDelta)
        elif self.scene.mode == "comment":
            self.modeInformation.append(self.comment_widget.getCurrentItemRow())

        # after grabbed mode information, reset comment_widget
        self.comment_widget.reset()

        del self.scene
        self.scene = None

        # clean up after a testview
        self.doneViewingPaper()
        self.testView = None
        self.testViewFiles = None
        self.tgvID = None
        self.testName = None
        self.setWindowTitle("Annotator")
        self.paperDir = None
        self.src_img_data = None
        self.saveName = None
        # self.destroyMarkHandler()

    def loadNewTGV(
        self,
        tgvID,
        testName,
        paperdir,
        saveName,
        maxMark,
        markStyle,
        plomDict,
        integrity_check,
        src_img_data,
    ):
        """Loads new Data into the Toggle View window for marking.

        TODO: maintain current tool not working yet: #799.

        Args:
            tgvID (str):  Test-Group-Version ID.
                            For Example: for Test # 0027, group # 13, Version #2
                                         tgv = t0027g13v2
            testName (str): Test Name
            paperdir (dir): Working directory for the current task
            saveName (str): name the tgv is saved as
            maxMark (int): maximum possible score for that test question
            markStyle (int): marking style
                             1 = mark total = user clicks the total-mark
                             2 = mark-up = mark starts at 0 and user increments it
                             3 = mark-down = mark starts at max and user decrements it
                             Note: can be overridden by the plomDict.
            plomDict (dict) : a dictionary of annotation information.
                                A dict that contains sufficient information to recreate the
                                annotation objects on the page if you go back to continue annotating a
                                question. ie - is it mark up/down, where are all the objects, how to
                                rebuild those objects, etc.
            integrity_check (str): integrity check string
            src_img_data (list[dict]): image md5sums, filenames etc.

        Returns:
            None: Modifies many instance vars.

        """
        self.tgvID = tgvID
        self.question_num = int(re.split(r"\D+", tgvID)[-1])
        self.testName = testName
        s = "Q{} of {}: {}".format(self.question_num, testName, tgvID)
        self.setWindowTitle("{} - Plom Annotator".format(s))
        log.info("Annotating {}".format(s))
        self.paperDir = paperdir
        self.saveName = saveName
        self.integrity_check = integrity_check
        self.src_img_data = src_img_data

        if getattr(self, "maxMark", None) != maxMark:
            log.warning("Is changing maxMark supported?  we just did it...")
        self.maxMark = maxMark
        del maxMark

        log.debug("Plom data (truncated):\n{}".format(str(plomDict)[:255]))
        if plomDict:
            self.markStyle = plomDict["markStyle"]
        else:
            self.markStyle = markStyle
        del markStyle  # prevent use of non-overridden value
        log.debug("markstyle = {}".format(self.markStyle))

        if plomDict:
            assert plomDict["maxMark"] == self.maxMark, "mismatch between maxMarks"

        # Set current mark to 0.
        # 2 = mark-up = mark starts at 0 and user increments it
        # 3 = mark-down = mark starts at max and user decrements it
        if self.markStyle == 2:  # markUp
            self.score = 0
        elif self.markStyle == 3:  # markDown
            self.score = self.maxMark
        else:  # must be mark-total
            log.warning("Using mark-total. This should not happen.")
            self.score = 0

        # Set up the graphicsview and graphicsscene of the group-image
        # loads in the image etc
        self.view.setHidden(False)  # or try not hiding it...
        self.setViewAndScene()
        # TODO: see above, can we maintain our zoom b/w images?  Would anyone want that?
        # TODO: see above, don't click a different button: want to keep same tool

        # TODO: perhaps not right depending on when `self.setMarkHandler(self.markStyle)` is called
        self.comment_widget.setStyle(self.markStyle)
        self.comment_widget.maxMark = (
            self.maxMark  # TODO: add helper?  combine with changeMark?
        )
        self.comment_widget.changeMark(self.score)
        self.comment_widget.setQuestionNumber(self.question_num)
        self.comment_widget.setTestname(testName)

        if not self.markHandler:
            # Build the mark handler and put into the gui.
            self.markHandler = MarkHandler(self, self.maxMark, self.markStyle)
            self.ui.container_markgrid.addWidget(self.markHandler)
        else:
            self.markHandler.resetAndMaybeChange(self.maxMark, self.markStyle)

        # update the displayed score - fixes #843
        self.changeMark(self.score)

        # Very last thing = unpickle scene from plomDict
        if plomDict is not None:
            self.unpickleIt(plomDict)

        # TODO: Make handling of comment less hack.
        log.debug("Restore mode info = {}".format(self.modeInformation))
        self.scene.setToolMode(self.modeInformation[0])
        if self.modeInformation[0] == "delta":
            self.markHandler.clickDelta(self.modeInformation[1])
        if self.modeInformation[0] == "comment":
            self.comment_widget.setCurrentItemRow(self.modeInformation[1])
            self.comment_widget.CL.handleClick()

        # reset the timer (its not needed to make a new one)
        self.timer.start()

    def change_annot_scale(self, scale=None):
        """Change the scale of the annotations.

        args:
            scale (float/None): if None reset the scale to the default.
                If any floating point number, multiple the scale by that
                value.
        """
        if scale is None:
            log.info("resetting annotation scale to default")
            if self.scene:
                self.scene.reset_scale_factor()
            self.update_annot_scale_menu_label()

            return
        log.info("multiplying annotation scale by {}".format(scale))
        if self.scene:
            self.scene.increase_scale_factor(scale)
        self.update_annot_scale_menu_label()

    def update_annot_scale_menu_label(self):
        """Update the menu which shows the current annotation scale."""
        if not self.scene:
            return
        self._reset_scale_QAction.setText(
            self._reset_scale_menu_text
            + "\t{:.0%}".format(self.scene.get_scale_factor())
        )

    def change_annotation_colour(self):
        """Ask user for a new colour for the annotations."""
        if not self.scene:
            return
        c = self.scene.ink.color()
        c = QColorDialog.getColor(c)
        if c.isValid():
            self.scene.set_annotation_color(c)
        # TODO: save to settings

    def setCurrentMarkMode(self):
        """
        TODO: check this.
        Checks if page scene (self.scene) is not none, in which case

        Returns:
            None

        """
        self.ui.markLabel.setStyleSheet("color: #ff0000; font: bold;")
        if self.scene:
            self.ui.modeLabel.setText(" {} ".format(self.scene.mode))
        self.ui.markLabel.setText("{} out of {}".format(self.score, self.maxMark))

    def loadCursors(self):
        """
        Loads Cursors by generating a temp folder in _MEIPASS to store cursors.

        Starts by:
            1. Reads the path to PyInstaller's temporary folder through sys._MEIPASS
               More info at: https://stackoverflow.com/questions/7674790/bundling-data-files-with-pyinstaller-onefile
            2. uses QCursor to using step 1's path to set the cursor path,

        Returns:
            None
        """

        try:
            base_path = sys._MEIPASS
        except Exception:
            # a hack - fix soon.
            base_path = os.path.join(os.path.dirname(__file__), "cursors")
            # base_path = "./cursors"

        # load pixmaps for cursors and set the hotspots
        self.cursorBox = QCursor(QPixmap("{}/box.png".format(base_path)), 4, 4)
        self.cursorEllipse = QCursor(QPixmap("{}/ellipse.png".format(base_path)), 4, 4)
        self.cursorCross = QCursor(QPixmap("{}/cross.png".format(base_path)), 4, 4)
        self.cursorDelete = QCursor(QPixmap("{}/delete.png".format(base_path)), 4, 4)
        self.cursorLine = QCursor(QPixmap("{}/line.png".format(base_path)), 4, 4)
        self.cursorPen = QCursor(QPixmap("{}/pen.png".format(base_path)), 4, 4)
        self.cursorTick = QCursor(QPixmap("{}/tick.png".format(base_path)), 4, 4)
        self.cursorQMark = QCursor(
            QPixmap("{}/question_mark.png".format(base_path)), 4, 4
        )
        self.cursorHighlight = QCursor(
            QPixmap("{}/highlighter.png".format(base_path)), 4, 4
        )
        self.cursorArrow = QCursor(QPixmap("{}/arrow.png".format(base_path)), 4, 4)
        self.cursorDoubleArrow = QCursor(
            QPixmap("{}/double_arrow.png".format(base_path)), 4, 4
        )

    def getKeyShortcuts(self):
        """
        Builds dictionary containing hotkeys and their actions.

        Returns:
            (Dict): a dictionary containing hot keys for annotator.
        """
        if self.mouseHand == 0:
            return {
                # home-row
                Qt.Key_A: lambda: self.ui.zoomButton.animateClick(),
                Qt.Key_S: lambda: self.ui.undoButton.animateClick(),
                Qt.Key_D: lambda: self.ui.tickButton.animateClick(),
                Qt.Key_F: lambda: self.commentMode(),
                Qt.Key_G: lambda: self.ui.textButton.animateClick(),
                # lower-row
                Qt.Key_Z: lambda: self.ui.moveButton.animateClick(),
                Qt.Key_X: lambda: self.ui.deleteButton.animateClick(),
                Qt.Key_C: lambda: self.ui.boxButton.animateClick(),
                Qt.Key_V: lambda: self.ui.commentDownButton.animateClick(),
                Qt.Key_B: lambda: self.ui.lineButton.animateClick(),
                # upper-row
                Qt.Key_Q: lambda: self.ui.panButton.animateClick(),
                Qt.Key_W: lambda: self.ui.redoButton.animateClick(),
                Qt.Key_E: lambda: self.ui.crossButton.animateClick(),
                Qt.Key_R: lambda: self.ui.commentUpButton.animateClick(),
                Qt.Key_T: lambda: self.ui.penButton.animateClick(),
                # Then maximize and mark buttons
                Qt.Key_Backslash: lambda: self.swapMaxNorm(),
                Qt.Key_Plus: lambda: self.view.zoomIn(),
                Qt.Key_Equal: lambda: self.view.zoomIn(),
                Qt.Key_Minus: lambda: self.view.zoomOut(),
                Qt.Key_Underscore: lambda: self.view.zoomOut(),
                # Change-mark shortcuts
                Qt.Key_QuoteLeft: lambda: self.keyToChangeMark(0),
                Qt.Key_1: lambda: self.keyToChangeMark(1),
                Qt.Key_2: lambda: self.keyToChangeMark(2),
                Qt.Key_3: lambda: self.keyToChangeMark(3),
                Qt.Key_4: lambda: self.keyToChangeMark(4),
                Qt.Key_5: lambda: self.keyToChangeMark(5),
                Qt.Key_6: lambda: self.keyToChangeMark(6),
                Qt.Key_7: lambda: self.keyToChangeMark(7),
                Qt.Key_8: lambda: self.keyToChangeMark(8),
                Qt.Key_9: lambda: self.keyToChangeMark(9),
                Qt.Key_0: lambda: self.keyToChangeMark(10),
                # ?-mark pop up a key-list
                Qt.Key_Question: lambda: self.keyPopUp(),
                # Toggle hide/unhide tools so as to maximise space for annotation
                Qt.Key_Home: lambda: self.toggleTools(),
                # view whole paper
                Qt.Key_F1: lambda: self.viewWholePaper(),
                Qt.Key_F10: lambda: self.ui.hamMenuButton.animateClick(),
            }
        else:
            return {
                # home-row
                Qt.Key_H: lambda: self.ui.textButton.animateClick(),
                Qt.Key_J: lambda: self.commentMode(),
                Qt.Key_K: lambda: self.ui.tickButton.animateClick(),
                Qt.Key_L: lambda: self.ui.undoButton.animateClick(),
                Qt.Key_Semicolon: lambda: self.ui.zoomButton.animateClick(),
                # lower-row
                Qt.Key_N: lambda: self.ui.lineButton.animateClick(),
                Qt.Key_M: lambda: self.ui.commentDownButton.animateClick(),
                Qt.Key_Comma: lambda: self.ui.boxButton.animateClick(),
                Qt.Key_Period: lambda: self.ui.deleteButton.animateClick(),
                Qt.Key_Slash: lambda: self.ui.moveButton.animateClick(),
                # top-row
                Qt.Key_Y: lambda: self.ui.penButton.animateClick(),
                Qt.Key_U: lambda: self.ui.commentUpButton.animateClick(),
                Qt.Key_I: lambda: self.ui.crossButton.animateClick(),
                Qt.Key_O: lambda: self.ui.redoButton.animateClick(),
                Qt.Key_P: lambda: self.ui.panButton.animateClick(),
                # Then maximize and mark buttons
                Qt.Key_Backslash: lambda: self.swapMaxNorm(),
                Qt.Key_Plus: lambda: self.view.zoomIn(),
                Qt.Key_Equal: lambda: self.view.zoomIn(),
                Qt.Key_Minus: lambda: self.view.zoomOut(),
                Qt.Key_Underscore: lambda: self.view.zoomOut(),
                # Change-mark shortcuts
                Qt.Key_QuoteLeft: lambda: self.keyToChangeMark(0),
                Qt.Key_1: lambda: self.keyToChangeMark(1),
                Qt.Key_2: lambda: self.keyToChangeMark(2),
                Qt.Key_3: lambda: self.keyToChangeMark(3),
                Qt.Key_4: lambda: self.keyToChangeMark(4),
                Qt.Key_5: lambda: self.keyToChangeMark(5),
                Qt.Key_6: lambda: self.keyToChangeMark(6),
                Qt.Key_7: lambda: self.keyToChangeMark(7),
                Qt.Key_8: lambda: self.keyToChangeMark(8),
                Qt.Key_9: lambda: self.keyToChangeMark(9),
                Qt.Key_0: lambda: self.keyToChangeMark(10),
                # ?-mark pop up a key-list
                Qt.Key_Question: lambda: self.keyPopUp(),
                # Toggle hide/unhide tools so as to maximise space for annotation
                Qt.Key_Home: lambda: self.toggleTools(),
                # view whole paper
                Qt.Key_F1: lambda: self.viewWholePaper(),
                Qt.Key_F10: lambda: self.ui.hamMenuButton.animateClick(),
            }

    def toggleTools(self):
        """
        Shows/Hides tools making more space to view the group-image.

        Returns:
            None: modifies self.ui.hideableBox
        """
        # All tools in gui inside 'hideablebox' - so easily shown/hidden
        if self.ui.hideableBox.isHidden():
            self.wideLayout()
        else:
            self.narrowLayout()

    def narrowLayout(self):
        """
        Changes view to narrow Layout style.

        Returns:
            None: modifies self.ui

        """
        self.ui.revealBox0.show()
        self.ui.hideableBox.hide()
        self.ui.revealLayout.addWidget(self.ui.hamMenuButton, 0, 1, 1, 1)
        self.ui.revealLayout.addWidget(self.ui.finishedButton, 0, 2, 1, 1)
        # TODO: just use an icon in compact?
        # self.ui.finishedButton.setText("N")
        # self.ui.finishedButton.setStyleSheet("padding-left: 1px; padding-right: 1px;")
        self.ui.finishedButton.setMaximumWidth(44)

        to_reveal = [
            [self.ui.penButton, 4, 1],
            [self.ui.lineButton, 4, 2],
            [self.ui.tickButton, 5, 1],
            [self.ui.crossButton, 5, 2],
            [self.ui.textButton, 6, 1],
            [self.ui.commentButton, 6, 2],
            [self.ui.boxButton, 7, 1],
            [self.ui.deltaButton, 7, 2],
            [self.ui.deleteButton, 8, 1],
            [self.ui.panButton, 8, 2],
            [self.ui.undoButton, 8, 1],
            [self.ui.redoButton, 8, 2],
            [self.ui.zoomButton, 9, 1],
            [self.ui.moveButton, 9, 2],
        ]

        self.ui.revealLayout.addWidget(
            self.ui.zoomCB, 1, 1, 1, 2, Qt.AlignHCenter | Qt.AlignTop
        )
        self.ui.revealLayout.addWidget(
            self.ui.markLabel, 2, 1, 1, 2, Qt.AlignHCenter | Qt.AlignTop
        )

        for button in to_reveal:
            self.ui.revealLayout.addWidget(
                button[0], button[1], button[2], Qt.AlignHCenter | Qt.AlignTop
            )

        self.ui.deltaButton.setVisible(True)

        self.ui.revealLayout.addWidget(
            self.ui.modeLabel, 10, 1, 1, 2, Qt.AlignHCenter | Qt.AlignTop
        )

    def wideLayout(self):
        """
        Changes view to Wide Layout style.

        Returns:
            None: modifies self.ui
        """
        self.ui.hideableBox.show()
        self.ui.revealBox0.hide()

        def load_tools(mouse_hand):
            """
            Loads tools based on left or right handed mouse.

            Args:
                mouse_hand(int): left or right handed mouse. Right = 0, Left != 0

            Returns:
                None: adds tool widgets to self.ui.toolLayout
            """
            tools = [
                [
                    self.ui.panButton,
                    self.ui.redoButton,
                    self.ui.crossButton,
                    self.ui.commentUpButton,
                    self.ui.penButton,
                ],
                [
                    self.ui.zoomButton,
                    self.ui.undoButton,
                    self.ui.tickButton,
                    self.ui.commentButton,
                    self.ui.textButton,
                ],
                [
                    self.ui.moveButton,
                    self.ui.deleteButton,
                    self.ui.boxButton,
                    self.ui.commentDownButton,
                    self.ui.lineButton,
                    self.ui.deltaButton,
                ],
            ]

            row_index = 0
            for row in tools:
                column_index = 0
                # right handed mouse
                if mouse_hand == 0:
                    for tool in row:
                        self.ui.toolLayout.addWidget(tool, row_index, column_index)
                        column_index += 1
                else:
                    # if left handed, loads column elements in reverse order (right to left)
                    for tool in reversed(row):
                        self.ui.toolLayout.addWidget(tool, row_index, column_index)
                        column_index += 1
                row_index += 1

        # TODO: not polite to be grubbing around in parent.ui, fix with QSetting
        if self.parentMarkerUI.ui.sidebarRightCB.isChecked():
            self.ui.horizontalLayout.addWidget(self.ui.pageFrame)
            self.ui.horizontalLayout.addWidget(self.ui.revealBox0)
            self.ui.horizontalLayout.addWidget(self.ui.hideableBox)
        else:
            self.ui.horizontalLayout.addWidget(self.ui.hideableBox)
            self.ui.horizontalLayout.addWidget(self.ui.revealBox0)
            self.ui.horizontalLayout.addWidget(self.ui.pageFrame)

        load_tools(self.mouseHand)

        self.ui.deltaButton.setVisible(False)
        self.ui.ebLayout.addWidget(self.ui.modeLabel)
        self.ui.modeLayout.addWidget(self.ui.hamMenuButton)
        self.ui.modeLayout.addWidget(self.ui.finishedButton)
        self.ui.finishedButton.setMaximumWidth(16777215)  # back to default
        self.ui.modeLayout.addWidget(self.ui.finishNoRelaunchButton)
        self.ui.buttonsLayout.addWidget(self.ui.markLabel)
        self.ui.buttonsLayout.addWidget(self.ui.zoomCB)

    def viewWholePaper(self):
        """
        Changes view layout to show entire paper.

        If paper has not been opened, downloads it by it's tgvID and shows.

        Returns:
            None: modifies self.testView
        """
        # grab the files if needed.
        testNumber = self.tgvID[:4]
        if self.testViewFiles is None:
            log.debug("wholePage: downloading files for testnum {}".format(testNumber))
            (
                self.pageData,
                self.testViewFiles,
            ) = self.parentMarkerUI.downloadWholePaper(testNumber)

        # if we haven't built a testview, built it now
        if self.testView is None:
            self.testView = OriginalScansViewer(
                self, testNumber, self.pageData, self.testViewFiles
            )
        self.testView.show()
        return

    def rearrangePages(self):
        """Rearranges pages in UI.

        Returns:
            None
        """
        self.parentMarkerUI.Qapp.setOverrideCursor(Qt.WaitCursor)
        # disable ui before calling process events
        self.setEnabled(False)
        self.parentMarkerUI.Qapp.processEvents()
        testNumber = self.tgvID[:4]
        # TODO: maybe download should happen in Marker?
        # TODO: all ripe for refactoring as the src_img_data improves
        image_md5_list = [x["md5"] for x in self.src_img_data]
        # note we'll md5 match within one paper only: low birthday probability
        md5_to_file_map = {x["md5"]: x["filename"] for x in self.src_img_data}
        log.info("adjustpgs: md5-to-file map: {}".format(md5_to_file_map))
        if len(set(image_md5_list)) != len(image_md5_list):
            s = dedent(
                """
                Unexpectedly repeated md5sums: are there two identical pages
                in the current annotator?  Is it allowed?  How did it happen?\n
                Annotator's image_md5_list is {}\n
                The src_img_data is {}\n
                Consider filing a bug with this info!
                """.format(
                    image_md5_list, self.src_img_data
                )
            ).strip()
            log.error(s)
            ErrorMessage(s).exec_()
        log.debug("adjustpgs: downloading files for testnum {}".format(testNumber))
        page_data = self.parentMarkerUI.downloadWholePaperMetadata(testNumber)
        for x in image_md5_list:
            if x not in [p[1] for p in page_data]:
                s = dedent(
                    """
                    Unexpectedly situation!\n
                    There is an image being annotated that is not present in
                    the server's page data.  Probably that is not allowed(?)
                    How did it happen?\n
                    Annotator's src img data is: {}\n
                    Server page_data is:
                      {}\n
                    Consider filing a bug with this info!
                    """.format(
                        self.src_img_data, page_data
                    )
                ).strip()
                log.error(s)
                ErrorMessage(s).exec_()
        # Crawl over the page_data, append a filename for each file
        # download what's needed but avoid re-downloading duplicate files
        # TODO: could defer downloading to background thread of dialog
        page_adjuster_downloads = []
        for (i, p) in enumerate(page_data):
            md5 = p[1]
            image_id = p[-1]
            fname = md5_to_file_map.get(md5)
            if fname:
                log.info(
                    "adjustpgs: not downloading image id={}; we have it already at i={}, {}".format(
                        image_id, i, fname
                    )
                )
            else:
                tmp = self.parentMarkerUI.downloadOneImage(self.tgvID, image_id, md5)
                # TODO: wrong to put these in the paperdir (?)
                # Maybe Marker should be doing this downloading
                workdir = self.parentMarkerUI.workingDirectory
                fname = tempfile.NamedTemporaryFile(
                    dir=workdir,
                    prefix="adj_pg_{}_".format(i),
                    suffix=".image",
                    delete=False,
                ).name
                log.info(
                    'adjustpages: writing "{}" from id={}, md5={}'.format(
                        fname, image_id, md5
                    )
                )
                with open(fname, "wb") as f:
                    f.write(tmp)
                assert md5_to_file_map.get(md5) is None
                md5_to_file_map[md5] = fname
                page_adjuster_downloads.append(fname)
            p.append(fname)

        is_dirty = self.scene.areThereAnnotations()
        log.debug("page_data is\n  {}".format("\n  ".join([str(x) for x in page_data])))
        rearrangeView = RearrangementViewer(
            self, testNumber, self.src_img_data, page_data, is_dirty
        )
        self.parentMarkerUI.Qapp.restoreOverrideCursor()
        if rearrangeView.exec_() == QDialog.Accepted:
            perm = rearrangeView.permute
            log.debug("adjust pages permutation output is: {}".format(perm))
        else:
            perm = None
        # Workaround for memory leak Issue #1322, TODO better fix
        rearrangeView.listA.clear()
        rearrangeView.listB.clear()
        del rearrangeView
        if perm:
            md5_tmp = [x[0] for x in perm]
            if len(set(md5_tmp)) != len(md5_tmp):
                s = dedent(
                    """
                    Unexpectedly repeated md5sums: did Adjust Pages somehow
                    dupe a page?  This should not happen!\n
                    Please file an issue with this info!\n
                    perm = {}\n
                    annotr src_img_data = {}\n
                    page_data = {}
                    """.format(
                        perm, self.src_img_data, page_data
                    )
                ).strip()
                log.error(s)
                ErrorMessage(s).exec_()
            stuff = self.parentMarkerUI.PermuteAndGetSamePaper(self.tgvID, perm)
            ## TODO: do we need to do this?
            ## TODO: before or after stuff = ...?
            # closeCurrentTGV(self)
            # TODO: possibly md5 stuff broken here too?
            log.debug("permuted: new stuff is {}".format(stuff))
            self.loadNewTGV(*stuff)
        # CAREFUL, wipe only those files we created
        # TODO: consider a broader local caching system
        for f in page_adjuster_downloads:
            os.unlink(f)
        self.setEnabled(True)
        return

    def doneViewingPaper(self):
        """
        Performs end tasks to close the Paper and view next.

        Notes:
            Called when user is done with testViewFiles.
            Adds the action to log.debug and informs self.parentMarkerUI.

        Returns:
            None: Modifies self.testView
        """
        if self.testViewFiles:
            log.debug("wholePage: done with viewFiles {}".format(self.testViewFiles))
            # could just delete them here but maybe Marker wants to cache
            self.parentMarkerUI.doneWithWholePaperFiles(self.testViewFiles)
            self.testViewFiles = None
        if self.testView:
            self.testView.close()
            self.testView = None

    def keyPopUp(self):
        """ Sets KeyPress shortcuts. """
        kp = KeyHelp()
        # Pop it up.
        kp.exec_()

    def setViewAndScene(self):
        """
        Makes a new scene (pagescene object) and connects it to the view (pageview object).

        The pageview (which is a qgraphicsview) which is (mostly) a layer
        between the annotation widget and the graphics scene which
        actually stores all the graphics objects (the image, lines, boxes,
        text etc etc). The view allows us to zoom pan etc over image and
        its annotations.

        Returns:
            None: modifies self.scene from None to a pagescene object and connects it to a pageview object.
        """
        self.scene = PageScene(
            self,
            self.src_img_data,
            self.saveName,
            self.maxMark,
            self.score,
            self.question_num,
            self.markStyle,
        )
        # connect view to scene
        self.view.connectScene(self.scene)
        # scene knows which views are connected via self.views()
        log.debug("Scene has this list of views: {}".format(self.scene.views()))

    def swapMaxNorm(self):
        """
        Toggles the window size between max and normal.

        Returns
             None: modifies self.windowState
        """
        if self.windowState() != Qt.WindowMaximized:
            self.setWindowState(Qt.WindowMaximized)
        else:
            self.setWindowState(Qt.WindowNoState)

    def keyToChangeMark(self, buttonNumber):
        """
        Translates a key-press into a button-press.

        Notes:
            Each key clicks one of the delta-mark buttons in the mark-entry widget.
            If mark-up style then they trigger the positive mark buttons,
            hence p0,p1 etc... if mark down then triggers the negative mark
            buttons - n1,n2, etc.

        Returns:
            None: modifies self.markHandler.

        """
        # if key is higher than maxMark then no such button.
        if buttonNumber > self.maxMark:
            return
        # Otherwise click the appropriate button.
        self.markHandler.markButtons[buttonNumber].animateClick()

    def keyPressEvent(self, event):
        """
        Translates a key press into tool-button press if appropriate.

        Notes:
            This overrides the QWidget keyPressEvent method.

        Args:
            event(QKeyEvent): a key event (a key being pressed or released)

        Returns:
            None: modifies self

        """
        # Check to see if no mousebutton pressed
        # If a key-press detected use the keycodes dict to translate
        # the press into a function call (if exists)
        if QGuiApplication.mouseButtons() == Qt.NoButton:
            self.key_codes.get(event.key(), lambda *args: None)()
        super().keyPressEvent(event)

    def setToolMode(self, newMode, newCursor, imagePath=None):
        """
        Changes the current tool mode and cursor.

        Notes:
            TODO: this does various other mucking around for legacy
            reasons: could probably still use some refactoring.

        Returns:
            None: Modifies self
        """
        # A bit of a hack to take care of comment-mode and delta-mode
        if self.scene and self.scene.mode == "comment" and newMode != "comment":
            self.comment_widget.CL.setStyleSheet("")
        # We have to be a little careful since not all widgets get the styling in the same way.
        # If the mark-handler widget sent us here, it takes care of its own styling - so we update the little tool-tip

        if self.sender() in self.markHandler.getButtonList():
            # has come from mark-change button, markHandler does its own styling
            pass
        elif self.sender() in self.ui.frameTools.children():
            # tool buttons change the mode
            self.sender().setChecked(True)
            self.markHandler.clearButtonStyle()
        elif self.sender() is self.comment_widget.CL:
            self.markHandler.clearButtonStyle()
            self.comment_widget.CL.setStyleSheet(self.currentButtonStyleOutline)
            self.ui.commentButton.setChecked(True)
        elif self.sender() is self.markHandler:
            # Clear the style of the mark-handler (this will mostly not do
            # anything, but saves us testing if we had styled it)
            self.markHandler.clearButtonStyle()
            # this should not happen
        else:
            # this should also not happen - except by strange async race issues. So we don't change anything.
            pass

        if imagePath is not None:
            self.scene.tempImagePath = imagePath

        # pass the new mode to the graphicsview, and set the cursor in view
        if self.scene:
            self.scene.setToolMode(newMode)
            self.view.setCursor(newCursor)
            # set the modelabel
            self.ui.modeLabel.setText(" {} ".format(self.scene.mode))
        # refresh everything.
        self.repaint()

    def setIcon(self, toolButton, iconName, absoluteIconPath):
        """
        Sets a name and svg icon for a given QToolButton.

        Args:
            toolButton (QToolButton): the ui Tool Button for a name and icon to be added to.
            iconName (str): a name defining toolButton.
            absoluteIconPath (str): the absolute path to the icon for toolButton.

        Returns:
            None: alters toolButton
        """
        toolButton.setToolButtonStyle(Qt.ToolButtonIconOnly)
        toolButton.setToolTip("{}".format(tipText.get(iconName, iconName)))
        toolButton.setIcon(QIcon(QPixmap(absoluteIconPath)))
        toolButton.setIconSize(QSize(40, 40))

    def setAllIcons(self):
        """
        Sets all icons for the ui Tool Buttons.

        Does this by:
            1. Reads the path to PyInstaller's temporary folder through sys._MEIPASS
               More info at: https://stackoverflow.com/questions/7674790/bundling-data-files-with-pyinstaller-onefile
            2. calls the setIcon method using step 1's path to set the Icon path.

        Returns:
            None: Modifies ui Tool Buttons.
        """
        try:
            base_path = sys._MEIPASS
        except Exception:
            # a hack - fix soon.
            base_path = os.path.join(os.path.dirname(__file__), "icons")
            # base_path = "./icons"

        self.setIcon(
            self.ui.boxButton, "box", "{}/rectangle_highlight.svg".format(base_path)
        )
        self.setIcon(self.ui.commentButton, "com", "{}/comment.svg".format(base_path))
        self.setIcon(
            self.ui.commentDownButton,
            "com down",
            "{}/comment_down.svg".format(base_path),
        )
        self.setIcon(
            self.ui.commentUpButton, "com up", "{}/comment_up.svg".format(base_path)
        )
        self.setIcon(self.ui.crossButton, "cross", "{}/cross.svg".format(base_path))
        self.setIcon(self.ui.deleteButton, "delete", "{}/delete.svg".format(base_path))
        self.setIcon(self.ui.deltaButton, "delta", "{}/delta.svg".format(base_path))
        self.setIcon(self.ui.lineButton, "line", "{}/line.svg".format(base_path))
        self.setIcon(self.ui.moveButton, "move", "{}/move.svg".format(base_path))
        self.setIcon(self.ui.panButton, "pan", "{}/pan.svg".format(base_path))
        self.setIcon(self.ui.penButton, "pen", "{}/pen.svg".format(base_path))
        self.setIcon(self.ui.redoButton, "redo", "{}/redo.svg".format(base_path))
        self.setIcon(self.ui.textButton, "text", "{}/text.svg".format(base_path))
        self.setIcon(self.ui.tickButton, "tick", "{}/tick.svg".format(base_path))
        self.setIcon(self.ui.undoButton, "undo", "{}/undo.svg".format(base_path))
        self.setIcon(self.ui.zoomButton, "zoom", "{}/zoom.svg".format(base_path))

    @pyqtSlot()
    def saveAndGetNext(self):
        """ Saves the current annotations, and moves on to the next paper. """
        if self.scene:
            if not self.saveAnnotations():
                return
            log.debug("We have surrendered {}".format(self.tgvID))
            oldtgv = self.tgvID
            self.closeCurrentTGV()
        else:
            oldtgv = None
        stuff = self.parentMarkerUI.getMorePapers(oldtgv)
        if not stuff:
            ErrorMessage("No more to grade?").exec_()
            # Not really safe to give it back? (at least we did the view...)
            return
        log.debug("saveAndGetNext: new stuff is {}".format(stuff))
        self.loadNewTGV(*stuff)

    @pyqtSlot()
    def saveAndClose(self):
        """
        Save the current annotations, and then close.

        Returns:
            None: alters self.scene
        """
        if self.scene and not self.saveAnnotations():
            return
        self._priv_force_close = True
        self.close()

    def setMiscShortCuts(self):
        """
        Sets miscellaneous shortcuts.

        Returns:
            None: adds shortcuts.

        """
        # shortcuts for next paper
        self.endShortCut = QShortcut(QKeySequence("Alt+Enter"), self)
        self.endShortCut.activated.connect(self.saveAndGetNext)
        self.endShortCutb = QShortcut(QKeySequence("Alt+Return"), self)
        self.endShortCutb.activated.connect(self.saveAndGetNext)
        self.endShortCutc = QShortcut(QKeySequence("Ctrl+n"), self)
        self.endShortCutc.activated.connect(self.saveAndGetNext)
        self.endShortCutd = QShortcut(QKeySequence("Ctrl+b"), self)
        self.endShortCutd.activated.connect(self.saveAndGetNext)
        self.cancelShortCut = QShortcut(QKeySequence("Ctrl+c"), self)
        self.cancelShortCut.activated.connect(self.close)

        # shortcuts for zoom-states
        self.zoomToggleShortCut = QShortcut(QKeySequence("Ctrl+="), self)
        self.zoomToggleShortCut.activated.connect(self.view.zoomToggle)

        self.scaleAnnotIncShortCut = QShortcut(QKeySequence("Shift+]"), self)
        self.scaleAnnotIncShortCut.activated.connect(
            lambda: self.change_annot_scale(1.1)
        )
        self.scaleAnnotDecShortCut = QShortcut(QKeySequence("Shift+["), self)
        self.scaleAnnotDecShortCut.activated.connect(
            lambda: self.change_annot_scale(1 / 1.1)
        )

        # shortcuts for undo/redo
        self.undoShortCut = QShortcut(QKeySequence("Ctrl+z"), self)
        self.undoShortCut.activated.connect(self.undo)
        self.redoShortCut = QShortcut(QKeySequence("Ctrl+y"), self)
        self.redoShortCut.activated.connect(self.redo)

        self.twisterShortCut = QShortcut(QKeySequence("Ctrl+r"), self)
        self.twisterShortCut.activated.connect(self.rearrangePages)

        # pan shortcuts
        self.panShortCut = QShortcut(QKeySequence("space"), self)
        self.panShortCut.activated.connect(self.view.panThrough)
        self.depanShortCut = QShortcut(QKeySequence("Shift+space"), self)
        self.depanShortCut.activated.connect(self.view.depanThrough)
        self.slowPanShortCut = QShortcut(QKeySequence("Ctrl+space"), self)
        self.slowPanShortCut.activated.connect(lambda: self.view.panThrough(0.02))
        self.slowDepanShortCut = QShortcut(QKeySequence("Ctrl+Shift+space"), self)
        self.slowDepanShortCut.activated.connect(lambda: self.view.depanThrough(0.02))

    def undo(self):
        """ Undoes the last action in the UI. """
        self.scene.undo()

    def redo(self):
        """ Redoes the last action in the UI. """
        self.scene.redo()

    # Simple mode change functions
    def boxMode(self):
        """ Changes the tool to box. """
        self.setToolMode("box", self.cursorBox)

    def commentMode(self):
        """ Changes the tool to comment."""
        if self.scene.mode == "comment":
            self.comment_widget.nextItem()
        else:
            self.comment_widget.currentItem()
        self.comment_widget.CL.handleClick()

    def crossMode(self):
        """ Changes the tool to crossMode. """
        self.setToolMode("cross", self.cursorCross)

    def deleteMode(self):
        """ Changes the tool to delete. """
        self.setToolMode("delete", self.cursorDelete)

    def deltaButtonMode(self):
        """ Changes the tool to the delta button. """
        if QGuiApplication.queryKeyboardModifiers() == Qt.ShiftModifier:
            self.ui.deltaButton.showMenu()
        else:
            self.setToolMode("delta", Qt.ArrowCursor)

    def lineMode(self):
        """ Changes the tool to the line button.  """
        self.setToolMode("line", self.cursorLine)

    def moveMode(self):
        """ Changes the tool to the move button. """
        self.setToolMode("move", Qt.OpenHandCursor)

    def panMode(self):
        """ Changes the tool to the pan button. """
        self.setToolMode("pan", Qt.OpenHandCursor)
        # The pan button also needs to change dragmode in the view
        self.view.setDragMode(1)

    def penMode(self):
        """ Changes the tool to the pen button. """
        self.setToolMode("pen", self.cursorPen)

    def textMode(self):
        """ Changes the tool to the text button. """
        self.setToolMode("text", Qt.IBeamCursor)

    def tickMode(self):
        """ Changes the tool to the tick button. """
        self.setToolMode("tick", self.cursorTick)

    def zoomMode(self):
        """ Changes the tool to the zoom button. """
        self.setToolMode("zoom", Qt.SizeFDiagCursor)

    def loadModeFromBefore(self, mode, aux=None):
        """
        Loads mode from previous.

        Args:
            mode (str): String corresponding to the toolMode to be loaded
            aux (int) : the row of the current comment if applicable.

        Returns:

        """
        self.loadModes = {
            "box": lambda: self.ui.boxButton.animateClick(),
            "comment": lambda: self.commentMode(),
            "cross": lambda: self.ui.crossButton.animateClick(),
            "line": lambda: self.ui.lineButton.animateClick(),
            "pen": lambda: self.ui.penButton.animateClick(),
            "text": lambda: self.ui.textButton.animateClick(),
            "tick": lambda: self.ui.tickButton.animateClick(),
        }
        if mode == "delta" and aux is not None:
            # make sure that the mark handler has been set.
            self.markHandler.loadDeltaValue(aux)
        elif mode == "comment" and aux is not None:
            self.comment_widget.setCurrentItemRow(aux)
            self.ui.commentButton.animateClick()
        else:
            self.loadModes.get(mode, lambda *args: None)()

    def addImageMode(self):
        """
        Opens a file dialog for images, shows a message box if the image is
        too large, otherwise continues to image mode.

        Notes:
            If the Image is greater than 200kb, will return an error.

        Returns:
            None
        """
        fileName, _ = QFileDialog.getOpenFileName(
            self,
            "Select Image",
            "/home",
            "Image files (*.jpg *.gif " "*.png " "*.xpm" ")",
        )
        if not os.path.isfile(fileName):
            return
        if os.path.getsize(fileName) > 200000:
            msg = QMessageBox()
            msg.setIcon(QMessageBox.Critical)
            msg.setWindowTitle("Image Too large.")
            msg.setText(
                "Max image size (200kB) reached. Please try again "
                "with a smaller image."
            )
            msg.setStandardButtons(QMessageBox.Ok)
            msg.exec()
        else:
            self.setToolMode("image", Qt.ClosedHandCursor, fileName)

    def setButtons(self):
        """ Connects buttons to their corresponding functions. """
        # List of tool buttons, the corresponding modes and cursor shapes
        self.ui.boxButton.clicked.connect(self.boxMode)
        self.ui.crossButton.clicked.connect(self.crossMode)
        self.ui.deleteButton.clicked.connect(self.deleteMode)
        self.ui.lineButton.clicked.connect(self.lineMode)
        self.ui.moveButton.clicked.connect(self.moveMode)
        self.ui.panButton.clicked.connect(self.panMode)
        self.ui.penButton.clicked.connect(self.penMode)
        self.ui.textButton.clicked.connect(self.textMode)
        self.ui.tickButton.clicked.connect(self.tickMode)
        self.ui.zoomButton.clicked.connect(self.zoomMode)
        # Also the "hidden" delta-button
        self.ui.deltaButton.clicked.connect(self.deltaButtonMode)

        # Pass the undo/redo button clicks on to the view
        self.ui.undoButton.clicked.connect(self.undo)
        self.ui.redoButton.clicked.connect(self.redo)
        # TODO: messy viz hacks
        self.ui.cancelButton.setVisible(False)

        # Cancel button closes annotator(QDialog) with a 'reject' via the cleanUpCancel function
        self.ui.cancelButton.clicked.connect(self.close)

        # Connect the comment buttons to the comment list
        # They select the item and trigger its handleClick which fires
        # off a commentSignal which will be picked up by the annotator
        # First up connect the comment list's signal to the annotator's
        # handle comment function.
        self.comment_widget.CL.commentSignal.connect(self.handleComment)
        # Now connect up the buttons
        self.ui.commentButton.clicked.connect(self.comment_widget.currentItem)
        self.ui.commentButton.clicked.connect(self.comment_widget.CL.handleClick)
        # the previous comment button
        self.ui.commentUpButton.clicked.connect(self.comment_widget.previousItem)
        self.ui.commentUpButton.clicked.connect(self.comment_widget.CL.handleClick)
        # the next comment button
        self.ui.commentDownButton.clicked.connect(self.comment_widget.nextItem)
        self.ui.commentDownButton.clicked.connect(self.comment_widget.CL.handleClick)
        # Connect up the finishing buttons
        self.ui.finishedButton.clicked.connect(self.saveAndGetNext)
        self.ui.finishNoRelaunchButton.clicked.connect(self.saveAndClose)
        self.ui.noAnswerButton.clicked.connect(self.noAnswer)
        self.ui.rearrangePagesButton.clicked.connect(self.rearrangePages)

    def handleComment(self, dlt_txt):
        """Pass comment ID, delta, and text the scene.

        Args:
            dlt_txt (tuple): the comment ID number, delta, and string of
                text, e.g., `[12345, -2, "missing chain rule"]`

        Returns:
            None: Modifies self.scene and self.toolMode
        """
        # Set the model to text and change cursor.
        self.setToolMode("comment", QCursor(Qt.IBeamCursor))
        if self.scene:  # TODO: not sure why, Issue #1283 workaround
            self.scene.changeTheComment(
                dlt_txt[0], dlt_txt[1], dlt_txt[2], annotatorUpdate=True
            )

    def totalMarkSet(self, tm):
        """
        Sets the total mark and passes that info to the comment list.

        Args:
            tm (double) : the total mark of the paper.

        Returns:
            None: modifies self.scoree and self.scene.

        """
        self.score = tm
        self.comment_widget.changeMark(self.score)
        # also tell the scene what the new mark is
        if self.scene:  # TODO: bit of a hack
            self.scene.setTheMark(self.score)

    def deltaMarkSet(self, dm):
        """
        Handles when the delta button, or a comment is clicked.
        Proceeds to set set the scene and view based on the current
        delta.

        Args:
            dm (double): the positive or negative value corresponding
                           to the delta change in mark.

        Notes:
            The delta will be checked for "legality" (i.e. will the delta
             cause the grade to go below zero or above the max) at a later
             date. This will not cause the method to break.

        Returns:
            None: Modifies self.scene

        """
        if not self.scene:
            return
        self.setToolMode("delta", QCursor(Qt.IBeamCursor))
        if not self.scene.changeTheDelta(dm, annotatorUpdate=True):
            # If it is out of range then change mode to "move" so that
            # the user cannot paste in that delta.
            self.ui.moveButton.animateClick()
            return
        # Else, the delta is now set, so now change the mode here.
        self.setToolMode("delta", QCursor(Qt.IBeamCursor))
        self.ui.deltaButton.setChecked(True)

    def changeMark(self, mark):
        """
        Updates the mark-handler.

        Args:
            mark: the new mark for the given tgv.

        Returns:
            None: modifies self.score, self.ui and self.markHandler

        """
        # Tell the mark-handler what the new mark is and force a repaint.
        assert self.markStyle != 1, "Should not be called if mark-total"

        self.score = mark
        # update the markline
        self.ui.markLabel.setText(
            "{} out of {}".format(self.scene.score, self.scene.maxMark)
        )
        self.markHandler.setMark(self.score)
        self.markHandler.repaint()
        self.markHandler.updateRelevantDeltaActions()

    def loadWindowSettings(self):
        """ Loads the window settings. """
        # load the window geometry, else maximise.
        if self.parentMarkerUI.annotatorSettings["geometry"] is not None:
            self.restoreGeometry(self.parentMarkerUI.annotatorSettings["geometry"])
        else:
            self.showMaximized()

        # remember the "do not show again" checks
        if self.parentMarkerUI.annotatorSettings["markWarnings"] is not None:
            self.markWarn = self.parentMarkerUI.annotatorSettings["markWarnings"]
        if self.parentMarkerUI.annotatorSettings["commentWarnings"] is not None:
            self.commentWarn = self.parentMarkerUI.annotatorSettings["commentWarnings"]

        # remember the last tool used
        if self.parentMarkerUI.annotatorSettings["tool"] is not None:
            if self.parentMarkerUI.annotatorSettings["tool"] == "delta":
                dlt = self.parentMarkerUI.annotatorSettings["delta"]
                self.loadModeFromBefore("delta", dlt)
            elif self.parentMarkerUI.annotatorSettings["tool"] == "comment":
                cmt = self.parentMarkerUI.annotatorSettings["comment"]
                self.loadModeFromBefore("comment", cmt)
            else:
                self.loadModeFromBefore(self.parentMarkerUI.annotatorSettings["tool"])

        # if zoom-state is none, set it to index 1 (fit page) - but delay.
        if self.parentMarkerUI.annotatorSettings["zoomState"] is None:
            QTimer.singleShot(200, lambda: self.ui.zoomCB.setCurrentIndex(1))
        elif self.parentMarkerUI.annotatorSettings["zoomState"] == 0:
            # is set to "user", so set the view-rectangle
            if self.parentMarkerUI.annotatorSettings["viewRectangle"] is not None:
                QTimer.singleShot(200, lambda: self.ui.zoomCB.setCurrentIndex(0))
                QTimer.singleShot(
                    200,
                    lambda: self.view.initializeZoom(
                        self.parentMarkerUI.annotatorSettings["viewRectangle"]
                    ),
                )
            else:
                # no view-rectangle, so set to "fit-page"
                QTimer.singleShot(200, lambda: self.ui.zoomCB.setCurrentIndex(1))
        else:
            QTimer.singleShot(
                200,
                lambda: self.ui.zoomCB.setCurrentIndex(
                    self.parentMarkerUI.annotatorSettings["zoomState"]
                ),
            )
        # wide vs compact
        if self.parentMarkerUI.annotatorSettings["compact"] is True:
            log.debug("compacting UI (b/c of last use setting")
            self.toggleTools()

    def saveWindowSettings(self):
        """
        saves current window settings

        Returns:
            None: modifies self.parentMarkerUI and self.scene

        """
        self.parentMarkerUI.annotatorSettings["geometry"] = self.saveGeometry()
        self.parentMarkerUI.annotatorSettings[
            "viewRectangle"
        ] = self.view.getCurrentViewRect()
        self.parentMarkerUI.annotatorSettings["markWarnings"] = self.markWarn
        self.parentMarkerUI.annotatorSettings["commentWarnings"] = self.commentWarn
        self.parentMarkerUI.annotatorSettings[
            "zoomState"
        ] = self.ui.zoomCB.currentIndex()
        self.parentMarkerUI.annotatorSettings["tool"] = self.scene.mode
        if self.scene.mode == "delta":
            self.parentMarkerUI.annotatorSettings["delta"] = self.scene.markDelta
        if self.scene.mode == "comment":
            self.parentMarkerUI.annotatorSettings[
                "comment"
            ] = self.comment_widget.getCurrentItemRow()

        if self.ui.hideableBox.isVisible():
            self.parentMarkerUI.annotatorSettings["compact"] = False
        else:
            self.parentMarkerUI.annotatorSettings["compact"] = True

    def saveAnnotations(self):
        """
        Try to save the annotations and signal Marker to upload them.

        Notes:
            There are various sanity checks and user interaction to be
            done.  Return `False` if user cancels.  Return `True` if we
            should move on (for example, to close the Annotator).

            Be careful of a score of 0 - when mark total or mark up.
            Be careful of max-score when marking down.
            In either case - get user to confirm the score before closing.
            Also confirm various "not enough feedback" cases.

        Returns:
            False if user cancels, True if annotator is closed successfully.

        """
        # do some checks before accepting things
        if not self.scene.areThereAnnotations():
            msg = ErrorMessage("Please make an annotation, even if there is no answer.")
            msg.exec_()
            return False

        # check annotations are inside the margins
        if not self.scene.checkAllObjectsInside():
            msg = ErrorMessage(
                "Some annotations are outside the margins. Please move or delete them before saving."
            )
            msg.exec_()
            return False

        # warn if points where lost but insufficient annotations
        if (
            self.commentWarn
            and 0 < self.score < self.maxMark
            and self.scene.hasOnlyTicksCrossesDeltas()
        ):
            msg = SimpleMessageCheckBox(
                "<p>You have given neither comments nor detailed annotations "
                "(other than &#x2713; &#x2717; &plusmn;<i>n</i>).</p>\n"
                "<p>This may make it difficult for students to learn from this "
                "feedback.</p>\n"
                "<p>Are you sure you wish to continue?</p>",
                "Don't ask me again this session.",
            )
            if msg.exec_() == QMessageBox.No:
                return False
            if msg.cb.checkState() == Qt.Checked:
                # Note: these are only saved if we ultimately accept
                self.commentWarn = False

        if self.score == 0 and self.markHandler.style != "Down":
            if not self._zeroMarksWarn():
                return False

        if self.score == self.maxMark and self.markHandler.style == "Down":
            if not self._fullMarkWarn():
                return False

        self.scene.save()
        rubrics = self.scene.getRubrics()
        self.pickleIt()  # Pickle the scene as a plom-file

        # TODO: we should assume its dead?  Or not... let it be and fix scene?
        self.view.setHidden(True)

        # Save the current window settings for next time annotator is launched
        self.saveWindowSettings()
        # Deprecated?  Add menu option to export comments?
        # try:
        #     self.comment_widget.saveComments()
        # except (PermissionError, FileNotFoundError) as e:
        #     msg = ErrorMessage(
        #         "Error when saving local comment list:\n\n{}\n\n"
        #         "You may continue, but comments will not be saved "
        #         "between Plom instances".format(e)
        #     )
        #     msg.exec_()

        log.debug("emitting accept signal")
        tim = self.timer.elapsed() // 1000

        # some things here hardcoded elsewhere too, and up in marker
        plomFile = self.saveName[:-3] + "plom"
        stuff = [
            self.score,
            tim,
            self.paperDir,
            self.saveName,
            plomFile,
            rubrics,
            self.integrity_check,
            self.src_img_data,
        ]
        self.annotator_upload.emit(self.tgvID, stuff)
        return True

    def _zeroMarksWarn(self):
        """
        A helper method for saveAnnotations.

        Controls warnings for when paper has 0 marks.

        Returns:
            False if user cancels, True otherwise.

        """
        warn = False
        forceWarn = False
        msg = "<p>You have given <b>0/{}</b>,".format(self.maxMark)
        if self.scene.hasOnlyTicks():
            warn = True
            forceWarn = True
            msg += " but there are <em>only ticks on the page!</em>"
        elif self.scene.hasAnyTicks():
            # forceWarn = True
            warn = True
            msg += " but there are some ticks on the page."
        if warn:
            msg += "  Please confirm, or consider using comments to clarify.</p>"
            msg += "\n<p>Do you wish to submit?</p>"
            if forceWarn:
                msg = SimpleMessage(msg)
                if msg.exec_() == QMessageBox.No:
                    return False
            elif self.markWarn:
                msg = SimpleMessageCheckBox(msg, "Don't ask me again this session.")
                if msg.exec_() == QMessageBox.No:
                    return False
                if msg.cb.checkState() == Qt.Checked:
                    self.markWarn = False
        return True

    def _fullMarkWarn(self):
        """
        A helper method for saveAnnotations.

        Controls warnings for when paper has full marks.

        Returns:
            False if user cancels, True otherwise.

        """
        msg = "<p>You have given full {0}/{0},".format(self.maxMark)
        forceWarn = False
        if self.scene.hasOnlyTicks():
            warn = False
        elif self.scene.hasOnlyCrosses():
            warn = True
            forceWarn = True
            msg += " <em>but there are only crosses on the page!</em>"
        elif self.scene.hasAnyCrosses():
            warn = True
            # forceWarn = True
            msg += " but there are crosses on the page."
        elif self.scene.hasAnyComments():
            warn = False
        else:
            warn = True
            msg += " but there are other annotations on the page which might be contradictory."
        if warn:
            msg += "  Please confirm, or consider using comments to clarify.</p>"
            msg += "\n<p>Do you wish to submit?</p>"
            if forceWarn:
                msg = SimpleMessage(msg)
                if msg.exec_() == QMessageBox.No:
                    return False
            elif self.markWarn:
                msg = SimpleMessageCheckBox(msg, "Don't ask me again this session.")
                if msg.exec_() == QMessageBox.No:
                    return False
                if msg.cb.checkState() == Qt.Checked:
                    self.markWarn = False

        return True

    def closeEvent(self, event):
        """
        Overrides QWidget.closeEvent().

        Deal with various cases of window trying to close.

        Notes:
        These include:
          * User closes window via titlebar close icon (or alt-f4 or...)
          * User clicks "Cancel"
          * User clicks "Done"
        Window close or Cancel are currently treated the same way:
        discard all annotations.

        Args:
            event: the event of the window closing.

        Returns:
            None: modifies many instance vars.
        """
        log.debug("========CLOSE EVENT======: {}".format(self))
        # weird hacking to force close if we came from saving.
        # Appropriate signals have already been sent so just close
        force = getattr(self, "_priv_force_close", False)
        if force:
            log.debug("emitting the closing signal")
            self.annotator_done_closing.emit(self.tgvID)
            event.accept()
            return

        # We are here b/c of cancel button, titlebar close, or related
        if self.scene and self.scene.areThereAnnotations():
            msg = SimpleMessage(
                "<p>There are annotations on the page.</p>\n"
                "<p>Do you want to discard them and close the annotator?</p>"
            )
            if msg.exec_() == QMessageBox.No:
                event.ignore()
                return
        log.debug("emitting reject/cancel signal, discarding, and closing")
        self.annotator_done_reject.emit(self.tgvID)
        # clean up after a testview
        self.doneViewingPaper()
        event.accept()

    def getComments(self):
        """ Retrieves comments from self.scene. """
        return self.scene.getComments()

    def latexAFragment(self, txt):
        """
        Handles Latex text.

        Args:
            txt: the text to be Latexed

        Returns:
            None: modifies self.parentMarkerUI

        """
        return self.parentMarkerUI.latexAFragment(txt)

    def pickleIt(self):
        """
        Pickles the current page and saves it as a .plom file.
        1. Retrieves current scene items
        2. Reverses list such that newest items show last
        3. Saves pickled file as a .plom file
        4. Adds a dictionary of current Plom Data to the .plom file.

        Returns:
            None: builds a .plom file.

        """
        lst = self.scene.pickleSceneItems()  # newest items first
        lst.reverse()  # so newest items last
        # TODO: consider saving colour only if not red?
        # TODO: someday src_img_data may have other images not used
        # TODO: interleave the underlay filenames and their metadata
        plomData = {
            "fileNames": [os.path.basename(x["filename"]) for x in self.src_img_data],
            "orientations": [x["orientation"] for x in self.src_img_data],
            "saveName": os.path.basename(self.saveName),
            "markStyle": self.markStyle,
            "maxMark": self.maxMark,
            "currentMark": self.score,
            "sceneScale": self.scene.get_scale_factor(),
            "annotationColor": self.scene.ink.color().getRgb()[:3],
            "sceneItems": lst,
        }
        # save pickled file as <blah>.plom
        plomFile = self.saveName[:-3] + "plom"
        with open(plomFile, "w") as fh:
            json.dump(plomData, fh, indent="  ")
            fh.write("\n")

    def unpickleIt(self, plomData):
        """
        Unpickles the page by calling scene.unpickleSceneItems and sets
        the page's mark.

        Args:
            plomData (dict): a dictionary containing the data for the
                                pickled .plom file.

        Returns:
            None: modifies self.mark

        """
        self.view.setHidden(True)
        if plomData.get("sceneScale", None):
            self.scene.set_scale_factor(plomData["sceneScale"])
        if plomData.get("annotationColor", None):
            self.scene.set_annotation_color(plomData["annotationColor"])
        self.scene.unpickleSceneItems(plomData["sceneItems"])
        # if markstyle is "Total", then click appropriate button
        if self.markStyle == 1:
            self.markHandler.unpickleTotal(plomData["currentMark"])
        self.view.setHidden(False)

    def setZoomComboBox(self):
        """
        Sets the combo box for the zoom method.

        Returns:
            None: Modifies self.ui

        """
        self.ui.zoomCB.addItem("User")
        self.ui.zoomCB.addItem("Fit page")
        self.ui.zoomCB.addItem("Fit width")
        self.ui.zoomCB.addItem("Fit height")
        self.ui.zoomCB.addItem("200%")
        self.ui.zoomCB.addItem("150%")
        self.ui.zoomCB.addItem("100%")
        self.ui.zoomCB.addItem("50%")
        self.ui.zoomCB.addItem("33%")
        self.ui.zoomCB.currentIndexChanged.connect(self.zoomCBChanged)

    def isZoomFitWidth(self):
        """
        Sets the zoom ui text when user has selected "Fit Width."

        Returns:
            None: Modifies self.ui
        """
        return self.ui.zoomCB.currentText() == "Fit width"

    def isZoomFitHeight(self):
        """
        Sets the zoom ui text when user has selected "Fit Height."

        Returns:
            None: Modifies self.ui

        """
        return self.ui.zoomCB.currentText() == "Fit height"

    def changeCBZoom(self, CBIndex):
        """
        Keeps zoom combo box at selected index.

        Args:
            CBIndex (int) : the current zoom Combo Box Index

        Returns:
            None: Modifies self.ui

        """
        old = self.ui.zoomCB.blockSignals(True)
        self.ui.zoomCB.setCurrentIndex(CBIndex)
        self.ui.zoomCB.blockSignals(old)

    def zoomCBChanged(self):
        """
        Modifies the page view based on the selected zoom option.

        Returns:
            None: Modifies self.ui

        """
        if self.ui.zoomCB.currentText() == "Fit page":
            self.view.zoomFitPage()
        elif self.ui.zoomCB.currentText() == "Fit width":
            self.view.zoomFitWidth()
        elif self.ui.zoomCB.currentText() == "Fit height":
            self.view.zoomFitHeight()
        elif self.ui.zoomCB.currentText() == "100%":
            self.view.zoomToScale(1)
        elif self.ui.zoomCB.currentText() == "150%":
            self.view.zoomToScale(1.5)
        elif self.ui.zoomCB.currentText() == "200%":
            self.view.zoomToScale(2)
        elif self.ui.zoomCB.currentText() == "50%":
            self.view.zoomToScale(0.5)
        elif self.ui.zoomCB.currentText() == "33%":
            self.view.zoomToScale(0.33)
        else:
            pass
        self.view.setFocus()

    def noAnswer(self):
        """
        Handles when the user selects the "No Answer Given" option
        and ensures the user has not assigned deltas on the page. If
        deltas have been assigned, displays an error message.

        Returns:
            None

        """
        # ID for no-answer rubric is defined in the db_create module
        # in the createNoAnswerRubric function.
        # rID = 1000 + 2 * questionNumber  # +0 for mark-up and +1 for mark-down
        # build a delta-comment
        noAnswerCID = 1000 + 2 * self.question_num
        # what we do depends on whether we are marking up or down.
        # mark-up leaves a "0", while mark-down leaves "-N"
        # Of course, have to check that no other delta-marks made.
        if self.markStyle == 2:
            if self.score > 0:  # is mark-up
                ErrorMessage(
                    'You have added marks - cannot then set "No answer given". Delete deltas before trying again.'
                ).exec_()
                return
            else:
                self.scene.noAnswer(0, noAnswerCID)
        elif self.markStyle == 3:
            if self.score < self.maxMark:  # is mark-down
                ErrorMessage(
                    'You have deducted marks - cannot then set "No answer given". Delete deltas before trying again.'
                ).exec()
                return
            else:
                # TODO: Linter cases this as an error.
                self.scene.noAnswer(-self.maxMark, noAnswerCID + 1)
        nabValue = NoAnswerBox().exec_()
        if nabValue == 0:
            # equivalent to cancel - apply undo three times (to remove the noanswer lines+comment)
            self.scene.undo()
            self.scene.undo()
            self.scene.undo()
        elif nabValue == 1:
            # equivalent to "yes - give me next paper"
            self.ui.finishedButton.animateClick()
        else:
            pass

    def checkCommentSimilarity(self, new_comment):
        """Check if this new comment is similar to an existing one.

        Args:
            new_comment (dict): The dictionary representing the new added comment.

        Returns:
            boolean: True/False based on wether this comment should be added or not
        """

        # First lets refresh the comments
        self.refreshComments()

        current_comments_list = self.comment_widget.CL.clist

        for existing_comment in current_comments_list:
            if (
                existing_comment["text"] == new_comment["text"]
                and existing_comment["delta"] == new_comment["delta"]
            ):
                new_comment_str = (
                    str(new_comment["delta"]) + " : " + new_comment["text"]
                )
                existing_comment_str = (
                    str(existing_comment["delta"]) + " : " + existing_comment["text"]
                )

                similar_comment_message = "<p>You asked for a new comment to be built but it is too similar to other comments:<\p>"
                similar_comment_message += str(
                    "<p>Your comment is " + new_comment_str + "<\p>"
                )
                similar_comment_message += str(
                    "<p>The similar comment is " + existing_comment_str + "<\p>"
                )
                similar_comment_message += str(
                    "<p>Are you sure you want to add this new comment?<\p>"
                )

                msg = SimpleMessage(similar_comment_message)
                if msg.exec_() == QMessageBox.No:
                    add_new_comment = False
                else:
                    add_new_comment = True
                break
            else:
                add_new_comment = True

        return add_new_comment

    def refreshComments(self):
        """Request for a refreshed comments list and update the current comments box."""
        # TODO: this digs too deep into comment_widget
        current_comments_list = self.comment_widget.CL.clist

        wtf, refreshed_comments_list = self.parentMarkerUI.getRubricsFromServer()
        assert wtf

        if len(refreshed_comments_list) == 0:
            ErrorMessage(
                "Refreshing the comments lists did not go through successfully. Comments list will remain unchanged."
            ).exec()
            return
        self.comment_widget.CL.clist = refreshed_comments_list
        self.comment_widget.CL.populateTable()

    def createNewRubric(self, new_rubric):
        """Ask server to create a new rubric with data supplied"""
        return self.parentMarkerUI.sendNewRubricToServer(new_rubric)

    def modifyRubric(self, key, updated_rubric):
        """Ask server to create a new rubric with data supplied"""
        return self.parentMarkerUI.modifyRubricOnServer(key, updated_rubric)<|MERGE_RESOLUTION|>--- conflicted
+++ resolved
@@ -230,13 +230,9 @@
             self.change_annotation_colour,
         )
         m.addSeparator()
-<<<<<<< HEAD
         m.addAction("Refresh comments", self.refreshComments)
         m.addSeparator()
-        m.addAction("Help", self.menuDummy).setEnabled(False)
-=======
         m.addAction("Help", lambda: None).setEnabled(False)
->>>>>>> 9a139937
         m.addAction("Show shortcut keys...\t?", self.keyPopUp)
         m.addAction("About Plom", lambda: None).setEnabled(False)
         m.addSeparator()
