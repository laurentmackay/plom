--- conflicted
+++ resolved
@@ -456,7 +456,6 @@
             exam = insert_extra_info(extra, exam, test_mode, test_folder)
 
     # Finally save the resulting pdf.
-<<<<<<< HEAD
     save_PDFs(extra, exam, test)
 
 
@@ -478,24 +477,4 @@
         )
     else:
         save_name = Path(paperdir) / "exam_{}.pdf".format(str(test).zfill(4))
-    save_name.touch()
-
-
-if __name__ == "__main__":
-    # Take command line parameters
-    # 1 = name
-    # 2 = code
-    # 3 = length (ie number of pages)
-    # 4 = number of versions
-    # 5 = the test test number
-    # 6 = dict of the version number for each page
-    name = sys.argv[1]
-    code = sys.argv[2]
-    length = int(sys.argv[3])
-    versions = int(sys.argv[4])
-    test = int(sys.argv[5])
-    page_versions = eval(sys.argv[6])
-    # make_PDF(name, code, length, versions, test, page_versions)
-=======
-    save_PDFs(extra, exam, test)
->>>>>>> e395151f
+    save_name.touch()