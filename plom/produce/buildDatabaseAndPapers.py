--- conflicted
+++ resolved
@@ -5,23 +5,16 @@
 from pathlib import Path
 
 from plom import check_version_map
-<<<<<<< HEAD
-from plom.produce import build_all_papers, confirm_processed, identify_prenamed, build_specific_paper
-from plom.produce import paperdir
-=======
 from plom.misc_utils import working_directory
 from plom.produce import build_all_papers, confirm_processed, identify_prenamed
+from plom.produce import build_specific_paper
 from plom.produce import paperdir as paperdir_name
->>>>>>> c52c1519
 from plom.messenger import ManagerMessenger
 from plom.plom_exceptions import PlomExistingDatabase
 
 
-<<<<<<< HEAD
-def build_papers(server=None, password=None, *, fakepdf=False, no_qr=False, number=None, ycoor=None):
-=======
 def build_papers(
-    server=None, password=None, *, basedir=Path("."), fakepdf=False, no_qr=False
+        server=None, password=None, *, basedir=Path("."), fakepdf=False, no_qr=False, number=None, ycoor=None
 ):
     """Build all the blank papers using version information from server and source PDFs
 
@@ -37,8 +30,9 @@
             for use when students upload homework or similar (and only 1 version).
         no_qr (bool): when True, don't stamp with QR codes.  Default: False
             (which means *do* stamp with QR codes).
+        number (int/None): prepare a particular paper.
+        ycoor: TODO
     """
->>>>>>> c52c1519
     if server and ":" in server:
         s, p = server.split(":")
         msgr = ManagerMessenger(s, port=p)
@@ -55,29 +49,27 @@
     try:
         spec = msgr.get_spec()
         pvmap = msgr.getGlobalPageVersionMap()
-<<<<<<< HEAD
-        paperdir.mkdir(exist_ok=True)
 
         if number:
-            classlist = msgr.IDrequestClasslist()
-=======
-        if spec["numberToName"] > 0:
             raw_classlist = msgr.IDrequestClasslist()
             # TODO: Issue #1646 mostly student number (w fallback)
             # TODO: but careful about identify_prenamed below which may need id
             classlist = [(x["id"], x["studentName"]) for x in classlist_raw]
->>>>>>> c52c1519
             print(
                 'Building pre-named paper number {} in "{}"...'.format(
                     number,
                     paperdir,
                 )
             )
-            build_specific_paper(spec, pvmap, classlist, fakepdf=fakepdf, no_qr=no_qr, numberToMake=number, ycoor=ycoor)
+            with working_directory(basedir):
+                build_specific_paper(spec, pvmap, classlist, fakepdf=fakepdf, no_qr=no_qr, numberToMake=number, ycoor=ycoor)
         else:
 
             if spec["numberToName"] > 0:
-                classlist = msgr.IDrequestClasslist()
+                raw_classlist = msgr.IDrequestClasslist()
+                # TODO: Issue #1646 mostly student number (w fallback)
+                # TODO: but careful about identify_prenamed below which may need id
+                classlist = [(x["id"], x["studentName"]) for x in classlist_raw]
                 print(
                     'Building {} pre-named papers and {} blank papers in "{}"...'.format(
                         spec["numberToName"],
@@ -85,7 +77,6 @@
                         paperdir,
                     )
                 )
-<<<<<<< HEAD
             else:
                 classlist = None
                 print(
@@ -93,13 +84,9 @@
                         spec["numberToProduce"], paperdir
                     )
                 )
-            build_all_papers(spec, pvmap, classlist, fakepdf=fakepdf, no_qr=no_qr, ycoor=ycoor)
+            with working_directory(basedir):
+                build_all_papers(spec, pvmap, classlist, fakepdf=fakepdf, no_qr=no_qr, ycoor=ycoor)
 
-=======
-            )
-        with working_directory(basedir):
-            build_all_papers(spec, pvmap, classlist, fakepdf=fakepdf, no_qr=no_qr)
->>>>>>> c52c1519
         print("Checking papers produced and updating databases")
         confirm_processed(spec, msgr, classlist, paperdir=paperdir)
         print("Identifying any pre-named papers into the database")
