--- conflicted
+++ resolved
@@ -311,20 +311,9 @@
         msgr = ScanMessenger(server)
     msgr.start()
 
-<<<<<<< HEAD
-    # get the password if not specified
-    if password is None:
-        try:
-            pwd = getpass("Please enter the 'scanner' password: ")
-        except Exception as error:
-            print("ERROR", error)
-    else:
-        pwd = password
-=======
     if not password:
-        password = getpass.getpass("Please enter the 'scanner' password: ")
->>>>>>> f2fd8187
-
+        password = getpass("Please enter the 'scanner' password: ")
+        
     try:
         msgr.requestAndSaveToken("scanner", password)
     except PlomExistingLoginException:
