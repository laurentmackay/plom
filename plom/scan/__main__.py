--- conflicted
+++ resolved
@@ -64,8 +64,130 @@
 from plom.scan import print_bundle_list
 
 
-<<<<<<< HEAD
-def frontend(args):
+def get_parser():
+    parser = argparse.ArgumentParser(
+        description=__doc__.split("\n")[0],
+        epilog="\n".join(__doc__.split("\n")[1:]),
+        formatter_class=argparse.RawDescriptionHelpFormatter,
+    )
+    parser.add_argument(
+        "--version", action="version", version="%(prog)s " + __version__
+    )
+    sub = parser.add_subparsers(dest="command")
+
+    spP = sub.add_parser(
+        "process",
+        help="Process scanned PDF to images and read QRs",
+        description="Process one scanned PDF into page images, read QR codes and check info with server (e.g., versions match).",
+    )
+    spU = sub.add_parser(
+        "upload",
+        help="Upload page images to scanner",
+        description="Upload page images to scanner.",
+    )
+    spS = sub.add_parser(
+        "status",
+        help="Get scanning status report from server",
+        description="Get scanning status report from server.",
+    )
+    spC = sub.add_parser(
+        "clear",
+        help='Clear "scanner" login',
+        description='Clear "scanner" login after a crash or other expected event.',
+    )
+    spB = sub.add_parser(
+        "bundles",
+        help="Get a list of bundles in the plom database",
+        description="Get a list of bundles in the plom database.",
+    )
+    # TODO: maybe in the future?
+    # spA = sub.add_parser(
+    #     "all",
+    #     help="Process, read and upload page images to scanner (WIP!)",
+    #     description="Process, read and upload page images to scanner. CAUTION: Work in Progress!",
+    # )
+    # spA.add_argument("scanPDF", nargs="+", help="The PDF(s) containing scanned pages.")
+    spP.add_argument("scanPDF", help="The PDF file of scanned pages.")
+    g = spP.add_mutually_exclusive_group(required=False)
+    g.add_argument(
+        "--gamma-shift",
+        action="store_true",
+        dest="gamma",
+        help="""
+            Apply white balancing to the scan, if the image format is
+            lossless (PNG).
+            By default, this gamma shift is NOT applied; this is because it
+            may worsen some poor-quality scans with large shadow regions.
+        """,
+    )
+    g.add_argument(
+        "--no-gamma-shift",
+        action="store_false",
+        dest="gamma",
+        help="Do not apply white balancing.",
+    )
+    g = spP.add_mutually_exclusive_group(required=False)
+    g.add_argument(
+        "--extract-bitmaps",
+        action="store_true",
+        dest="extractbmp",
+        help="""
+            If a PDF page seems to contain exactly one bitmap image and
+            nothing else, then extract that losslessly instead of rendering
+            the page as a new PNG file.  This will typically give nicer
+            images for the common scan case where pages are simply JPEG
+            images.  But some care must be taken that the image is not
+            annotated in any way and that no other markings appear on the
+            page.
+            As the algorithm to decide this is NOT YET IDEAL, this is
+            currently OFF BY DEFAULT, but we anticipate it being the default
+            in a future version.
+        """,
+    )
+    g.add_argument(
+        "--no-extract-bitmaps",
+        action="store_false",
+        dest="extractbmp",
+        help="""
+            Don't try to extract bitmaps; just render each page.  This is
+            safer but not always ideal for image quality.
+        """,
+    )
+
+    spU.add_argument("bundleName", help="Usually the name of the PDF file.")
+    spU.add_argument(
+        "-u",
+        "--unknowns",
+        action="store_true",
+        help='Upload "unknowns", pages from which the QR-codes could not be read.',
+    )
+    spU.add_argument(
+        "-c",
+        "--collisions",
+        action="store_true",
+        help='Upload "collisions", pages which appear to already be on the server. '
+        + "You should not need this option except under exceptional circumstances.",
+    )
+    for x in (spU, spS, spC, spB, spP):
+        x.add_argument("-s", "--server", metavar="SERVER[:PORT]", action="store")
+        x.add_argument("-w", "--password", type=str, help='for the "scanner" user')
+
+    return parser
+
+
+def main():
+    parser = get_parser()
+    args = parser.parse_args()
+
+    if hasattr(args, "server"):
+        args.server = args.server or os.environ.get("PLOM_SERVER")
+
+    if hasattr(args, "password"):
+        args.password = args.password or os.environ.get("PLOM_SCAN_PASSWORD")
+
+    if hasattr(args, "password") and not args.password:
+        args.password = getpass('Please enter the "scanner" password: ')
+
     if args.command == "process":
         processScans(
             args.server,
@@ -89,158 +211,6 @@
     elif args.command == "clear":
         clear_login(args.server, args.password)
     else:
-        # parser.print_help()
-        raise RuntimeError("Unexpected choice: report this as a bug!?")
-
-
-def parse_the_user_args():
-=======
-def get_parser():
->>>>>>> 7e3fa9e6
-    parser = argparse.ArgumentParser(
-        description=__doc__.split("\n")[0],
-        epilog="\n".join(__doc__.split("\n")[1:]),
-        formatter_class=argparse.RawDescriptionHelpFormatter,
-    )
-    parser.add_argument(
-        "--version", action="version", version="%(prog)s " + __version__
-    )
-    sub = parser.add_subparsers(dest="command")
-
-    spP = sub.add_parser(
-        "process",
-        help="Process scanned PDF to images and read QRs",
-        description="Process one scanned PDF into page images, read QR codes and check info with server (e.g., versions match).",
-    )
-    spU = sub.add_parser(
-        "upload",
-        help="Upload page images to scanner",
-        description="Upload page images to scanner.",
-    )
-    spS = sub.add_parser(
-        "status",
-        help="Get scanning status report from server",
-        description="Get scanning status report from server.",
-    )
-    spC = sub.add_parser(
-        "clear",
-        help='Clear "scanner" login',
-        description='Clear "scanner" login after a crash or other expected event.',
-    )
-    spB = sub.add_parser(
-        "bundles",
-        help="Get a list of bundles in the plom database",
-        description="Get a list of bundles in the plom database.",
-    )
-    # TODO: maybe in the future?
-    # spA = sub.add_parser(
-    #     "all",
-    #     help="Process, read and upload page images to scanner (WIP!)",
-    #     description="Process, read and upload page images to scanner. CAUTION: Work in Progress!",
-    # )
-    # spA.add_argument("scanPDF", nargs="+", help="The PDF(s) containing scanned pages.")
-    spP.add_argument("scanPDF", help="The PDF file of scanned pages.")
-    g = spP.add_mutually_exclusive_group(required=False)
-    g.add_argument(
-        "--gamma-shift",
-        action="store_true",
-        dest="gamma",
-        help="""
-            Apply white balancing to the scan, if the image format is
-            lossless (PNG).
-            By default, this gamma shift is NOT applied; this is because it
-            may worsen some poor-quality scans with large shadow regions.
-        """,
-    )
-    g.add_argument(
-        "--no-gamma-shift",
-        action="store_false",
-        dest="gamma",
-        help="Do not apply white balancing.",
-    )
-    g = spP.add_mutually_exclusive_group(required=False)
-    g.add_argument(
-        "--extract-bitmaps",
-        action="store_true",
-        dest="extractbmp",
-        help="""
-            If a PDF page seems to contain exactly one bitmap image and
-            nothing else, then extract that losslessly instead of rendering
-            the page as a new PNG file.  This will typically give nicer
-            images for the common scan case where pages are simply JPEG
-            images.  But some care must be taken that the image is not
-            annotated in any way and that no other markings appear on the
-            page.
-            As the algorithm to decide this is NOT YET IDEAL, this is
-            currently OFF BY DEFAULT, but we anticipate it being the default
-            in a future version.
-        """,
-    )
-    g.add_argument(
-        "--no-extract-bitmaps",
-        action="store_false",
-        dest="extractbmp",
-        help="""
-            Don't try to extract bitmaps; just render each page.  This is
-            safer but not always ideal for image quality.
-        """,
-    )
-
-    spU.add_argument("bundleName", help="Usually the name of the PDF file.")
-    spU.add_argument(
-        "-u",
-        "--unknowns",
-        action="store_true",
-        help='Upload "unknowns", pages from which the QR-codes could not be read.',
-    )
-    spU.add_argument(
-        "-c",
-        "--collisions",
-        action="store_true",
-        help='Upload "collisions", pages which appear to already be on the server. '
-        + "You should not need this option except under exceptional circumstances.",
-    )
-    for x in (spU, spS, spC, spB, spP):
-        x.add_argument("-s", "--server", metavar="SERVER[:PORT]", action="store")
-        x.add_argument("-w", "--password", type=str, help='for the "scanner" user')
-
-    return parser
-
-
-def main():
-    parser = get_parser()
-    args = parser.parse_args()
-
-    if hasattr(args, "server"):
-        args.server = args.server or os.environ.get("PLOM_SERVER")
-
-    if hasattr(args, "password"):
-        args.password = args.password or os.environ.get("PLOM_SCAN_PASSWORD")
-
-    if hasattr(args, "password") and not args.password:
-        args.password = getpass('Please enter the "scanner" password: ')
-
-    if args.command == "process":
-        processScans(
-            args.server,
-            args.password,
-            args.scanPDF,
-            gamma=args.gamma,
-            extractbmp=args.extractbmp,
-        )
-    elif args.command == "upload":
-        uploadImages(
-            args.server,
-            args.password,
-            args.bundleName,
-            do_unknowns=args.unknowns,
-            do_collisions=args.collisions,
-        )
-    elif args.command == "status":
-        check_and_print_scan_status(args.server, args.password)
-    elif args.command == "clear":
-        clear_login(args.server, args.password)
-    else:
         parser.print_help()
 
 
