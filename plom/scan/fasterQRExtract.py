--- conflicted
+++ resolved
@@ -1,11 +1,6 @@
 # SPDX-License-Identifier: AGPL-3.0-or-later
-<<<<<<< HEAD
 # Copyright (C) 2019-2023 Andrew Rechnitzer
-# Copyright (C) 2020-2021 Colin B. Macdonald
-=======
-# Copyright (C) 2019-2020 Andrew Rechnitzer
 # Copyright (C) 2020-2023 Colin B. Macdonald
->>>>>>> 6316aa1f
 
 import json
 from pathlib import Path
