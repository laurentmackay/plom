# SPDX-License-Identifier: AGPL-3.0-or-later
# Copyright (C) 2018-2020 Andrew Rechnitzer
# Copyright (C) 2019-2021 Colin B. Macdonald

"""
Backend bits n bobs to talk to the server
"""

from plom.managerMessenger import ManagerMessenger
from plom.finishMessenger import FinishMessenger
from plom.scanMessenger import ScanMessenger
from plom.baseMessenger import BaseMessenger

__copyright__ = "Copyright (C) 2018-2021 Andrew Rechnitzer, Colin B. Macdonald et al"
__credits__ = "The Plom Project Developers"
__license__ = "AGPL-3.0-or-later"


import json
import hashlib
import logging
from io import StringIO, BytesIO

import requests
from requests_toolbelt import MultipartEncoder, MultipartDecoder

from plom.plom_exceptions import PlomSeriousException
from plom.plom_exceptions import (
    PlomAuthenticationException,
    PlomConflict,
    PlomTakenException,
    PlomNoMoreException,
    PlomNoSolutionException,
    PlomRangeException,
    PlomLatexException,
    PlomTaskChangedError,
    PlomTaskDeletedError,
)

log = logging.getLogger("messenger")
# requests_log = logging.getLogger("urllib3")
# requests_log.setLevel(logging.DEBUG)
# requests_log.propagate = True

<<<<<<< HEAD
from plom.baseMessenger import BaseMessenger
from plom.scanMessenger import ScanMessenger
from plom.finishMessenger import FinishMessenger
from plom.managerMessenger import ManagerMessenger
=======
# If we use unverified ssl certificates we get lots of warnings,
# so put in this to hide them.
urllib3.disable_warnings(urllib3.exceptions.InsecureRequestWarning)
>>>>>>> 4262c2dc


class Messenger(BaseMessenger):
    """Handle communication with a Plom Server."""

    def __init__(self, *args, **kwargs):
        super().__init__(*args, **kwargs)

    # ------------------------
    # ------------------------
    # ID client API stuff

    def IDprogressCount(self):
        self.SRmutex.acquire()
        try:
            response = self.session.get(
                "https://{}/ID/progress".format(self.server),
                json={"user": self.user, "token": self.token},
            )
            # throw errors when response code != 200.
            response.raise_for_status()
            # convert the content of the response to a textfile for identifier
            progress = response.json()
        except requests.HTTPError as e:
            if response.status_code == 401:
                raise PlomAuthenticationException() from None
            else:
                raise PlomSeriousException(
                    "Some other sort of error {}".format(e)
                ) from None
        finally:
            self.SRmutex.release()

        return progress

    def IDaskNextTask(self):
        """Return the TGV of a paper that needs IDing.

        Return:
            string or None if no papers need IDing.

        Raises:
            SeriousError: if something has unexpectedly gone wrong.
        """
        self.SRmutex.acquire()
        try:
            response = self.session.get(
                "https://{}/ID/tasks/available".format(self.server),
                json={"user": self.user, "token": self.token},
            )
            # throw errors when response code != 200.
            response.raise_for_status()
            if response.status_code == 204:
                return None
            tgv = response.json()
        except requests.HTTPError as e:
            if response.status_code == 401:
                raise PlomAuthenticationException() from None
            else:
                raise PlomSeriousException(
                    "Some other sort of error {}".format(e)
                ) from None
        finally:
            self.SRmutex.release()

        return tgv

    def IDrequestPredictions(self):
        self.SRmutex.acquire()
        try:
            response = self.session.get(
                "https://{}/ID/predictions".format(self.server),
                json={"user": self.user, "token": self.token},
            )
            response.raise_for_status()
            # TODO: print(response.encoding) autodetected
            predictions = StringIO(response.text)
        except requests.HTTPError as e:
            if response.status_code == 401:
                raise PlomAuthenticationException() from None
            elif response.status_code == 404:
                raise PlomSeriousException(
                    "Server cannot find the prediction list."
                ) from None
            else:
                raise PlomSeriousException(
                    "Some other sort of error {}".format(e)
                ) from None
        finally:
            self.SRmutex.release()

        return predictions

    def IDrequestDoneTasks(self):
        self.SRmutex.acquire()
        try:
            response = self.session.get(
                "https://{}/ID/tasks/complete".format(self.server),
                json={"user": self.user, "token": self.token},
            )
            response.raise_for_status()
            idList = response.json()
        except requests.HTTPError as e:
            if response.status_code == 401:
                raise PlomAuthenticationException() from None
            else:
                raise PlomSeriousException(
                    "Some other sort of error {}".format(e)
                ) from None
        finally:
            self.SRmutex.release()

        return idList

    # ------------------------

    # TODO - API needs improve. Both of these throw a put/patch to same url = /ID/tasks/{tgv}
    # One only updates the user claim, while the other actually ID's it.
    # Think of better url structure for this?
    def IDclaimThisTask(self, code):
        self.SRmutex.acquire()
        try:
            response = self.session.patch(
                "https://{}/ID/tasks/{}".format(self.server, code),
                json={"user": self.user, "token": self.token},
            )
            if response.status_code == 204:
                raise PlomTakenException("Task taken by another user.")
            response.raise_for_status()
        except requests.HTTPError as e:
            if response.status_code == 401:
                raise PlomAuthenticationException() from None
            else:
                raise PlomSeriousException(
                    "Some other sort of error {}".format(e)
                ) from None
        finally:
            self.SRmutex.release()

        imageList = []
        for img in MultipartDecoder.from_response(response).parts:
            imageList.append(
                BytesIO(img.content).getvalue()
            )  # pass back image as bytes
        return imageList

    def IDreturnIDdTask(self, code, studentID, studentName):
        """Return a completed IDing task: identify a paper.

        Exceptions:
            PlomConflict: `studentID` already used on a different paper.
            PlomAuthenticationException: login problems.
            PlomSeriousException: other errors.
        """
        self.SRmutex.acquire()
        try:
            response = self.session.put(
                "https://{}/ID/tasks/{}".format(self.server, code),
                json={
                    "user": self.user,
                    "token": self.token,
                    "sid": studentID,
                    "sname": studentName,
                },
            )
            response.raise_for_status()
        except requests.HTTPError as e:
            if response.status_code == 409:
                raise PlomConflict(e) from None
            elif response.status_code == 401:
                raise PlomAuthenticationException() from None
            elif response.status_code == 404:
                raise PlomSeriousException(e) from None
            else:
                raise PlomSeriousException(
                    "Some other sort of error {}".format(e)
                ) from None
        finally:
            self.SRmutex.release()

        # TODO - do we need this return value?
        return True

    def IDdidNotFinishTask(self, code):
        self.SRmutex.acquire()
        try:
            response = self.session.delete(
                "https://{}/ID/tasks/{}".format(self.server, code),
                json={"user": self.user, "token": self.token},
            )
            response.raise_for_status()
        except requests.HTTPError as e:
            if response.status_code == 401:
                raise PlomAuthenticationException() from None
            else:
                raise PlomSeriousException(
                    "Some other sort of error {}".format(e)
                ) from None
        finally:
            self.SRmutex.release()

        return True

    # ------------------------
    # ------------------------
    # Marker stuff
    def MgetMaxMark(self, question, ver):
        """Get the maximum mark for this question and version.

        Raises:
            PlomRangeExeception: `question` or `ver` is out of range.
            PlomAuthenticationException:
            PlomSeriousException: something unexpected happened.
        """
        self.SRmutex.acquire()
        try:
            response = self.session.get(
                "https://{}/MK/maxMark".format(self.server),
                json={"user": self.user, "token": self.token, "q": question, "v": ver},
            )
            # throw errors when response code != 200.
            response.raise_for_status()
            # convert the content of the response to a textfile for identifier
            maxMark = response.json()
        except requests.HTTPError as e:
            if response.status_code == 401:
                raise PlomAuthenticationException() from None
            elif response.status_code == 416:
                raise PlomRangeException(response.text) from None
            else:
                raise PlomSeriousException(
                    "Some other sort of error {}".format(e)
                ) from None
        finally:
            self.SRmutex.release()

        return maxMark

    def MdidNotFinishTask(self, code):
        self.SRmutex.acquire()
        try:
            response = self.session.delete(
                "https://{}/MK/tasks/{}".format(self.server, code),
                json={"user": self.user, "token": self.token},
            )
            response.raise_for_status()
        except requests.HTTPError as e:
            if response.status_code == 401:
                raise PlomAuthenticationException() from None
            else:
                raise PlomSeriousException(
                    "Some other sort of error {}".format(e)
                ) from None
        finally:
            self.SRmutex.release()

        return True

    def MrequestDoneTasks(self, q, v):
        self.SRmutex.acquire()
        try:
            response = self.session.get(
                "https://{}/MK/tasks/complete".format(self.server),
                json={"user": self.user, "token": self.token, "q": q, "v": v},
            )
            response.raise_for_status()
            mList = response.json()
        except requests.HTTPError as e:
            if response.status_code == 401:
                raise PlomAuthenticationException() from None
            else:
                raise PlomSeriousException(
                    "Some other sort of error {}".format(e)
                ) from None
        finally:
            self.SRmutex.release()

        return mList

    def MprogressCount(self, q, v):
        self.SRmutex.acquire()
        try:
            response = self.session.get(
                "https://{}/MK/progress".format(self.server),
                json={"user": self.user, "token": self.token, "q": q, "v": v},
            )
            # throw errors when response code != 200.
            response.raise_for_status()
            # convert the content of the response to a textfile for identifier
            progress = response.json()
        except requests.HTTPError as e:
            if response.status_code == 401:
                raise PlomAuthenticationException() from None
            else:
                raise PlomSeriousException(
                    "Some other sort of error {}".format(e)
                ) from None
        finally:
            self.SRmutex.release()

        return progress

    def MaskNextTask(self, q, v):
        """Ask server for a new marking task, return tgv or None.

        None indicated no more tasks available.
        TODO: why are we using json for a string return?
        """

        self.SRmutex.acquire()
        try:
            response = self.session.get(
                "https://{}/MK/tasks/available".format(self.server),
                json={"user": self.user, "token": self.token, "q": q, "v": v},
            )
            # throw errors when response code != 200.
            if response.status_code == 204:
                return None
            response.raise_for_status()
            # convert the content of the response to a textfile for identifier
            tgv = response.json()
        except requests.HTTPError as e:
            if response.status_code == 401:
                raise PlomAuthenticationException() from None
            else:
                raise PlomSeriousException(
                    "Some other sort of error {}".format(e)
                ) from None
        finally:
            self.SRmutex.release()

        return tgv

    def MclaimThisTask(self, code):
        """Claim a task from server and get back metadata.

        args:
            code (str): a task code such as `"q0123g2"`.

        returns:
            list: Consisting of image_metadata, tags, integrity_check.
        """

        self.SRmutex.acquire()
        try:
            response = self.session.patch(
                "https://{}/MK/tasks/{}".format(self.server, code),
                json={"user": self.user, "token": self.token},
            )
            response.raise_for_status()
            if response.status_code == 204:
                raise PlomTakenException("Task taken by another user.")
            ret = response.json()
        except requests.HTTPError as e:
            if response.status_code == 401:
                raise PlomAuthenticationException() from None
            else:
                raise PlomSeriousException(
                    "Some other sort of error {}".format(e)
                ) from None
        finally:
            self.SRmutex.release()
        return ret

    def MlatexFragment(self, latex):
        self.SRmutex.acquire()
        try:
            response = self.session.get(
                "https://{}/MK/latex".format(self.server),
                json={"user": self.user, "token": self.token, "fragment": latex},
            )
            response.raise_for_status()
            image = BytesIO(response.content).getvalue()
            return (True, image)
        except requests.HTTPError as e:
            if response.status_code == 401:
                raise PlomAuthenticationException() from None
            elif response.status_code == 406:
                return (False, response.text)
                # raise PlomLatexException(
                #     f"Server reported an error processing your TeX fragment:\n\n{response.text}"
                # ) from None
            else:
                raise PlomSeriousException(
                    "Some other sort of error {}".format(e)
                ) from None
        finally:
            self.SRmutex.release()

    def MrequestOriginalImages(self, task):
        self.SRmutex.acquire()
        try:
            response = self.session.get(
                "https://{}/MK/originalImages/{}".format(self.server, task),
                json={"user": self.user, "token": self.token},
            )
            if response.status_code == 204:
                raise PlomNoMoreException("No task = {}.".format(task))
            response.raise_for_status()
            # response is [image1, image2,... image.n]
            imageList = []
            for img in MultipartDecoder.from_response(response).parts:
                imageList.append(BytesIO(img.content).getvalue())

        except requests.HTTPError as e:
            if response.status_code == 401:
                raise PlomAuthenticationException() from None
            elif response.status_code == 404:
                raise PlomNoMoreException(
                    "Cannot find image file for {}".format(task)
                ) from None
            else:
                raise PlomSeriousException(
                    "Some other sort of error {}".format(e)
                ) from None
        finally:
            self.SRmutex.release()

        return imageList

    def MreturnMarkedTask(
        self,
        code,
        pg,
        ver,
        score,
        mtime,
        tags,
        annotated_img,
        plomfile,
        rubrics,
        integrity_check,
        image_md5_list,
    ):
        """Upload annotated image and associated data to the server.

        Returns:
            list: a 2-list of the form `[#done, #total]`.

        Raises:
            PlomAuthenticationException
            PlomConflict: integrity check failed, perhaps manager
                altered task.
            PlomTimeoutError: network trouble such as timeouts.
            PlomTaskChangedError
            PlomTaskDeletedError
            PlomSeriousException
        """
        # doesn't like ints, so convert ints to strings
        param = {
            "user": self.user,
            "token": self.token,
            "pg": str(pg),
            "ver": str(ver),
            "score": str(score),
            "mtime": str(mtime),
            "tags": tags,
            "rubrics": rubrics,
            "md5sum": hashlib.md5(open(annotated_img, "rb").read()).hexdigest(),
            "integrity_check": integrity_check,
            "image_md5s": image_md5_list,
        }

        dat = MultipartEncoder(
            fields={
                "param": json.dumps(param),
                "annotated": (annotated_img, open(annotated_img, "rb"), "image/png"),
                "plom": (plomfile, open(plomfile, "rb"), "text/plain"),
            }
        )
        self.SRmutex.acquire()
        try:
            response = self.session.put(
                "https://{}/MK/tasks/{}".format(self.server, code),
                data=dat,
                headers={"Content-Type": dat.content_type},
                timeout=(10, 120),
            )
            response.raise_for_status()
            ret = response.json()
        except (requests.ConnectionError, requests.Timeout) as e:
            raise PlomTimeoutError(
                "Upload timeout/connect error: {}\n\n".format(e)
                + "Retries are NOT YET implemented: as a workaround,"
                + "you can re-open the Annotator on '{}'.\n\n".format(code)
                + "We will now process any remaining upload queue."
            ) from None
        except requests.HTTPError as e:
            if response.status_code == 401:
                raise PlomAuthenticationException() from None
            elif response.status_code == 406:
                if response.text == "integrity_fail":
                    raise PlomConflict(
                        "Integrity check failed. This can happen if manager has altered the task while you are annotating it."
                    ) from None
                raise PlomSeriousException(response.text) from None
            elif response.status_code == 409:
                raise PlomTaskChangedError("Task ownership has changed.") from None
            elif response.status_code == 410:
                raise PlomTaskDeletedError(
                    "No such task - it has been deleted from server."
                ) from None
            elif response.status_code == 400:
                raise PlomSeriousException(response.text) from None
            else:
                raise PlomSeriousException(
                    "Some other sort of error {}".format(e)
                ) from None
        finally:
            self.SRmutex.release()
        return ret

    # todo - work out URLs for the various operations a little more nicely.
    def MsetTag(self, code, tags):
        self.SRmutex.acquire()
        try:
            response = self.session.patch(
                "https://{}/MK/tags/{}".format(self.server, code),
                json={"user": self.user, "token": self.token, "tags": tags},
            )
            response.raise_for_status()

        except requests.HTTPError as e:
            if response.status_code == 401:
                raise PlomAuthenticationException() from None
            elif response.status_code == 409:
                raise PlomTakenException("Task taken by another user.") from None
            else:
                raise PlomSeriousException(
                    "Some other sort of error {}".format(e)
                ) from None
        finally:
            self.SRmutex.release()

    def MrequestWholePaper(self, code, questionNumber=0):
        self.SRmutex.acquire()
        # note - added default value for questionNumber so that this works correctly
        # when called from identifier. - Fixes #921
        try:
            response = self.session.get(
                "https://{}/MK/whole/{}/{}".format(self.server, code, questionNumber),
                json={"user": self.user, "token": self.token},
            )
            response.raise_for_status()

            # response should be multipart = [ pageData, f1,f2,f3..]
            imagesAsBytes = MultipartDecoder.from_response(response).parts
            images = []
            i = 0
            for iab in imagesAsBytes:
                if i == 0:
                    pageData = json.loads(iab.content)
                else:
                    images.append(
                        BytesIO(iab.content).getvalue()
                    )  # pass back image as bytes
                i += 1

        except requests.HTTPError as e:
            if response.status_code == 401:
                raise PlomAuthenticationException() from None
            # TODO?
            elif response.status_code == 409:
                raise PlomTakenException("Task taken by another user.") from None
            else:
                raise PlomSeriousException(
                    "Some other sort of error {}".format(e)
                ) from None
        finally:
            self.SRmutex.release()

        return [pageData, images]

    def MrequestWholePaperMetadata(self, code, questionNumber=0):
        """Get metadata about the images in this paper.

        For now, questionNumber effects the "included" column...

        TODO: returns 404, so why not raise that instead?
        """
        self.SRmutex.acquire()
        # note - added default value for questionNumber so that this works correctly
        # when called from identifier. - Fixes #921
        try:
            response = self.session.get(
                "https://{}/MK/TMP/whole/{}/{}".format(
                    self.server, code, questionNumber
                ),
                json={"user": self.user, "token": self.token},
            )
            response.raise_for_status()
            ret = response.json()
        except requests.HTTPError as e:
            if response.status_code == 401:
                raise PlomAuthenticationException() from None
            else:
                raise PlomSeriousException(
                    "Some other sort of error {}".format(e)
                ) from None
        finally:
            self.SRmutex.release()
        return ret

    def MrequestOneImage(self, task_code, image_id, md5sum):
        """Download one image from server by its database id.

        args:
            code (str): the task code such as "q1234g9".
                TODO: consider removing code/`task` from URL.
            image_id (int): TODO: int/str?  The key into the server's
                database of images.
            md5sum (str): the expected md5sum, just for sanity checks or
                something I suppose.

        return:
            bytes: png/jpeg or whatever as bytes.

        Errors/Exceptions
            401: not authenticated
            404: no such image
            409: wrong md5sum provided
        """
        self.SRmutex.acquire()
        try:
            response = self.session.get(
                "https://{}/MK/images/{}/{}/{}".format(
                    self.server, task_code, image_id, md5sum
                ),
                json={"user": self.user, "token": self.token},
            )
            response.raise_for_status()
            image = BytesIO(response.content).getvalue()
        except requests.HTTPError as e:
            if response.status_code == 401:
                raise PlomAuthenticationException() from None
            elif response.status_code == 409:
                raise PlomConflict("Wrong md5sum provided") from None
            elif response.status_code == 404:
                raise PlomNoMoreException("Cannot find image") from None
            else:
                raise PlomSeriousException(
                    "Some other unexpected error {}".format(e)
                ) from None
        finally:
            self.SRmutex.release()
        return image

    def MgetUserRubricTabs(self, question):
        """Ask server for the user's rubric-tabs config file for this question

        Args:
            question (int): which question to save to (rubric tabs are
                generally per-question).

        Raises:
            PlomAuthenticationException
            PlomSeriousException

        Returns:
            tuple: First element is bool for success.  If True, second
                element is a dict of information about user's tabs.
        """
        self.SRmutex.acquire()
        try:
            response = self.session.get(
                "https://{}/MK/user/{}/{}".format(self.server, self.user, question),
                json={
                    "user": self.user,
                    "token": self.token,
                    "question": question,
                },
            )
            response.raise_for_status()

            if response.status_code == 200:
                paneConfig = response.json()
                return [True, paneConfig]
            elif response.status_code == 204:
                return [False]  # server has no data
            else:
                raise PlomSeriousException(
                    "No other 20x response should come from server."
                ) from None

        except requests.HTTPError as e:
            if response.status_code == 401:
                raise PlomAuthenticationException() from None
            elif response.status_code == 403:
                raise PlomSeriousException(response.text) from None
            else:
                raise PlomSeriousException(
                    "Error of type {} when creating new rubric".format(e)
                ) from None

        finally:
            self.SRmutex.release()

    def MsaveUserRubricTabs(self, question, tab_config):
        """Cache the user's rubric-tabs config for this question onto the server

        Args:
            question (int): the current question number
            tab_config (dict): the user's rubric pane configuration for
                this question.

        Raises:
            PlomAuthenticationException
            PlomSeriousException

        Returns:
            None
        """
        self.SRmutex.acquire()
        try:
            response = self.session.put(
                "https://{}/MK/user/{}/{}".format(self.server, self.user, question),
                json={
                    "user": self.user,
                    "token": self.token,
                    "question": question,
                    "rubric_config": tab_config,
                },
            )
            response.raise_for_status()

        except requests.HTTPError as e:
            if response.status_code == 401:
                raise PlomAuthenticationException() from None
            elif response.status_code == 403:
                raise PlomSeriousException(response.text) from None
            else:
                raise PlomSeriousException(
                    "Error of type {} when creating new rubric".format(e)
                ) from None

        finally:
            self.SRmutex.release()

    def MgetSolutionImage(self, question, version):
        self.SRmutex.acquire()
        try:
            response = self.session.get(
                "https://{}/MK/solution".format(self.server),
                verify=False,
                json={
                    "user": self.user,
                    "token": self.token,
                    "question": question,
                    "version": version,
                },
            )
            response.raise_for_status()
            if response.status_code == 204:
                raise PlomNoSolutionException(
                    "No solution for {}.{} uploaded".format(question, version)
                ) from None

            img = BytesIO(response.content).getvalue()
        except requests.HTTPError as e:
            if response.status_code == 401:
                raise PlomAuthenticationException() from None
            else:
                raise PlomSeriousException(
                    "Some other sort of error {}".format(e)
                ) from None
        finally:
            self.SRmutex.release()
        return img<|MERGE_RESOLUTION|>--- conflicted
+++ resolved
@@ -42,16 +42,10 @@
 # requests_log.setLevel(logging.DEBUG)
 # requests_log.propagate = True
 
-<<<<<<< HEAD
 from plom.baseMessenger import BaseMessenger
 from plom.scanMessenger import ScanMessenger
 from plom.finishMessenger import FinishMessenger
 from plom.managerMessenger import ManagerMessenger
-=======
-# If we use unverified ssl certificates we get lots of warnings,
-# so put in this to hide them.
-urllib3.disable_warnings(urllib3.exceptions.InsecureRequestWarning)
->>>>>>> 4262c2dc
 
 
 class Messenger(BaseMessenger):
