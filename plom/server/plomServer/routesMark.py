--- conflicted
+++ resolved
@@ -836,15 +836,10 @@
         router.add_get("/MK/images/{image_id}/{md5sum}", self.MgetOneImage)
         router.add_get("/MK/originalImages/{task}", self.MgetOriginalImages)
         router.add_patch("/MK/tags/{task}", self.MsetTags)
-<<<<<<< HEAD
         router.add_get("/tags/{task}", self.get_tags_of_task)
-=======
-        router.add_get("/tags", self.get_global_tags)
-        router.add_get("/tags/{task}", self.get_tags)
->>>>>>> 6f710c3d
         router.add_patch("/tags/{task}", self.add_tag)
         router.add_delete("/tags/{task}", self.remove_tag)
-        router.add_get("/all_tags", self.get_all_tags)
+        router.add_get("/tags", self.get_all_tags)
         router.add_put("/new_tag", self.create_new_tag)
         router.add_get("/MK/whole/{number}/{question}", self.MgetWholePaper)
         router.add_get("/MK/TMP/whole/{number}/{question}", self.MgetWholePaperMetadata)
