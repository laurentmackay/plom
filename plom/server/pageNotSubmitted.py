--- conflicted
+++ resolved
@@ -216,21 +216,14 @@
         libpath.Path: the generated file, in `outdir`, you are responsible
             for deleting it when you're done.
     """
-<<<<<<< HEAD
     outdir = Path(outdir)
-=======
->>>>>>> 692e6595
     pdf = fitz.open(template)
     pdf_page_add_name_id_box(pdf[0], student_name, student_id, signherebox=False)
     image = pdf[0].get_pixmap(alpha=False, matrix=fitz.Matrix(image_scale, image_scale))
     f = outdir / f"autogen.{student_id}.png"
     image.save(f)
     pdf.close()
-<<<<<<< HEAD
     return f
-=======
-    return True
->>>>>>> 692e6595
 
 
 def build_autogen_template(template_text, output_file_name):
