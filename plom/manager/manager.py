# SPDX-License-Identifier: AGPL-3.0-or-later
# Copyright (C) 2020-2021 Andrew Rechnitzer
# Copyright (C) 2020-2022 Colin B. Macdonald
# Copyright (C) 2020 Dryden Wiebe
# Copyright (C) 2021 Peter Lee
# Copyright (C) 2021 Nicholas J H Lai
# Copyright (C) 2021-2022 Elizabeth Xiao

from collections import defaultdict
import csv
import imghdr
import importlib.resources as resources
import logging
import os
from pathlib import Path
import tempfile

import arrow
import urllib3

from PyQt5.QtCore import Qt, QSize
from PyQt5.QtGui import QBrush, QIcon, QPixmap, QStandardItem, QStandardItemModel
from PyQt5.QtWidgets import (
    QAbstractItemView,
    QCheckBox,
    QDialog,
    QFileDialog,
    QGroupBox,
    QGridLayout,
    QHBoxLayout,
    QInputDialog,
    QLabel,
    QLineEdit,
    QMessageBox,
    QProgressBar,
    QPushButton,
    QTableWidgetItem,
    QTreeWidgetItem,
    QVBoxLayout,
    QWidget,
)

import plom.client.icons

from plom.client.useful_classes import ErrorMessage, InfoMsg, WarnMsg
from plom.client.useful_classes import SimpleQuestion, WarningQuestion
from plom.client.viewers import WholeTestView, GroupView
from plom.client import ImageViewWidget
from plom.client.pagecache import download_pages

from .uiFiles.ui_manager import Ui_Manager
from .unknownpageview import UnknownViewWindow
from .collideview import CollideViewWindow
from .discardview import DiscardViewWindow
from .reviewview import ReviewViewWindow
from .selectrectangle import SelectRectangleWindow
from plom.plom_exceptions import (
    PlomSeriousException,
    PlomAPIException,
    PlomAuthenticationException,
    PlomBenignException,
    PlomConflict,
    PlomExistingLoginException,
    PlomOwnersLoggedInException,
    PlomUnidentifiedPaperException,
    PlomTakenException,
    PlomNoMoreException,
    PlomNoSolutionException,
)
from plom.plom_exceptions import PlomException
from plom.messenger import ManagerMessenger
from plom.aliceBob import simple_password

from plom import __version__, Plom_API_Version, Default_Port


log = logging.getLogger("manager")


class UserDialog(QDialog):
    """Simple dialog to enter username and password"""

    def __init__(self, name=None, extant=[]):
        super().__init__()
        self.name = name
        self.initUI()
        if name is not None:
            self.userLE.setEnabled(False)
        self.extant = [
            x.lower() for x in extant
        ]  # put everything in lowercase to simplify checking.

    def initUI(self):
        self.setWindowTitle("Please enter user")
        self.userL = QLabel("Username:")
        self.pwL = QLabel("Password:")
        self.pwL2 = QLabel("and again:")
        self.userLE = QLineEdit(self.name)
        initialpw = simple_password()
        self.pwLE = QLineEdit(initialpw)
        # self.pwLE.setEchoMode(QLineEdit.Password)
        self.pwLE2 = QLineEdit(initialpw)
        self.pwLE2.setEchoMode(QLineEdit.Password)
        self.okB = QPushButton("Accept")
        self.okB.clicked.connect(self.validate)
        self.cnB = QPushButton("Cancel")
        self.cnB.clicked.connect(self.reject)

        self.pwCB = QCheckBox("(hide/show)")
        self.pwCB.setCheckState(Qt.Unchecked)
        self.pwCB.stateChanged.connect(self.togglePWShow)
        self.pwNewB = QPushButton("New rand pwd")
        self.pwNewB.clicked.connect(self.newRandomPassword)

        grid = QGridLayout()
        grid.addWidget(self.userL, 1, 1)
        grid.addWidget(self.userLE, 1, 2)
        grid.addWidget(self.pwL, 2, 1)
        grid.addWidget(self.pwLE, 2, 2)
        grid.addWidget(self.pwCB, 2, 3)
        grid.addWidget(self.pwNewB, 3, 3)
        grid.addWidget(self.pwL2, 3, 1)
        grid.addWidget(self.pwLE2, 3, 2)
        grid.addWidget(self.okB, 4, 3)
        grid.addWidget(self.cnB, 4, 1)

        self.setLayout(grid)
        self.show()

    def togglePWShow(self):
        if self.pwCB.checkState() == Qt.Checked:
            self.pwLE.setEchoMode(QLineEdit.Password)
        else:
            self.pwLE.setEchoMode(QLineEdit.Normal)

    def newRandomPassword(self):
        newpw = simple_password()
        self.pwLE.setText(newpw)
        self.pwLE2.setText(newpw)

    def validate(self):
        """Check username not in list and that passwords match."""
        # username not already in list
        # be careful, because pwd-change users same interface
        # make sure that we only do this check if the LE is enabled.
        # put username into lowercase to check against extant which is in lowercase.
        if self.userLE.isEnabled() and self.userLE.text().lower() in self.extant:
            ErrorMessage(
                "Username = '{}' already in user list".format(self.userLE.text())
            ).exec_()
            return

        if self.pwLE.text() != self.pwLE2.text():
            ErrorMessage("Passwords do not match").exec_()
            return
        self.name = self.userLE.text()
        self.password = self.pwLE.text()
        self.accept()


class QVHistogram(QDialog):
    def __init__(self, q, v, hist):
        super().__init__()
        self.question = q
        self.version = v
        self.setWindowTitle("Histograms for question {} version {}".format(q, v))
        self.hist = hist
        tot = 0
        mx = 0
        dist = {}
        for u in self.hist:
            for m in self.hist[u]:
                im = int(m)
                s = int(self.hist[u][m])
                mx = max(mx, im)
                tot += s
                if im not in dist:
                    dist[im] = 0
                dist[im] += s

        grid = QGridLayout()

        self.eG = QGroupBox("All markers")
        gg = QVBoxLayout()
        gg.addWidget(QLabel("Number of papers: {}".format(tot)))
        gp = QHBoxLayout()
        for im in range(0, mx + 1):
            pb = QProgressBar()
            pb.setOrientation(Qt.Vertical)
            if im not in dist:
                pb.setValue(0)
            else:
                pb.setValue((100 * dist[im]) // tot)
            pb.setToolTip("{} = {}%".format(im, pb.value()))
            gp.addWidget(pb)
        gg.addLayout(gp)
        self.eG.setLayout(gg)
        grid.addWidget(self.eG, 0, 0)

        max_number_of_rows = 4  # should depend on user's viewport
        current_row = 1
        current_column = 0

        self.uG = {}
        for u in self.hist:
            utot = 0
            for m in self.hist[u]:
                utot += self.hist[u][m]
            self.uG[u] = QGroupBox("Marker: {}".format(u))
            gg = QVBoxLayout()
            gg.addWidget(QLabel("Number of papers: {}".format(utot)))
            gp = QHBoxLayout()
            for im in range(0, mx + 1):
                m = str(im)
                pb = QProgressBar()
                pb.setOrientation(Qt.Vertical)
                if m not in self.hist[u]:
                    pb.setValue(0)
                else:
                    pb.setValue((100 * self.hist[u][m]) // utot)
                pb.setToolTip("{} = {}%".format(m, pb.value()))
                gp.addWidget(pb)
            gg.addLayout(gp)
            self.uG[u].setLayout(gg)
            grid.addWidget(self.uG[u], current_row, current_column)
            current_row = (current_row + 1) % max_number_of_rows
            if current_row == 0:
                current_column = current_column + 1

        self.cB = QPushButton("&Close")
        self.cB.clicked.connect(self.accept)
        grid.addWidget(self.cB)
        self.setLayout(grid)
        self.show()


class TestStatus(QDialog):
    def __init__(self, nq, status):
        super().__init__()
        self.status = status
        self.setWindowTitle("Status of test {}".format(self.status["number"]))

        grid = QGridLayout()
        self.idCB = QCheckBox("Identified: ")
        self.idCB.setAttribute(Qt.WA_TransparentForMouseEvents)
        self.idCB.setFocusPolicy(Qt.NoFocus)
        if status["identified"]:
            self.idCB.setCheckState(Qt.Checked)
        self.mkCB = QCheckBox("Marked: ")
        self.mkCB.setAttribute(Qt.WA_TransparentForMouseEvents)
        self.mkCB.setFocusPolicy(Qt.NoFocus)
        if status["marked"]:
            self.mkCB.setCheckState(Qt.Checked)

        self.clB = QPushButton("&close")
        self.clB.clicked.connect(self.accept)

        grid.addWidget(self.idCB, 1, 1)
        grid.addWidget(self.mkCB, 1, 3)

        if status["identified"]:
            self.iG = QGroupBox("Identification")
            gg = QVBoxLayout()
            gg.addWidget(QLabel("ID: {}".format(status["sid"])))
            gg.addWidget(QLabel("Name: {}".format(status["sname"])))
            gg.addWidget(QLabel("Username: {}".format(status["iwho"])))
            self.iG.setLayout(gg)
            grid.addWidget(self.iG, 2, 1, 3, 3)

        self.qG = {}
        for q in range(1, nq + 1):
            sq = str(q)
            self.qG[q] = QGroupBox("Question {}.{}:".format(q, status[sq]["version"]))
            gg = QVBoxLayout()
            if status[sq]["marked"]:
                gg.addWidget(QLabel("Marked"))
                gg.addWidget(QLabel("Mark: {}".format(status[sq]["mark"])))
                gg.addWidget(QLabel("Username: {}".format(status[sq]["who"])))
            else:
                gg.addWidget(QLabel("Unmarked"))

            self.qG[q].setLayout(gg)
            grid.addWidget(self.qG[q], 10 * q + 1, 1, 3, 3)

        grid.addWidget(self.clB, 100, 10)
        self.setLayout(grid)


class ProgressBox(QGroupBox):
    def __init__(self, parent, qu, v, stats):
        super().__init__(parent)
        self._parent = parent
        self.question = qu
        self.version = v
        self.setTitle("Q-{} V-{}".format(qu, v))

        self.stats = stats
        grid = QVBoxLayout()
        self.nscL = QLabel()
        grid.addWidget(self.nscL)
        self.nmkL = QLabel()
        grid.addWidget(self.nmkL)
        self.lhL = QLabel()
        grid.addWidget(self.lhL)
        self.mtL = QLabel()
        grid.addWidget(self.mtL)
        self.avgL = QLabel()
        grid.addWidget(self.avgL)
        self.mmfL = QLabel()
        grid.addWidget(self.mmfL)

        self.pb = QProgressBar()
        self.pb.setFormat("%v / %m")
        grid.addWidget(self.pb)
        self.vhB = QPushButton("View histograms")
        self.vhB.clicked.connect(self.viewHist)
        grid.addWidget(self.vhB)

        self.setLayout(grid)
        self.show()
        self.refresh(self.stats)

    def refresh(self, stats):
        self.stats = stats

        self.setEnabled(True)
        self.setVisible(True)
        self.pb.setMaximum(self.stats["NScanned"])
        self.pb.setValue(self.stats["NMarked"])
        self.nscL.setText("# Scanned = {}".format(self.stats["NScanned"]))
        self.nmkL.setText("# Marked = {}".format(self.stats["NMarked"]))

        if self.stats["NScanned"] == 0:
            self.setEnabled(False)
            self.setVisible(False)
            return
        if self.stats["NMarked"] > 0:
            self.avgL.setText(
                "Mean : Median : Mode = {:0.2f} : {} : {}".format(
                    self.stats["avgMark"],
                    self.stats["medianMark"],
                    self.stats["modeMark"],
                )
            )
            self.mmfL.setText(
                "Min : Max : Full = {} : {} : {}".format(
                    self.stats["minMark"], self.stats["maxMark"], self.stats["fullMark"]
                )
            )
            self.mtL.setText(
                "Avg marking time = {:0.1f}s".format(self.stats["avgMTime"])
            )
            self.lhL.setText("# Marked in last hour = {}".format(self.stats["NRecent"]))
        else:
            self.avgL.setText("Mean : Median : Mode  = N/A")
            self.mmfL.setText(
                "Min : Max : Full = N/A : N/A : {}".format(self.stats["fullMark"])
            )
            self.mtL.setText("Avg marking time = N/A")
            self.lhL.setText("# Marked in last hour = N/A")

    def viewHist(self):
        self._parent.viewMarkHistogram(self.question, self.version)


class Manager(QWidget):
    def __init__(
        self, Qapp, *, server=None, user=None, password=None, manager_msgr=None
    ):
        """Start a new Plom Manager window.

        Args:
            Qapp (QApplication):

        Keyword Args:
            manager_msgr (ManagerMessenger/None): a connected ManagerMessenger.
                Note that the plain 'ol Messenger will not work.  By default
                or if `None` is passed, we'll make the user login or use
                other kwargs.
            server (str/None):
            user (str/None):
            password (str/None):
        """
        self.APIVersion = Plom_API_Version
        super().__init__()
        self.Qapp = Qapp
        self.msgr = manager_msgr
        print(
            "Plom Manager Client {} (communicates with api {})".format(
                __version__, self.APIVersion
            )
        )
        self.ui = Ui_Manager()
        self.ui.setupUi(self)
        if user:
            self.ui.userLE.setText(user)
        if password:
            self.ui.passwordLE.setText(password)
        if server:
            self.setServer(server)

        self.ui.passwordLE.setFocus(True)
        self.connectButtons()
        self.ui.scanningAllTab.setEnabled(False)
        self.ui.progressAllTab.setEnabled(False)
        self.ui.reviewAllTab.setEnabled(False)
        self.ui.userAllTab.setEnabled(False)
        if self.msgr:
            self.initial_login()
        else:
            if password:
                self.login()

    def connectButtons(self):
        self.ui.loginButton.clicked.connect(self.login)
        self.ui.closeButton.clicked.connect(self.close)
        self.ui.fontSB.valueChanged.connect(self.setFont)
        self.ui.scanRefreshB.clicked.connect(self.refreshScanTab)
        self.ui.progressRefreshB.clicked.connect(self.refreshProgressTab)
        self.ui.refreshIDPredictionsB.clicked.connect(self.getPredictions)
        self.ui.unidB.clicked.connect(self.un_id_paper)

        self.ui.refreshRevB.clicked.connect(self.refreshRev)
        self.ui.refreshUserB.clicked.connect(self.refreshUserList)
        self.ui.refreshProgressQUB.clicked.connect(self.refreshProgressQU)

        self.ui.removePagesB.clicked.connect(self.removePages)
        self.ui.subsPageB.clicked.connect(self.substitutePage)
        self.ui.removePartScanB.clicked.connect(self.removePagesFromPartScan)
        self.ui.removeDanglingB.clicked.connect(self.removeDanglingPage)

        self.ui.actionUButton.clicked.connect(self.doUActions)
        self.ui.actionCButton.clicked.connect(self.doCActions)
        self.ui.actionDButton.clicked.connect(self.doDActions)
        self.ui.selectRectButton.clicked.connect(self.selectRectangle)
        self.ui.predictButton.clicked.connect(self.runPredictor)
        self.ui.delPredButton.clicked.connect(self.deletePredictions)
        self.ui.forceLogoutB.clicked.connect(self.forceLogout)
        self.ui.enableUserB.clicked.connect(self.enableUsers)
        self.ui.disableUserB.clicked.connect(self.disableUsers)
        self.ui.changePassB.clicked.connect(self.changeUserPassword)
        self.ui.newUserB.clicked.connect(self.createUser)

    def closeEvent(self, event):
        log.debug("Something has triggered a shutdown event")
        log.debug("Revoking login token")
        try:
            if self.msgr:
                self.msgr.closeUser()
        except PlomAuthenticationException:
            log.warn("User tried to logout but was already logged out.")
            pass
        event.accept()

    def setServer(self, s):
        """Set the server and port UI widgets from a string.

        If port is missing, a default will be used."""
        try:
            s, p = s.split(":")
        except ValueError:
            p = Default_Port
        self.ui.serverLE.setText(s)
        self.ui.mportSB.setValue(int(p))

    def setFont(self, n):
        fnt = self.Qapp.font()
        fnt.setPointSize(n)
        self.Qapp.setFont(fnt)

    def login(self):
        user = self.ui.userLE.text().strip()
        self.ui.userLE.setText(user)
        if not user:
            return
        pwd = self.ui.passwordLE.text()
        if not pwd:
            return

        self.partial_parse_address()
        server = self.ui.serverLE.text()
        self.ui.serverLE.setText(server)
        mport = self.ui.mportSB.value()

        try:
            self.msgr = ManagerMessenger(server, mport)
            self.msgr.start()
        except PlomBenignException as e:
            ErrorMessage("Could not connect to server.\n\n{}".format(e)).exec_()
            self.msgr = None  # reset to avoid Issue #1622
            return

        try:
            self.msgr.requestAndSaveToken(user, pwd)
        except PlomAPIException as e:
            ErrorMessage(
                "Could not authenticate due to API mismatch."
                "Your client version is {}.\n\n"
                "Error was: {}".format(__version__, e)
            ).exec_()
            self.msgr = None  # reset to avoid Issue #1622
            return
        except PlomExistingLoginException:
            if (
                SimpleQuestion(
                    self,
                    "You appear to be already logged in!\n\n"
                    "  * Perhaps a previous session crashed?\n"
                    "  * Do you have another client running,\n"
                    "    e.g., on another computer?\n\n"
                    "Should I force-logout the existing authorisation?"
                    " (and then you can try to log in again)\n\n"
                    "The other client will likely crash.",
                ).exec_()
                == QMessageBox.Yes
            ):
                self.msgr.clearAuthorisation("manager", pwd)
            self.msgr = None  # reset to avoid Issue #1622
            return
        except PlomAuthenticationException as e:
            ErrorMessage("Could not authenticate: {}".format(e)).exec_()
            self.msgr = None  # reset to avoid Issue #1622
            return
        except PlomSeriousException as e:
            ErrorMessage(
                "Could not get authentication token.\n\n"
                "Unexpected error: {}".format(e)
            ).exec_()
            self.msgr = None  # reset to avoid Issue #1622
            return
        self.initial_login()

    def initial_login(self):
        self.ui.scanningAllTab.setEnabled(True)
        self.ui.progressAllTab.setEnabled(True)
        self.ui.reviewAllTab.setEnabled(True)
        self.ui.userAllTab.setEnabled(True)

        self.ui.userGBox.setEnabled(False)
        self.ui.serverGBox.setEnabled(False)
        self.ui.loginButton.setEnabled(False)

        self.getTPQV()
        self.initScanTab()
        self.initProgressTab()
        self.initUserTab()
        self.initReviewTab()
        self.initSolutionTab()

    def partial_parse_address(self):
        """If address has a port number in it, extract and move to the port box.

        If there's a colon in the address (maybe user did not see port
        entry box or is pasting in a string), then try to extract a port
        number and put it into the entry box.
        """
        address = self.ui.serverLE.text()
        try:
            parsedurl = urllib3.util.parse_url(address)
            if parsedurl.port:
                self.ui.mportSB.setValue(int(parsedurl.port))
            self.ui.serverLE.setText(parsedurl.host)
        except urllib3.exceptions.LocationParseError:
            return

    # -------------------
    def getTPQV(self):
        info = self.msgr.get_spec()
        self.max_papers = info["numberToProduce"]
        self.numberOfPages = info["numberOfPages"]
        self.numberOfQuestions = info["numberOfQuestions"]
        self.numberOfVersions = info["numberOfVersions"]
        # which test pages are which type "id", "dnm", or "qN"
        self.testPageTypes = {info["idPage"]: "id"}
        for pg in info["doNotMarkPages"]:
            self.testPageTypes[pg] = "dnm"
        for q in range(1, info["numberOfQuestions"] + 1):
            for pg in info["question"][str(q)]["pages"]:
                self.testPageTypes[pg] = f"q{q}"
        print(self.testPageTypes)

    ################
    # scan tab stuff

    def initScanTab(self):
        self.initScanStatusTab()
        self.initUnknownTab()
        self.initCollideTab()
        self.initDiscardTab()
        self.initDanglingTab()

    def refreshScanTab(self):
        self.refresh_scan_status_lists()
        self.refreshUList()
        self.refreshCList()
        self.refreshDList()
        self.refreshDangList()

    def initScanStatusTab(self):
        self.ui.scanTW.setHeaderLabels(["Test number", "Page number", "Version"])
        self.ui.scanTW.activated.connect(self.viewSPage)
        self.ui.incompTW.setHeaderLabels(["Test number", "Page", "Version", "Status"])
        self.ui.incompTW.activated.connect(self.viewISTest)
        self.refresh_scan_status_lists()

    def refresh_scan_status_lists(self):
        I = self._refreshIList()
        S = self._refreshSList()
        countstr = str(I + S)
        countstr += "*" if I != 0 else "\N{check mark}"
        self.ui.scanTabW.setTabText(
            self.ui.scanTabW.indexOf(self.ui.scanTab),
            f"&Scan Status ({countstr})",
        )

    def _refreshIList(self):
        # delete the children of each toplevel items
        root = self.ui.incompTW.invisibleRootItem()
        for l0 in range(self.ui.incompTW.topLevelItemCount()):
            l0i = self.ui.incompTW.topLevelItem(0)
            for l1 in range(self.ui.incompTW.topLevelItem(0).childCount()):
                l0i.removeChild(l0i.child(0))
            root.removeChild(l0i)

        incomplete = self.msgr.getIncompleteTests()  # triples [p,v,true/false]
        for t in incomplete:
            l0 = QTreeWidgetItem(["{}".format(t), ""])
            for (p, v, s) in incomplete[t]:
                if s:
                    l0.addChild(QTreeWidgetItem(["", str(p), str(v), "scanned"]))
                else:
                    it = QTreeWidgetItem(["", str(p), str(v), "missing"])
                    it.setBackground(3, QBrush(Qt.red))
                    l0.addChild(it)
            self.ui.incompTW.addTopLevelItem(l0)

        self.ui.groupBox_3.setTitle(
            "Incomplete papers (total: {})".format(len(incomplete))
        )
        return len(incomplete)

    def _refreshSList(self):
        # delete the children of each toplevel items
        root = self.ui.scanTW.invisibleRootItem()
        for l0 in range(self.ui.scanTW.topLevelItemCount()):
            l0i = self.ui.scanTW.topLevelItem(0)
            for l1 in range(self.ui.scanTW.topLevelItem(0).childCount()):
                l0i.removeChild(l0i.child(0))
            root.removeChild(l0i)

        scanned = self.msgr.getScannedTests()  # pairs [p,v]
        colDict = self.msgr.getCollidingPageNames()  # dict [fname]=[t,p,v]
        cdtp = {u: "{}.{}".format(colDict[u][0], colDict[u][1]) for u in colDict}

        for t in scanned:
            l0 = QTreeWidgetItem(["{}".format(t), ""])
            for (p, v) in scanned[t]:
                l1 = QTreeWidgetItem(["", str(p), str(v)])
                if "{}.{}".format(t, p) in cdtp.values():
                    l0.setBackground(0, QBrush(Qt.cyan))
                    l0.setToolTip(0, "Has collisions")
                    l1.setBackground(1, QBrush(Qt.cyan))
                    l0.setToolTip(1, "Has collisions")
                l0.addChild(l1)
            self.ui.scanTW.addTopLevelItem(l0)

        self.ui.groupBox.setTitle(
            "Completely scanned papers (total: {})".format(len(scanned))
        )
        return len(scanned)

    def viewPage(self, t, pdetails, v):
        if pdetails[0] == "t":  # is a test-page t.PPP
            p = pdetails.split(".")[1]
            pagedata = self.msgr.getTPageImageData(t, p, v)
        elif pdetails[0] == "h":  # is a hw-page = h.q.o
            q = pdetails.split(".")[1]
            o = pdetails.split(".")[2]
            pagedata = self.msgr.getHWPageImageData(t, q, o)
        elif pdetails[0] == "e":  # is a extra-page = e.q.o
            q = pdetails.split(".")[1]
            o = pdetails.split(".")[2]
            pagedata = self.msgr.getEXPageImageData(t, q, o)
        else:
            return

        if not pagedata:
            return
<<<<<<< HEAD
        with tempfile.TemporaryDirectory() as td:
            pagedata = download_pages(self.msgr, pagedata, td, get_all=True)
            GroupView(self, pagedata).exec_()
=======
        # Context manager not appropriate, Issue #1996
        f = Path(tempfile.NamedTemporaryFile(delete=False).name)
        with open(f, "wb") as fh:
            fh.write(vp)
        GroupView(self, [f]).exec_()
        f.unlink()
>>>>>>> b3d324fe

    def viewSPage(self):
        pvi = self.ui.scanTW.selectedItems()
        if len(pvi) == 0:
            return
        # if selected a top-level item (ie a test) - view the whole test
        if pvi[0].childCount() > 0:
            pt = int(pvi[0].text(0))
            self.viewWholeTest(pt)
            return
        pdetails = pvi[0].text(1)
        pv = int(pvi[0].text(2))
        pt = int(pvi[0].parent().text(0))  # grab test number from parent
        self.viewPage(pt, pdetails, pv)

    def viewISTest(self):
        pvi = self.ui.incompTW.selectedItems()
        if len(pvi) == 0:
            return
        # if selected a lower-level item (ie a missing page) - check if scanned
        if pvi[0].childCount() == 0:
            if pvi[0].text(3) == "scanned":
                self.viewPage(
                    int(pvi[0].parent().text(0)),
                    pvi[0].text(1),
                    int(pvi[0].text(2)),
                )
            return
        # else fire up the whole test.
        self.viewWholeTest(int(pvi[0].text(0)))

    def removePages(self):
        pvi = self.ui.scanTW.selectedItems()
        # if nothing selected - return
        if len(pvi) == 0:
            return
        # if selected not a top-level item (ie a test) - return
        if pvi[0].childCount() == 0:
            test_number = int(pvi[0].parent().text(0))
            page_name = pvi[0].text(1)
            msg = WarningQuestion(
                self,
                f"Will remove the selected page {page_name} from the selected test {test_number}.",
                "Are you sure you wish to do this? (not reversible)",
            )
            if msg.exec_() == QMessageBox.No:
                return
            try:
                rval = self.msgr.removeSinglePage(test_number, page_name)
                ErrorMessage("{}".format(rval)).exec_()
            except PlomOwnersLoggedInException as err:
                ErrorMessage(
                    "Cannot remove scanned pages from that test - owners of tasks in that test are logged in: {}".format(
                        err.args[-1]
                    )
                ).exec_()
        else:
            test_number = int(pvi[0].text(0))  # grab test number
            msg = WarningQuestion(
                self,
                f"Will remove all scanned pages from the selected test - test number {test_number}.",
                "Are you sure you wish to do this? (not reversible)",
            )
            if msg.exec_() == QMessageBox.No:
                return
            try:
                rval = self.msgr.removeAllScannedPages(test_number)
                ErrorMessage("{}".format(rval)).exec_()
            except PlomOwnersLoggedInException as err:
                ErrorMessage(
                    "Cannot remove scanned pages from that test - owners of tasks in that test are logged in: {}".format(
                        err.args[-1]
                    )
                ).exec_()
        self.refresh_scan_status_lists()

    def substituteTestQuestionPage(self, test_number, page_number, question, version):
        msg = SimpleQuestion(
            self,
            'Are you sure you want to substitute a "Missing Page" blank for '
            f"tpage {page_number} of question {question} test {test_number}?",
        )
        if msg.exec_() == QMessageBox.No:
            return
        try:
            rval = self.msgr.replaceMissingTestPage(test_number, page_number, version)
            ErrorMessage("{}".format(rval)).exec_()
        except PlomOwnersLoggedInException as err:
            ErrorMessage(
                "Cannot substitute that page - owners of tasks in that test are logged in: {}".format(
                    err.args[-1]
                )
            ).exec_()

    def substituteTestDNMPage(self, test_number, page_number):
        msg = SimpleQuestion(
            self,
            'Are you sure you want to substitute a "Missing Page" blank for '
            f"tpage {page_number} of test {test_number} - it is a Do Not Mark page?",
        )
        if msg.exec_() == QMessageBox.No:
            return
        try:
            rval = self.msgr.replaceMissingDNMPage(test_number, page_number)
            ErrorMessage("{}".format(rval)).exec_()
        except PlomOwnersLoggedInException as err:
            ErrorMessage(
                "Cannot substitute that page - owners of tasks in that test are logged in: {}".format(
                    err.args[-1]
                )
            ).exec_()

    def autogenerateIDPage(self, test_number):
        msg = SimpleQuestion(
            self,
            f"Are you sure you want to generate an ID for test {test_number}? "
            "You can only do this for homeworks or pre-named tests.",
        )
        if msg.exec_() == QMessageBox.No:
            return
        try:
            rval = self.msgr.replaceMissingIDPage(test_number)
            ErrorMessage("{}".format(rval)).exec_()
        except PlomOwnersLoggedInException as err:
            ErrorMessage(
                "Cannot substitute that page - owners of tasks in that test are logged in: {}".format(
                    err.args[-1]
                )
            ).exec_()
        except PlomUnidentifiedPaperException as err:
            ErrorMessage(
                "Cannot substitute that page - that paper has not been identified: {}".format(
                    err
                )
            ).exec_()

    def substituteTestPage(self, test_number, page_number, version):
        page_type = self.testPageTypes[page_number]
        if page_type == "id":
            self.autogenerateIDPage(test_number)
        elif page_type == "dnm":
            self.substituteTestDNMPage(test_number, page_number)
        else:
            qnum = int(page_type[1:])  # is qNNN
            self.substituteTestQuestionPage(test_number, page_number, qnum, version)

        self.refresh_scan_status_lists()

    def substituteHWQuestion(self, test_number, question):
        msg = SimpleQuestion(
            self,
            'Are you sure you want to substitute a "Missing Page" blank for '
            f"question {question} of test {test_number}?",
        )
        if msg.exec_() == QMessageBox.No:
            return
        try:
            rval = self.msgr.replaceMissingHWQuestion(
                student_id=None, test=test_number, question=question
            )
            ErrorMessage("{}".format(rval)).exec_()
        except PlomTakenException:
            ErrorMessage("That question already has hw pages present.").exec_()
        except PlomOwnersLoggedInException as err:
            ErrorMessage(
                "Cannot substitute that question - owners of tasks in that test are logged in: {}".format(
                    err.args[-1]
                )
            ).exec_()

        self.refresh_scan_status_lists()

    def substitutePage(self):
        # THIS SHOULD KEEP VERSION INFORMATION
        pvi = self.ui.incompTW.selectedItems()
        # if nothing selected - return
        if len(pvi) == 0:
            return
        # if selected a top-level item (ie a test) - return
        if pvi[0].childCount() > 0:
            return
        # text should be t.n - else is homework page
        if pvi[0].text(1)[0] == "t":
            # format = t.n where n = pagenumber
            page = int(pvi[0].text(1)[2:])  # drop the "t."
            version = int(pvi[0].text(2))
            test = int(pvi[0].parent().text(0))  # grab test number from parent
            self.substituteTestPage(test, page, version)
            return
        elif pvi[0].text(1)[0] == "h":
            # format is h.n.k where n= question, k = order
            test = int(pvi[0].parent().text(0))  # grab test number from parent
            question, order = pvi[0].text(1)[2:].split(".")
            # drop the "h.", then split on "." - don't need 'order'
            self.substituteHWQuestion(test, int(question))
        else:  # can't substitute other sorts of pages
            return

    def removePagesFromPartScan(self):
        pvi = self.ui.incompTW.selectedItems()
        # if nothing selected - return
        if len(pvi) == 0:
            return
        # if selected not a top-level item (ie a test) - return
        if pvi[0].childCount() == 0:
            test_number = int(pvi[0].parent().text(0))
            page_name = pvi[0].text(1)
            msg = WarningQuestion(
                self,
                f"Will remove the selected page {page_name} from the selected test {test_number}.",
                "Are you sure you wish to do this? (not reversible)",
            )
            if msg.exec_() == QMessageBox.No:
                return
            try:
                rval = self.msgr.removeSinglePage(test_number, page_name)
                ErrorMessage("{}".format(rval)).exec_()
            except PlomOwnersLoggedInException as err:
                ErrorMessage(
                    "Cannot remove scanned pages from that test - owners of tasks in that test are logged in: {}".format(
                        err.args[-1]
                    )
                ).exec_()
        else:
            test_number = int(pvi[0].text(0))  # grab test number
            msg = WarningQuestion(
                self,
                f"Will remove all scanned pages from the selected test - test number {test_number}.",
                "Are you sure you wish to do this? (not reversible)",
            )
            if msg.exec_() == QMessageBox.No:
                return
            try:
                rval = self.msgr.removeAllScannedPages(test_number)
                ErrorMessage("{}".format(rval)).exec_()
            except PlomOwnersLoggedInException as err:
                ErrorMessage(
                    "Cannot remove scanned pages from that test - owners of tasks in that test are logged in: {}".format(
                        err.args[-1]
                    )
                ).exec_()
        self.refresh_scan_status_lists()

    def initUnknownTab(self):
        self.unknownModel = QStandardItemModel(0, 8)
        self.ui.unknownTV.setModel(self.unknownModel)
        self.ui.unknownTV.setSelectionBehavior(QAbstractItemView.SelectRows)
        self.ui.unknownTV.setSelectionMode(QAbstractItemView.SingleSelection)
        self.unknownModel.setHorizontalHeaderLabels(
            [
                "ID",
                "File",
                "Bundle name",
                "Bundle position",
                "Action to be taken",
                "Rotation-angle",
                "Test",
                "Page or Question",
            ]
        )
        self.ui.unknownTV.setIconSize(QSize(32, 32))
        self.ui.unknownTV.activated.connect(self.viewUPage)
        self.ui.unknownTV.setColumnHidden(0, True)
        self.refreshUList()

    def refreshUList(self):
        self.unknownModel.removeRows(0, self.unknownModel.rowCount())
        unkList = self.msgr.getUnknownPages()
        for r, u in enumerate(unkList):
            it0 = QStandardItem(Path(u["server_path"]).name)
            pm = QPixmap()
            pm.loadFromData(
                resources.read_binary(plom.client.icons, "manager_unknown.svg")
            )
            it0.setIcon(QIcon(pm))
            it1 = QStandardItem("?")
            it1.setTextAlignment(Qt.AlignCenter)
            it2 = QStandardItem(str(u["orientation"]))
            it2.setTextAlignment(Qt.AlignCenter)
            it3 = QStandardItem("")
            it3.setTextAlignment(Qt.AlignCenter)
            it4 = QStandardItem("")
            it4.setTextAlignment(Qt.AlignCenter)
            # the displayed value in first column:
            raw = QStandardItem(str(u["id"]))
            # but store entire dict in first entry, may need wrapped in QVariant
            raw.setData(u)
            self.unknownModel.insertRow(
                r,
                [
                    raw,
                    it0,
                    QStandardItem(u["bundle_name"]),
                    QStandardItem(str(u["bundle_position"])),
                    it1,
                    it2,
                    it3,
                    it4,
                ],
            )
        self.ui.unknownTV.resizeRowsToContents()
        self.ui.unknownTV.resizeColumnsToContents()

        countstr = str(len(unkList))
        countstr += "*" if countstr != "0" else "\N{Check Mark}"
        self.ui.scanTabW.setTabText(
            self.ui.scanTabW.indexOf(self.ui.unknownTab),
            f"&Unknown Pages ({countstr})",
        )

    def viewUPage(self):
        pvi = self.ui.unknownTV.selectedIndexes()
        if len(pvi) == 0:
            return
        r = pvi[0].row()
        pagedata = self.unknownModel.item(r, 0).data()  # .toPyObject?
        vp = self.msgr.get_image(pagedata["id"], pagedata["md5sum"])
        # get the list of ID'd papers
        iDict = self.msgr.getIdentified()
        # Context manager not appropriate, Issue #1996
        f = Path(tempfile.NamedTemporaryFile(delete=False).name)
        with open(f, "wb") as fh:
            fh.write(vp)
<<<<<<< HEAD
            pagedata["local_filename"] = fh.name
            uvw = UnknownViewWindow(
                self,
                [pagedata],
=======
        if True:  # temp, minimise diff
            uvw = UnknownViewWindow(
                self,
                [f],
>>>>>>> b3d324fe
                [self.max_papers, self.numberOfPages, self.numberOfQuestions],
                iDict,
            )
            if uvw.exec_() == QDialog.Accepted:
                # Colin hates all these hardcoded integers!
                self.unknownModel.item(r, 4).setText(uvw.action)
                self.unknownModel.item(r, 5).setText("{}".format(uvw.theta))
                self.unknownModel.item(r, 6).setText("{}".format(uvw.test))
                # questions is now of the form "1" or "1,2" or "1,2,3" etc
                self.unknownModel.item(r, 7).setText("{}".format(uvw.pq))
                if uvw.action == "discard":
                    pm = QPixmap()
                    pm.loadFromData(
                        resources.read_binary(plom.client.icons, "manager_discard.svg")
                    )
                    self.unknownModel.item(r, 1).setIcon(QIcon(pm))
                elif uvw.action == "extra":
                    pm = QPixmap()
                    pm.loadFromData(
                        resources.read_binary(plom.client.icons, "manager_extra.svg")
                    )
                    self.unknownModel.item(r, 1).setIcon(QIcon(pm))
                elif uvw.action == "test":
                    pm = QPixmap()
                    pm.loadFromData(
                        resources.read_binary(plom.client.icons, "manager_test.svg")
                    )
                    self.unknownModel.item(r, 1).setIcon(QIcon(pm))
                elif uvw.action == "homework":
                    pm = QPixmap()
                    pm.loadFromData(
                        resources.read_binary(plom.client.icons, "manager_hw.svg")
                    )
                    self.unknownModel.item(r, 1).setIcon(QIcon(pm))
        f.unlink()

    def doUActions(self):
        for r in range(self.unknownModel.rowCount()):
            action = self.unknownModel.item(r, 4).text()
            pagedata = self.unknownModel.item(r, 0).data()
            if action == "discard":
                self.msgr.removeUnknownImage(pagedata["server_path"])
            elif action == "extra":
                try:
                    # have to convert "1,2,3" into [1,2,3]
                    question_list = [
                        int(x) for x in self.unknownModel.item(r, 7).text().split(",")
                    ]
                    self.msgr.unknownToExtraPage(
                        pagedata["server_path"],
                        self.unknownModel.item(r, 6).text(),
                        question_list,
                        self.unknownModel.item(r, 5).text(),
                    )
                except (PlomOwnersLoggedInException, PlomConflict) as err:
                    ErrorMessage(f"{err}").exec_()
            elif action == "test":
                try:
                    if (
                        self.msgr.unknownToTestPage(
                            pagedata["server_path"],
                            self.unknownModel.item(r, 6).text(),
                            self.unknownModel.item(r, 7).text(),
                            self.unknownModel.item(r, 5).text(),
                        )
                        == "collision"
                    ):
                        ErrorMessage(
                            "Collision created in test {}".format(
                                self.unknownModel.item(r, 6).text()
                            )
                        ).exec_()
                except (PlomOwnersLoggedInException, PlomConflict) as err:
                    ErrorMessage(f"{err}").exec_()
            elif action == "homework":
                try:
                    # have to convert "1,2,3" into [1,2,3]
                    question_list = [
                        int(x) for x in self.unknownModel.item(r, 7).text().split(",")
                    ]
                    self.msgr.unknownToHWPage(
                        pagedata["server_path"],
                        self.unknownModel.item(r, 6).text(),
                        question_list,
                        self.unknownModel.item(r, 5).text(),
                    )
                except (PlomOwnersLoggedInException, PlomConflict) as err:
                    ErrorMessage(f"{err}").exec_()

            else:
                pass
        self.refreshScanTab()

    def viewWholeTest(self, testnum, parent=None):
        # TODO: used to get the ID page, and DNM etc, "just" need a new metadata

        # TODO: what was this vt None case here?
        # vt = self.msgr.getTestImages(testNumber)
        # if vt is None:
        #     return

        if parent is None:
            parent = self
        pagedata = self.msgr.get_pagedata(testnum)
        with tempfile.TemporaryDirectory() as td:
            # get_all=True should be default?
            pagedata = download_pages(self.msgr, pagedata, td, get_all=True)
            labels = [x["pagename"] for x in pagedata]
            WholeTestView(testnum, pagedata, labels, parent=parent).exec_()

    def checkTPage(self, testNumber, pageNumber, parent=None):
        if parent is None:
            parent = self
        cp = self.msgr.checkTPage(testNumber, pageNumber)
        # returns [v, image] or [v, imageBytes]
        if cp[1] is None:
            InfoMsg(
                parent,
                "Page {} of test {} is not scanned - should be version {}".format(
                    pageNumber, testNumber, cp[0]
                ),
            ).exec_()
            return
        # Context manager not appropriate, Issue #1996
        f = Path(tempfile.NamedTemporaryFile(delete=False).name)
        with open(f, "wb") as fh:
            fh.write(cp[1])
<<<<<<< HEAD
            GroupView(
                parent,
                [fh.name],
                title=f"Paper {testNumber} page {pageNumber} already has an image",
                before_text="Existing image:",
                after_text=f"Performing this action would create a collision with paper {testNumber} p. {pageNumber}",
            ).exec_()
=======
        ErrorMessage(
            "WARNING: potential collision! Page {} of test {} has been scanned already.".format(
                pageNumber, testNumber
            )
        ).exec_()
        GroupView(parent, [f]).exec_()
        f.unlink()
>>>>>>> b3d324fe

    def initCollideTab(self):
        self.collideModel = QStandardItemModel(0, 6)
        self.ui.collideTV.setModel(self.collideModel)
        self.ui.collideTV.setSelectionBehavior(QAbstractItemView.SelectRows)
        self.ui.collideTV.setSelectionMode(QAbstractItemView.SingleSelection)
        self.collideModel.setHorizontalHeaderLabels(
            ["FullFile", "File", "Action to be taken", "Test", "Page", "Version"]
        )
        self.ui.collideTV.setIconSize(QSize(96, 96))
        self.ui.collideTV.activated.connect(self.viewCPage)
        self.ui.collideTV.setColumnHidden(0, True)
        self.refreshCList()

    def refreshCList(self):
        self.collideModel.removeRows(0, self.collideModel.rowCount())
        colDict = self.msgr.getCollidingPageNames()  # dict [fname]=[t,p,v]
        r = 0
        for u in colDict.keys():
            # it0 = QStandardItem(u)
            it1 = QStandardItem(os.path.split(u)[1])
            pm = QPixmap()
            pm.loadFromData(
                resources.read_binary(plom.client.icons, "manager_collide.svg")
            )
            it1.setIcon(QIcon(pm))
            it2 = QStandardItem("?")
            it2.setTextAlignment(Qt.AlignCenter)
            it3 = QStandardItem("{}".format(colDict[u][0]))
            it3.setTextAlignment(Qt.AlignCenter)
            it4 = QStandardItem("{}".format(colDict[u][1]))
            it4.setTextAlignment(Qt.AlignCenter)
            it5 = QStandardItem("{}".format(colDict[u][2]))
            it5.setTextAlignment(Qt.AlignCenter)
            self.collideModel.insertRow(r, [QStandardItem(u), it1, it2, it3, it4, it5])
            r += 1
        self.ui.collideTV.resizeRowsToContents()
        self.ui.collideTV.resizeColumnsToContents()
        countstr = str(len(colDict.keys()))
        countstr += "*" if countstr != "0" else "\N{Check Mark}"
        self.ui.scanTabW.setTabText(
            self.ui.scanTabW.indexOf(self.ui.collideTab),
            f"&Colliding Pages ({countstr})",
        )

    def viewCPage(self):
        pvi = self.ui.collideTV.selectedIndexes()
        if len(pvi) == 0:
            return
        r = pvi[0].row()
        fname = self.collideModel.item(r, 0).text()
        test = int(self.collideModel.item(r, 3).text())
        page = int(self.collideModel.item(r, 4).text())
        version = int(self.collideModel.item(r, 5).text())

        (pagedata,) = self.msgr.getTPageImageData(test, page, version)
        vop = self.msgr.get_image(pagedata["id"], pagedata["md5sum"])
        vcp = self.msgr.getCollidingImage(fname)
        if vop is None or vcp is None:
            return
        # Context manager not appropriate, Issue #1996
        f_orig = Path(tempfile.NamedTemporaryFile(delete=False).name)
        f_collides = Path(tempfile.NamedTemporaryFile(delete=False).name)
        with open(f_orig, "wb") as fh:
            fh.write(vop)
        with open(f_collides, "wb") as fh:
            fh.write(vcp)
        cvw = CollideViewWindow(self, f_orig, f_collides, test, page)
        if cvw.exec_() == QDialog.Accepted:
            if cvw.action == "original":
                pm = QPixmap()
                pm.loadFromData(
                    resources.read_binary(plom.client.icons, "manager_discard.svg")
                )
                self.collideModel.item(r, 1).setIcon(QIcon(pm))
                self.collideModel.item(r, 2).setText("discard")
            elif cvw.action == "collide":
                pm = QPixmap()
                pm.loadFromData(
                    resources.read_binary(plom.client.icons, "manager_test.svg")
                )
                self.collideModel.item(r, 1).setIcon(QIcon(pm))
                self.collideModel.item(r, 2).setText("replace")
        f_orig.unlink()
        f_collides.unlink()

    def doCActions(self):
        for r in range(self.collideModel.rowCount()):
            if self.collideModel.item(r, 2).text() == "discard":
                self.msgr.removeCollidingImage(self.collideModel.item(r, 0).text())
            elif self.collideModel.item(r, 2).text() == "replace":
                try:
                    self.msgr.collidingToTestPage(
                        self.collideModel.item(r, 0).text(),
                        self.collideModel.item(r, 3).text(),
                        self.collideModel.item(r, 4).text(),
                        self.collideModel.item(r, 5).text(),
                    )
                except (PlomOwnersLoggedInException, PlomConflict) as err:

                    ErrorMessage(f"{err}").exec_()
            else:
                pass
                # print(
                #     "No action for file {}.".format(self.collideModel.item(r, 0).text())
                # )
        self.refreshCList()

    def initDiscardTab(self):
        self.discardModel = QStandardItemModel(0, 4)
        self.ui.discardTV.setModel(self.discardModel)
        self.ui.discardTV.setSelectionBehavior(QAbstractItemView.SelectRows)
        self.ui.discardTV.setSelectionMode(QAbstractItemView.SingleSelection)
        self.discardModel.setHorizontalHeaderLabels(
            [
                "FullFile",
                "File",
                "Reason discarded",
                "Action to be taken",
            ]
        )
        self.ui.discardTV.setIconSize(QSize(32, 32))
        self.ui.discardTV.activated.connect(self.viewDPage)
        self.ui.discardTV.setColumnHidden(0, True)
        self.refreshDList()

    def refreshDList(self):
        self.discardModel.removeRows(0, self.discardModel.rowCount())
        # list of pairs [filename, reason]
        disList = self.msgr.getDiscardNames()
        r = 0
        for fname, reason in disList:
            it0 = QStandardItem(fname)
            it1 = QStandardItem(os.path.split(fname)[1])
            pm = QPixmap()
            pm.loadFromData(
                resources.read_binary(plom.client.icons, "manager_none.svg")
            )
            it1.setIcon(QIcon(pm))
            it2 = QStandardItem(reason)
            it3 = QStandardItem("")
            it3.setTextAlignment(Qt.AlignCenter)
            self.discardModel.insertRow(r, [it0, it1, it2, it3])
            r += 1
        self.ui.discardTV.resizeRowsToContents()
        self.ui.discardTV.resizeColumnsToContents()
        self.ui.scanTabW.setTabText(
            self.ui.scanTabW.indexOf(self.ui.discardTab),
            "&Discarded Pages ({})".format(len(disList)),
        )

    def viewDPage(self):
        pvi = self.ui.discardTV.selectedIndexes()
        if len(pvi) == 0:
            return
        r = pvi[0].row()
        fname = self.discardModel.item(r, 0).text()
        vdp = self.msgr.getDiscardImage(fname)
        if vdp is None:
            return
<<<<<<< HEAD
        with tempfile.NamedTemporaryFile() as dh:
            dh.write(vdp)
            if DiscardViewWindow(self, dh.name).exec_() == QDialog.Accepted:
                pm = QPixmap()
                pm.loadFromData(
                    resources.read_binary(plom.client.icons, "manager_move.svg")
                )
                self.discardModel.item(r, 1).setIcon(QIcon(pm))
                self.discardModel.item(r, 3).setText("move")
=======
        # Context manager not appropriate, Issue #1996
        f = Path(tempfile.NamedTemporaryFile(delete=False).name)
        with open(f, "wb") as fh:
            fh.write(vdp)
        dvw = DiscardViewWindow(self, f)
        if True:  # temp minimise diff
            if dvw.exec_() == QDialog.Accepted:
                if dvw.action == "unknown":
                    pm = QPixmap()
                    pm.loadFromData(
                        resources.read_binary(plom.client.icons, "manager_move.svg")
                    )
                    self.discardModel.item(r, 1).setIcon(QIcon(pm))
                    self.discardModel.item(r, 3).setText("move")
                elif dvw.action == "none":
                    pm = QPixmap()
                    pm.loadFromData(
                        resources.read_binary(plom.client.icons, "manager_none.svg")
                    )
                    self.discardModel.item(r, 1).setIcon(QIcon(pm))
                    self.discardModel.item(r, 3).setText("none")
        f.unlink()
>>>>>>> b3d324fe

    def doDActions(self):
        for r in range(self.discardModel.rowCount()):
            if self.discardModel.item(r, 3).text() == "move":
                self.msgr.discardToUnknown(self.discardModel.item(r, 0).text())
        self.refreshDList()
        self.refreshUList()

    def initDanglingTab(self):
        self.danglingModel = QStandardItemModel(0, 5)
        self.ui.danglingTV.setModel(self.danglingModel)
        self.ui.danglingTV.setSelectionBehavior(QAbstractItemView.SelectRows)
        self.ui.danglingTV.setSelectionMode(QAbstractItemView.SingleSelection)
        self.danglingModel.setHorizontalHeaderLabels(
            ["Type", "Test", "Group", "Code", "Page / Order"]
        )
        self.ui.danglingTV.activated.connect(self.viewDanglingPage)
        self.refreshDangList()

    def refreshDangList(self):
        self.danglingModel.removeRows(0, self.danglingModel.rowCount())
        # list of dicts
        dangList = self.msgr.RgetDanglingPages()
        r = 0
        for dang in dangList:
            it0 = QStandardItem(f"{dang['type']}")
            it1 = QStandardItem(f"{dang['test']}")
            it2 = QStandardItem(f"{dang['group']}")
            it3 = QStandardItem(f"{dang['code']}")
            if dang["type"] == "tpage":
                it4 = QStandardItem(f"{dang['page']}")
            else:
                it4 = QStandardItem(f"{dang['order']}")
            self.danglingModel.insertRow(r, [it0, it1, it2, it3, it4])
            r += 1
        self.ui.danglingTV.resizeRowsToContents()
        self.ui.danglingTV.resizeColumnsToContents()

        countstr = str(len(dangList))
        countstr += "*" if countstr != "0" else "\N{Check Mark}"
        self.ui.scanTabW.setTabText(
            self.ui.scanTabW.indexOf(self.ui.dangleTab),
            f"Dan&gling Pages ({countstr})",
        )

    def viewDanglingPage(self):
        pvi = self.ui.danglingTV.selectedIndexes()
        if len(pvi) == 0:
            return
        r = pvi[0].row()
        test_number = int(self.danglingModel.item(r, 1).text())
        self.viewWholeTest(test_number)

    def removeDanglingPage(self):
        pvi = self.ui.danglingTV.selectedIndexes()
        if len(pvi) == 0:
            return
        r = pvi[0].row()
        # recreate the page name
        test_number = int(self.danglingModel.item(r, 1).text())
        page_name = self.danglingModel.item(r, 3).text()
        msg = WarningQuestion(
            self,
            f"Will remove the selected page {page_name} from the selected test {test_number}.",
            "Are you sure you wish to do this? (not reversible)",
        )
        if msg.exec_() == QMessageBox.No:
            return
        try:
            rval = self.msgr.removeSinglePage(test_number, page_name)
            ErrorMessage("{}".format(rval)).exec_()
        except PlomOwnersLoggedInException as err:
            ErrorMessage(
                "Cannot remove scanned pages from that test - owners of tasks in that test are logged in: {}".format(
                    err.args[-1]
                )
            ).exec_()

    # ###################
    # Progress tab stuff
    def initProgressTab(self):
        self.initOverallTab()
        self.initMarkTab()
        self.initIDTab()
        self.initOutTab()

    def refreshProgressTab(self):
        self.refreshOverallTab()
        self.refreshMarkTab()
        self.refreshIDTab()
        self.refreshOutTab()

    def initOverallTab(self):
        self.ui.overallTW.setHorizontalHeaderLabels(
            ["Test number", "Scanned", "Identified", "Questions Marked"]
        )
        self.ui.overallTW.activated.connect(self.viewTestStatus)
        self.ui.overallTW.setSortingEnabled(True)
        self.refreshOverallTab()

    def viewTestStatus(self):
        pvi = self.ui.overallTW.selectedItems()
        if len(pvi) == 0:
            return
        r = pvi[0].row()
        testNumber = int(self.ui.overallTW.item(r, 0).text())
        stats = self.msgr.RgetStatus(testNumber)
        TestStatus(self.numberOfQuestions, stats).exec_()

    def refreshOverallTab(self):
        self.ui.overallTW.clearContents()
        self.ui.overallTW.setRowCount(0)

        opDict = self.msgr.RgetCompletionStatus()
        tk = list(opDict.keys())
        tk.sort(key=int)  # sort in numeric order
        # each dict value is [Scanned, Identified, #Marked]
        r = 0
        for t in tk:
            self.ui.overallTW.insertRow(r)
            self.ui.overallTW.setItem(r, 0, QTableWidgetItem(str(t).rjust(4)))

            it = QTableWidgetItem("{}".format(opDict[t][0]))
            if opDict[t][0]:
                it.setBackground(QBrush(Qt.green))
                it.setToolTip("Has been scanned")
            elif opDict[t][2] > 0:
                it.setBackground(QBrush(Qt.red))
                it.setToolTip("Has been (part-)marked but not completely scanned.")

            self.ui.overallTW.setItem(r, 1, it)

            it = QTableWidgetItem("{}".format(opDict[t][1]))
            if opDict[t][1]:
                it.setBackground(QBrush(Qt.green))
                it.setToolTip("Has been identified")
            self.ui.overallTW.setItem(r, 2, it)

            it = QTableWidgetItem(str(opDict[t][2]).rjust(3))
            if opDict[t][2] == self.numberOfQuestions:
                it.setBackground(QBrush(Qt.green))
                it.setToolTip("Has been marked")
            self.ui.overallTW.setItem(r, 3, it)
            r += 1

    def initIDTab(self):
        self.refreshIDTab()
        self.ui.idPB.setFormat("%v / %m")
        self.ui.predictionTW.setColumnCount(3)
        self.ui.predictionTW.setHorizontalHeaderLabels(["Test", "Student ID", "Name"])
        self.ui.predictionTW.setSelectionMode(QAbstractItemView.SingleSelection)
        self.ui.predictionTW.setSelectionBehavior(QAbstractItemView.SelectRows)
        self.ui.predictionTW.setAlternatingRowColors(True)
        self.ui.predictionTW.activated.connect(self.viewIDPage)

    def refreshIDTab(self):
        ti = self.msgr.IDprogressCount()
        self.ui.papersLE.setText(str(ti[1]))
        self.ui.idPB.setValue(ti[0])
        self.ui.idPB.setMaximum(ti[1])
        self.getPredictions()

    def selectRectangle(self):
        try:
            imageList = self.msgr.IDgetImageFromATest()
        except PlomNoMoreException as err:
            ErrorMessage(f"No unIDd images to show - {err}").exec_()
            return
        with tempfile.TemporaryDirectory() as td:
            inames = []
            for i, img_bytes in enumerate(imageList):
                img_ext = imghdr.what(None, h=img_bytes)
                tmp = Path(td) / "id.{}.{}".format(i, img_ext)
                with open(tmp, "wb") as fh:
                    fh.write(img_bytes)
                inames.append(tmp)
            srw = SelectRectangleWindow(self, inames)
            if srw.exec_() == QDialog.Accepted:
                self.IDrectangle = srw.rectangle
                self.IDwhichFile = srw.whichFile
                if (
                    self.IDrectangle is None
                ):  # We do not allow the IDReader to run if no rectangle is selected (this would cause a crash)
                    self.ui.predictButton.setEnabled(False)
                else:
                    self.ui.predictButton.setEnabled(True)

    def viewIDPage(self):
        idi = self.ui.predictionTW.selectedIndexes()
        if len(idi) == 0:
            return
        test = int(self.ui.predictionTW.item(idi[0].row(), 0).text())
        sid = int(self.ui.predictionTW.item(idi[0].row(), 1).text())
        try:
            img_bytes = self.msgr.request_ID_image(test)
        except PlomException as err:
            ErrorMessage(err).exec_()
            return

        if not img_bytes:
            return
        with tempfile.TemporaryDirectory() as td:
            img_ext = imghdr.what(None, h=img_bytes)
            imageName = Path(td) / f"id.{img_ext}"
            with open(imageName, "wb") as fh:
                fh.write(img_bytes)
            GroupView(self, imageName, title=f"ID page currently IDed as {sid}").exec_()

    def runPredictor(self, ignoreStamp=False):
        rmsg = self.msgr.IDrunPredictions(
            [
                self.IDrectangle.left(),
                self.IDrectangle.top(),
                self.IDrectangle.width(),
                self.IDrectangle.height(),
            ],
            self.IDwhichFile,
            ignoreStamp,
        )
        # returns [True, True] = off and running,
        # [True, False] = currently running.
        # [False, time] = found a timestamp
        if rmsg[0]:
            if rmsg[1]:
                txt = "IDReader launched. It may take some time to run. Please be patient."
            else:
                txt = "IDReader currently running. Please be patient."
            ErrorMessage(txt).exec_()
            return
        else:  # not running because we found a timestamp = rmsg[1]
            sm = SimpleQuestion(
                self,
                f"IDReader was last run at {rmsg[1]}",
                "Do you want to rerun it?",
            )
            if sm.exec_() == QMessageBox.No:
                return
            self.runPredictor(ignoreStamp=True)

    def un_id_paper(self):
        # should we populate "test" from the list view?
        # idi = self.ui.predictionTW.selectedIndexes()
        # if idi:
        #     test = int(self.ui.predictionTW.item(idi[0].row(), 0).text())
        #     sid = int(self.ui.predictionTW.item(idi[0].row(), 1).text())

        test, ok = QInputDialog.getText(self, "Unidentify a paper", "Un-ID which paper")
        if not ok or not test:
            return
        iDict = self.msgr.getIdentified()
        msg = f"Do you want to reset the ID of test number {test}?"
        if test in iDict:
            sid, sname = iDict[test]
            msg += f"\n\nCurrently is {sid}: {sname}"
        else:
            msg += "\n\nCan't find current ID - is likely not ID'd yet."
        if SimpleQuestion(self, msg).exec_() == QMessageBox.No:
            return
        # self.msgr.id_paper(test, "", "")
        self.msgr.un_id_paper(test)

    def getPredictions(self):
        csvfile = self.msgr.IDrequestPredictions()
        pdict = {}
        reader = csv.DictReader(csvfile, skipinitialspace=True)
        for row in reader:
            pdict[int(row["test"])] = str(row["id"])
        iDict = self.msgr.getIdentified()
        for t in iDict.keys():
            pdict[int(t)] = str(iDict[t][0])

        self.ui.predictionTW.clearContents()
        self.ui.predictionTW.setRowCount(0)
        r = 0
        for t in pdict.keys():
            self.ui.predictionTW.insertRow(r)
            self.ui.predictionTW.setItem(r, 0, QTableWidgetItem("{}".format(t)))
            it = QTableWidgetItem("{}".format(pdict[t]))
            it2 = QTableWidgetItem("")
            if str(t) in iDict:
                it.setBackground(QBrush(Qt.cyan))
                it.setToolTip("Has been identified")
                it2.setText(iDict[str(t)][1])
                it2.setBackground(QBrush(Qt.cyan))
                it2.setToolTip("Has been identified")
            self.ui.predictionTW.setItem(r, 1, it)
            self.ui.predictionTW.setItem(r, 2, it2)
            r += 1

    def deletePredictions(self):
        msg = SimpleQuestion(
            self,
            "Are you sure you want the server to delete predicted IDs?"
            " (note that this does not delete user-inputted IDs)",
        )
        if msg.exec_() == QMessageBox.No:
            return
        # returns [True] or [False, message]
        rval = self.msgr.IDdeletePredictions()
        if rval[0] is False:  # some sort of problem, show returned message
            ErrorMessage(rval[1]).exec_()
        else:
            self.getPredictions()

    def initMarkTab(self):
        grid = QGridLayout()
        self.pd = {}
        for q in range(1, self.numberOfQuestions + 1):
            for v in range(1, self.numberOfVersions + 1):
                stats = self.msgr.getProgress(q, v)
                self.pd[(q, v)] = ProgressBox(self, q, v, stats)
                grid.addWidget(self.pd[(q, v)], q, v)
        self.ui.markBucket.setLayout(grid)

    def refreshMarkTab(self):
        for q in range(1, self.numberOfQuestions + 1):
            for v in range(1, self.numberOfVersions + 1):
                stats = self.msgr.getProgress(q, v)
                self.pd[(q, v)].refresh(stats)

    def viewMarkHistogram(self, question, version):
        mhist = self.msgr.getMarkHistogram(question, version)
        QVHistogram(question, version, mhist).exec_()

    def initOutTab(self):
        self.ui.tasksOutTW.setColumnCount(3)
        self.ui.tasksOutTW.setHorizontalHeaderLabels(["Task", "User", "Time"])

    def refreshOutTab(self):
        tasksOut = self.msgr.RgetOutToDo()
        self.ui.tasksOutTW.clearContents()
        self.ui.tasksOutTW.setRowCount(0)

        if len(tasksOut) == 0:
            self.ui.tasksOutTW.setEnabled(False)
            return

        self.ui.tasksOutTW.setEnabled(True)
        r = 0
        for x in tasksOut:
            self.ui.tasksOutTW.insertRow(r)
            self.ui.tasksOutTW.setItem(r, 0, QTableWidgetItem(str(x[0])))
            self.ui.tasksOutTW.setItem(r, 1, QTableWidgetItem(str(x[1])))
            self.ui.tasksOutTW.setItem(r, 2, QTableWidgetItem(str(x[2])))
            r += 1

    def todo(self, msg=""):
        ErrorMessage("This is on our to-do list" + msg).exec_()

    ##################
    # review tab stuff

    def initReviewTab(self):
        self.initRevMTab()
        self.initRevIDTab()

    def refreshRev(self):
        self.refreshIDRev()
        self.refreshMRev()

    def initRevMTab(self):
        self.ui.reviewTW.setColumnCount(7)
        self.ui.reviewTW.setHorizontalHeaderLabels(
            ["Test", "Question", "Version", "Mark", "Username", "Marking Time", "When"]
        )
        self.ui.reviewTW.setSortingEnabled(True)
        self.ui.reviewTW.setSelectionMode(QAbstractItemView.SingleSelection)
        self.ui.reviewTW.setSelectionBehavior(QAbstractItemView.SelectRows)
        self.ui.reviewTW.activated.connect(self.reviewAnnotated)

        self.ui.questionCB.addItem("*")
        for q in range(self.numberOfQuestions):
            self.ui.questionCB.addItem(str(q + 1))
        self.ui.versionCB.addItem("*")
        for v in range(self.numberOfVersions):
            self.ui.versionCB.addItem(str(v + 1))
        ulist = self.msgr.getUserList()
        self.ui.userCB.addItem("*")
        for u in ulist:
            self.ui.userCB.addItem(u)
        self.ui.filterB.clicked.connect(self.filterReview)

    def refreshMRev(self):
        """Refresh the user list in the marking review tab."""
        # clean out the combox box and then rebuild it.
        self.ui.userCB.clear()
        ulist = self.msgr.getUserList()
        self.ui.userCB.addItem("*")
        for u in ulist:
            self.ui.userCB.addItem(u)

    def filterReview(self):
        if (
            (self.ui.questionCB.currentText() == "*")
            and (self.ui.versionCB.currentText() == "*")
            and (self.ui.userCB.currentText() == "*")
        ):
            ErrorMessage(
                'Please set at least one of "Question", "Version", "User" to specific values.'
            ).exec_()
            return
        markedOnly = True if self.ui.markedOnlyCB.checkState() == Qt.Checked else False
        mrList = self.msgr.getMarkReview(
            self.ui.questionCB.currentText(),
            self.ui.versionCB.currentText(),
            self.ui.userCB.currentText(),
            markedOnly,
        )

        self.ui.reviewTW.clearContents()
        self.ui.reviewTW.setRowCount(0)
        r = 0
        for dat in mrList:
            self.ui.reviewTW.insertRow(r)
            # rjust(4) entries so that they can sort like integers... without actually being integers
            for k in range(7):
                self.ui.reviewTW.setItem(
                    r, k, QTableWidgetItem("{}".format(dat[k]).rjust(4))
                )
            if dat[4] == "reviewer":
                for k in range(7):
                    self.ui.reviewTW.item(r, k).setBackground(QBrush(Qt.green))
            if dat[3] == "n/a":
                for k in range(7):
                    self.ui.reviewTW.item(r, k).setBackground(QBrush(Qt.yellow))
            r += 1

    def reviewAnnotated(self):
        rvi = self.ui.reviewTW.selectedIndexes()
        if len(rvi) == 0:
            return
        r = rvi[0].row()
        # no action if row is unmarked
        # text in item is rjust(4)'d - so <space>n/a is the string
        if self.ui.reviewTW.item(r, 3).text() == " n/a":
            # TODO - in future fire up reviewer with original pages
            return
        test = int(self.ui.reviewTW.item(r, 0).text())
        question = int(self.ui.reviewTW.item(r, 1).text())
        version = int(self.ui.reviewTW.item(r, 2).text())
        img = self.msgr.get_annotations_image(test, question)
        # TODO: issue #1909: use .png/.jpg: inspect bytes with imghdr?
        # TODO: but more likely superseded by "pagedata" changes
        # Context manager not appropriate, Issue #1996
        f = Path(tempfile.NamedTemporaryFile(delete=False).name)
        with open(f, "wb") as fh:
            fh.write(img)
        rvw = ReviewViewWindow(self, [f])
        if rvw.exec() == QDialog.Accepted:
            if rvw.action == "review":
                # first remove auth from that user - safer.
                if self.ui.reviewTW.item(r, 4).text() != "reviewer":
                    self.msgr.clearAuthorisationUser(self.ui.reviewTW.item(r, 4).text())
                # then map that question's owner "reviewer"
                self.msgr.MreviewQuestion(test, question, version)
                self.ui.reviewTW.item(r, 4).setText("reviewer")
        f.unlink()

    def initRevIDTab(self):
        self.ui.reviewIDTW.setColumnCount(5)
        self.ui.reviewIDTW.setHorizontalHeaderLabels(
            ["Test", "Username", "When", "Student ID", "Student Name"]
        )
        self.ui.reviewIDTW.setSortingEnabled(True)
        self.ui.reviewIDTW.setSelectionMode(QAbstractItemView.SingleSelection)
        self.ui.reviewIDTW.setSelectionBehavior(QAbstractItemView.SelectRows)
        self.ui.reviewIDTW.activated.connect(self.reviewIDd)

    def refreshIDRev(self):
        irList = self.msgr.getIDReview()
        self.ui.reviewIDTW.clearContents()
        self.ui.reviewIDTW.setRowCount(0)
        r = 0
        for dat in irList:
            self.ui.reviewIDTW.insertRow(r)
            # rjust(4) entries so that they can sort like integers... without actually being integers
            for k in range(5):
                self.ui.reviewIDTW.setItem(
                    r, k, QTableWidgetItem("{}".format(dat[k]).rjust(4))
                )
            if dat[1] == "reviewer":
                for k in range(5):
                    self.ui.reviewIDTW.item(r, k).setBackground(QBrush(Qt.green))
            elif dat[1] == "automatic":
                for k in range(5):
                    self.ui.reviewIDTW.item(r, k).setBackground(QBrush(Qt.cyan))
            r += 1

    def reviewIDd(self):
        rvi = self.ui.reviewIDTW.selectedIndexes()
        if len(rvi) == 0:
            return
        r = rvi[0].row()
        # check if ID was computed automatically
        if self.ui.reviewIDTW.item(r, 1).text() == "automatic":
            if (
                SimpleQuestion(
                    self,
                    "This paper was ID'd automatically, are you sure you wish to review it?",
                ).exec_()
                != QMessageBox.Yes
            ):
                return

        test = int(self.ui.reviewIDTW.item(r, 0).text())
        img_bytes = self.msgr.request_ID_image(test)
        with tempfile.TemporaryDirectory() as td:
            img_ext = imghdr.what(None, h=img_bytes)
            imageName = Path(td) / f"id.0.{img_ext}"
            with open(imageName, "wb") as fh:
                fh.write(img_bytes)
            rvw = ReviewViewWindow(self, imageName, "ID pages")
            if rvw.exec() == QDialog.Accepted:
                if rvw.action == "review":
                    # first remove auth from that user - safer.
                    if self.ui.reviewIDTW.item(r, 1).text() != "reviewer":
                        self.msgr.clearAuthorisationUser(
                            self.ui.reviewIDTW.item(r, 1).text()
                        )
                    # then map that question's owner "reviewer"
                    self.ui.reviewIDTW.item(r, 1).setText("reviewer")
                    self.msgr.IDreviewID(test)

    ##################
    # Solution tab stuff
    def initSolutionTab(self):
        self.tempDirectory = tempfile.TemporaryDirectory(prefix="plom_manager_")
        self.solnPath = self.tempDirectory.name
        # set up the viewer
        self.solnIV = ImageViewWidget(self)
        self.ui.solnGBLayout.addWidget(self.solnIV)

        self.ui.solnQSB.setMaximum(self.numberOfQuestions)
        self.ui.solnQSB.valueChanged.connect(self.viewCurrentSolution)
        self.ui.solnVSB.setMaximum(self.numberOfVersions)
        self.ui.solnVSB.valueChanged.connect(self.viewCurrentSolution)

        self.ui.solnDeleteB.clicked.connect(self.deleteCurrentSolution)
        self.ui.solnViewB.clicked.connect(self.viewCurrentSolution)
        self.ui.solnRefreshB.clicked.connect(self.refreshCurrentSolution)
        self.ui.solnUploadB.clicked.connect(self.uploadSolution)

    def refreshCurrentSolution(self):
        try:
            imgBytes = self.msgr.getSolutionImage(
                self.ui.solnQSB.value(), self.ui.solnVSB.value()
            )
        except PlomNoSolutionException:
            self.solnIV.updateImage([])
            return False
        # save the image
        solutionName = os.path.join(
            self.solnPath,
            "solution.{}.{}.png".format(
                self.ui.solnQSB.value(), self.ui.solnVSB.value()
            ),
        )
        with open(solutionName, "wb") as fh:
            fh.write(imgBytes)
        self.solnIV.updateImage(solutionName)
        return True

    def viewCurrentSolution(self):
        solutionName = os.path.join(
            self.solnPath,
            "solution.{}.{}.png".format(
                self.ui.solnQSB.value(), self.ui.solnVSB.value()
            ),
        )
        # check if file there already
        if os.path.isfile(solutionName):
            self.solnIV.updateImage(solutionName)
        else:  # not there - so try to update it
            self.refreshCurrentSolution()

    def uploadSolution(self):
        # currently only png
        fname = QFileDialog.getOpenFileName(
            self, "Get solution image", "./", "PNG files (*.png)"
        )  # returns (name, type)
        if fname[0] == "":  # user didn't select file
            return
        # check file is actually there
        if not os.path.isfile(fname[0]):
            return
        # push file to server
        self.msgr.putSolutionImage(
            self.ui.solnQSB.value(), self.ui.solnVSB.value(), fname[0]
        )
        self.refreshCurrentSolution()

    def deleteCurrentSolution(self):
        if (
            SimpleQuestion(
                self,
                f"Are you sure that you want to delete solution to"
                f" question {self.ui.solnQSB.value()}"
                f" version {self.ui.solnVSB.value()}.",
            ).exec_()
            == QMessageBox.Yes
        ):
            self.msgr.deleteSolutionImage(
                self.ui.solnQSB.value(), self.ui.solnVSB.value()
            )
            solutionName = os.path.join(
                self.solnPath,
                "solution.{}.{}.png".format(
                    self.ui.solnQSB.value(), self.ui.solnVSB.value()
                ),
            )
            os.unlink(solutionName)
            self.solnIV.updateImage([])
        else:
            return

    ##################
    # User tab stuff

    def initUserTab(self):
        self.initUserListTab()
        self.initProgressQUTabs()

    def initUserListTab(self):
        self.ui.userListTW.setColumnCount(7)
        self.ui.userListTW.setHorizontalHeaderLabels(
            [
                "Username",
                "Enabled",
                "Logged in",
                "Last activity",
                "Last action",
                "Papers IDd",
                "Questions Marked",
            ]
        )
        self.ui.userListTW.setSortingEnabled(True)
        self.ui.userListTW.setSelectionMode(QAbstractItemView.ExtendedSelection)
        self.ui.userListTW.setSelectionBehavior(QAbstractItemView.SelectRows)

    def initProgressQUTabs(self):
        self.ui.QPUserTW.setColumnCount(5)
        self.ui.QPUserTW.setHeaderLabels(
            [
                "Question",
                "Version",
                "User",
                "Number Marked",
                "Avg time per task",
                "Percentage of Q/V marked",
            ]
        )
        # self.ui.QPUserTW.setSortingEnabled(True)
        self.ui.QPUserTW.setSelectionMode(QAbstractItemView.SingleSelection)
        self.ui.QPUserTW.setSelectionBehavior(QAbstractItemView.SelectRows)
        # and the other tab
        self.ui.PUQTW.setColumnCount(5)
        self.ui.PUQTW.setHeaderLabels(
            [
                "User",
                "Question",
                "Version",
                "Number Marked",
                "Avg time per task",
                "Percentage of Q/V marked",
            ]
        )
        # self.ui.PUQTW.setSortingEnabled(True)
        self.ui.PUQTW.setSelectionMode(QAbstractItemView.SingleSelection)
        self.ui.PUQTW.setSelectionBehavior(QAbstractItemView.SelectRows)

    def forceLogout(self):
        ri = self.ui.userListTW.selectedIndexes()
        if len(ri) == 0:
            return

        selectedUsers = [self.ui.userListTW.item(i.row(), 0).text() for i in ri[::7]]

        if "manager" in selectedUsers:
            ErrorMessage(
                "You cannot force-logout the manager. To logout, click on the Quit button."
            ).exec_()
            return
        if (
            SimpleQuestion(
                self,
                "Are you sure you want to force-logout users {}?".format(selectedUsers)
                # do something about this formatting, right now it's just a python list
            ).exec_()
            == QMessageBox.Yes
        ):
            for user in selectedUsers:
                self.msgr.clearAuthorisationUser(user)
            self.refreshUserList()

    def enableUsers(self):
        ri = self.ui.userListTW.selectedIndexes()
        if len(ri) == 0:
            return

        selectedUsers = [self.ui.userListTW.item(i.row(), 0).text() for i in ri[::7]]

        for user in selectedUsers:
            try:
                self.msgr.enableUser(user)
            except PlomConflict as e:
                WarnMsg(self, str(e)).exec_()
        self.refreshUserList()

    def disableUsers(self):
        ri = self.ui.userListTW.selectedIndexes()
        if len(ri) == 0:
            return

        selectedUsers = [self.ui.userListTW.item(i.row(), 0).text() for i in ri[::7]]

        msg = "Are you sure you want to disable "
        msg += "users " if len(selectedUsers) > 1 else "user "
        msg += ", ".join(f'"{x}"' for x in selectedUsers)
        if SimpleQuestion(self, msg).exec_() != QMessageBox.Yes:
            return
        for user in selectedUsers:
            try:
                self.msgr.disableUser(user)
            except PlomConflict as e:
                WarnMsg(self, str(e)).exec_()
        self.refreshUserList()

    def changeUserPassword(self):
        ri = self.ui.userListTW.selectedIndexes()
        if len(ri) == 0:
            return
        if len(ri) > 7:
            ErrorMessage(
                "You can only change the password of one user at a time."
            ).exec()
            return

        r = ri[0].row()
        user = self.ui.userListTW.item(r, 0).text()
        cpwd = UserDialog(name=user)
        if cpwd.exec_() == QDialog.Accepted:
            rval = self.msgr.createModifyUser(user, cpwd.password)
            ErrorMessage(rval[1]).exec_()
        return

    def createUser(self):
        # need to pass list of existing users
        uList = [
            self.ui.userListTW.item(r, 0).text()
            for r in range(self.ui.userListTW.rowCount())
        ]
        cpwd = UserDialog(name=None, extant=uList)
        if cpwd.exec_() == QDialog.Accepted:
            rval = self.msgr.createModifyUser(cpwd.name, cpwd.password)
            ErrorMessage(rval[1]).exec_()
            self.refreshUserList()
        return

    def refreshUserList(self):
        uDict = self.msgr.getUserDetails()
        self.ui.userListTW.clearContents()
        self.ui.userListTW.setRowCount(0)
        r = 0
        for u in uDict:
            dat = uDict[u]
            self.ui.userListTW.insertRow(r)

            # change the last activity to be human readable
            rawTimestamp = dat[2]

            time = arrow.get(rawTimestamp, "YY:MM:DD-HH:mm:ss")
            dat[2] = time.humanize()

            # rjust(4) entries so that they can sort like integers... without actually being integers
            self.ui.userListTW.setItem(r, 0, QTableWidgetItem("{}".format(u)))
            for k in range(6):
                self.ui.userListTW.setItem(
                    r, k + 1, QTableWidgetItem("{}".format(dat[k]))
                )
            if dat[0]:
                self.ui.userListTW.item(r, 1).setBackground(QBrush(Qt.green))
            else:
                self.ui.userListTW.item(r, 1).setBackground(QBrush(Qt.red))
            if dat[1]:
                self.ui.userListTW.item(r, 2).setBackground(QBrush(Qt.green))

            if u in ["manager", "scanner", "reviewer"]:
                self.ui.userListTW.item(r, 0).setBackground(QBrush(Qt.green))

            # add tooltip to show timestamp when hovering over human readable description
            self.ui.userListTW.item(r, 3).setToolTip(rawTimestamp)

            r += 1

    def refreshProgressQU(self):
        # delete the children of each toplevel items
        # for TW 1
        root = self.ui.QPUserTW.invisibleRootItem()
        for l0 in range(self.ui.QPUserTW.topLevelItemCount()):
            l0i = self.ui.QPUserTW.topLevelItem(0)
            for l1 in range(self.ui.QPUserTW.topLevelItem(0).childCount()):
                l0i.removeChild(l0i.child(0))
            root.removeChild(l0i)
        # for TW 2
        root = self.ui.PUQTW.invisibleRootItem()
        for l0 in range(self.ui.PUQTW.topLevelItemCount()):
            l0i = self.ui.PUQTW.topLevelItem(0)
            for l1 in range(self.ui.PUQTW.topLevelItem(0).childCount()):
                l0i.removeChild(l0i.child(0))
            root.removeChild(l0i)
        # for TW1 and TW2
        # get list of everything done by users, store by user for TW2
        # use directly for TW1
        uprog = defaultdict(list)
        for q in range(1, self.numberOfQuestions + 1):
            for v in range(1, self.numberOfVersions + 1):
                qpu = self.msgr.getQuestionUserProgress(q, v)
                l0 = QTreeWidgetItem([str(q).rjust(4), str(v).rjust(2)])
                for (u, n, t) in qpu[1:]:
                    # question, version, no marked, avg time
                    uprog[u].append([q, v, n, t, qpu[0]])
                    pb = QProgressBar()
                    pb.setMaximum(qpu[0])
                    pb.setValue(n)
                    l1 = QTreeWidgetItem(["", "", str(u), str(n).rjust(4), f"{t}s"])
                    l0.addChild(l1)
                    self.ui.QPUserTW.setItemWidget(l1, 5, pb)
                self.ui.QPUserTW.addTopLevelItem(l0)
        # for TW2
        for u in uprog:
            l0 = QTreeWidgetItem([str(u)])
            for qvn in uprog[u]:  # will be in q,v,n,t, ntot in qv order
                pb = QProgressBar()
                pb.setMaximum(qvn[4])
                pb.setValue(qvn[2])
                l1 = QTreeWidgetItem(
                    [
                        "",
                        str(qvn[0]).rjust(4),
                        str(qvn[1]).rjust(2),
                        str(qvn[2]).rjust(4),
                        f"{qvn[3]}s",
                    ]
                )
                l0.addChild(l1)
                self.ui.PUQTW.setItemWidget(l1, 5, pb)
            self.ui.PUQTW.addTopLevelItem(l0)<|MERGE_RESOLUTION|>--- conflicted
+++ resolved
@@ -686,18 +686,9 @@
 
         if not pagedata:
             return
-<<<<<<< HEAD
         with tempfile.TemporaryDirectory() as td:
             pagedata = download_pages(self.msgr, pagedata, td, get_all=True)
             GroupView(self, pagedata).exec_()
-=======
-        # Context manager not appropriate, Issue #1996
-        f = Path(tempfile.NamedTemporaryFile(delete=False).name)
-        with open(f, "wb") as fh:
-            fh.write(vp)
-        GroupView(self, [f]).exec_()
-        f.unlink()
->>>>>>> b3d324fe
 
     def viewSPage(self):
         pvi = self.ui.scanTW.selectedItems()
@@ -1021,17 +1012,11 @@
         f = Path(tempfile.NamedTemporaryFile(delete=False).name)
         with open(f, "wb") as fh:
             fh.write(vp)
-<<<<<<< HEAD
-            pagedata["local_filename"] = fh.name
+        pagedata["local_filename"] = f
+        if True:  # temp, minimise diff
             uvw = UnknownViewWindow(
                 self,
                 [pagedata],
-=======
-        if True:  # temp, minimise diff
-            uvw = UnknownViewWindow(
-                self,
-                [f],
->>>>>>> b3d324fe
                 [self.max_papers, self.numberOfPages, self.numberOfQuestions],
                 iDict,
             )
@@ -1159,23 +1144,14 @@
         f = Path(tempfile.NamedTemporaryFile(delete=False).name)
         with open(f, "wb") as fh:
             fh.write(cp[1])
-<<<<<<< HEAD
-            GroupView(
-                parent,
-                [fh.name],
-                title=f"Paper {testNumber} page {pageNumber} already has an image",
-                before_text="Existing image:",
-                after_text=f"Performing this action would create a collision with paper {testNumber} p. {pageNumber}",
-            ).exec_()
-=======
-        ErrorMessage(
-            "WARNING: potential collision! Page {} of test {} has been scanned already.".format(
-                pageNumber, testNumber
-            )
+        GroupView(
+            parent,
+            [f],
+            title=f"Paper {testNumber} page {pageNumber} already has an image",
+            before_text="Existing image:",
+            after_text=f"Performing this action would create a collision with paper {testNumber} p. {pageNumber}",
         ).exec_()
-        GroupView(parent, [f]).exec_()
         f.unlink()
->>>>>>> b3d324fe
 
     def initCollideTab(self):
         self.collideModel = QStandardItemModel(0, 6)
@@ -1336,40 +1312,18 @@
         vdp = self.msgr.getDiscardImage(fname)
         if vdp is None:
             return
-<<<<<<< HEAD
-        with tempfile.NamedTemporaryFile() as dh:
-            dh.write(vdp)
-            if DiscardViewWindow(self, dh.name).exec_() == QDialog.Accepted:
-                pm = QPixmap()
-                pm.loadFromData(
-                    resources.read_binary(plom.client.icons, "manager_move.svg")
-                )
-                self.discardModel.item(r, 1).setIcon(QIcon(pm))
-                self.discardModel.item(r, 3).setText("move")
-=======
         # Context manager not appropriate, Issue #1996
         f = Path(tempfile.NamedTemporaryFile(delete=False).name)
         with open(f, "wb") as fh:
             fh.write(vdp)
-        dvw = DiscardViewWindow(self, f)
-        if True:  # temp minimise diff
-            if dvw.exec_() == QDialog.Accepted:
-                if dvw.action == "unknown":
-                    pm = QPixmap()
-                    pm.loadFromData(
-                        resources.read_binary(plom.client.icons, "manager_move.svg")
-                    )
-                    self.discardModel.item(r, 1).setIcon(QIcon(pm))
-                    self.discardModel.item(r, 3).setText("move")
-                elif dvw.action == "none":
-                    pm = QPixmap()
-                    pm.loadFromData(
-                        resources.read_binary(plom.client.icons, "manager_none.svg")
-                    )
-                    self.discardModel.item(r, 1).setIcon(QIcon(pm))
-                    self.discardModel.item(r, 3).setText("none")
+        if DiscardViewWindow(self, f).exec_() == QDialog.Accepted:
+            pm = QPixmap()
+            pm.loadFromData(
+                resources.read_binary(plom.client.icons, "manager_move.svg")
+            )
+            self.discardModel.item(r, 1).setIcon(QIcon(pm))
+            self.discardModel.item(r, 3).setText("move")
         f.unlink()
->>>>>>> b3d324fe
 
     def doDActions(self):
         for r in range(self.discardModel.rowCount()):
