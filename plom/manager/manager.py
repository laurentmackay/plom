# SPDX-License-Identifier: AGPL-3.0-or-later
# Copyright (C) 2020-2021 Andrew Rechnitzer
# Copyright (C) 2020-2022 Colin B. Macdonald
# Copyright (C) 2020 Dryden Wiebe
# Copyright (C) 2021 Peter Lee
# Copyright (C) 2021 Nicholas J H Lai
# Copyright (C) 2021-2022 Elizabeth Xiao

from collections import defaultdict
import csv
import imghdr
import importlib.resources as resources
import logging
import os
from pathlib import Path
import tempfile

import arrow
import urllib3

from PyQt5.QtCore import Qt, QSize
from PyQt5.QtGui import QBrush, QIcon, QPixmap, QStandardItem, QStandardItemModel
from PyQt5.QtWidgets import (
    QAbstractItemView,
    QCheckBox,
    QDialog,
    QFileDialog,
    QGroupBox,
    QGridLayout,
    QHBoxLayout,
    QInputDialog,
    QLabel,
    QLineEdit,
    QMessageBox,
    QProgressBar,
    QPushButton,
    QTableWidgetItem,
    QTreeWidgetItem,
    QVBoxLayout,
    QWidget,
)

import plom.client.icons

from plom.client.useful_classes import ErrorMessage, WarnMsg
from plom.client.useful_classes import SimpleQuestion, WarningQuestion
from plom.client.viewers import WholeTestView, GroupView
from plom.client import ImageViewWidget
from plom.client.pagecache import download_pages

from .uiFiles.ui_manager import Ui_Manager
from .unknownpageview import UnknownViewWindow
from .collideview import CollideViewWindow
from .discardview import DiscardViewWindow
from .reviewview import ReviewViewWindow
from .selectrectangle import SelectRectangleWindow, IDViewWindow
from plom.plom_exceptions import (
    PlomSeriousException,
    PlomAPIException,
    PlomAuthenticationException,
    PlomBenignException,
    PlomConflict,
    PlomExistingLoginException,
    PlomOwnersLoggedInException,
    PlomUnidentifiedPaperException,
    PlomTakenException,
    PlomNoMoreException,
    PlomNoSolutionException,
)
from plom.plom_exceptions import PlomException
from plom.messenger import ManagerMessenger
from plom.aliceBob import simple_password

from plom import __version__, Plom_API_Version, Default_Port


log = logging.getLogger("manager")


class UserDialog(QDialog):
    """Simple dialog to enter username and password"""

    def __init__(self, name=None, extant=[]):
        super().__init__()
        self.name = name
        self.initUI()
        if name is not None:
            self.userLE.setEnabled(False)
        self.extant = [
            x.lower() for x in extant
        ]  # put everything in lowercase to simplify checking.

    def initUI(self):
        self.setWindowTitle("Please enter user")
        self.userL = QLabel("Username:")
        self.pwL = QLabel("Password:")
        self.pwL2 = QLabel("and again:")
        self.userLE = QLineEdit(self.name)
        initialpw = simple_password()
        self.pwLE = QLineEdit(initialpw)
        # self.pwLE.setEchoMode(QLineEdit.Password)
        self.pwLE2 = QLineEdit(initialpw)
        self.pwLE2.setEchoMode(QLineEdit.Password)
        self.okB = QPushButton("Accept")
        self.okB.clicked.connect(self.validate)
        self.cnB = QPushButton("Cancel")
        self.cnB.clicked.connect(self.reject)

        self.pwCB = QCheckBox("(hide/show)")
        self.pwCB.setCheckState(Qt.Unchecked)
        self.pwCB.stateChanged.connect(self.togglePWShow)
        self.pwNewB = QPushButton("New rand pwd")
        self.pwNewB.clicked.connect(self.newRandomPassword)

        grid = QGridLayout()
        grid.addWidget(self.userL, 1, 1)
        grid.addWidget(self.userLE, 1, 2)
        grid.addWidget(self.pwL, 2, 1)
        grid.addWidget(self.pwLE, 2, 2)
        grid.addWidget(self.pwCB, 2, 3)
        grid.addWidget(self.pwNewB, 3, 3)
        grid.addWidget(self.pwL2, 3, 1)
        grid.addWidget(self.pwLE2, 3, 2)
        grid.addWidget(self.okB, 4, 3)
        grid.addWidget(self.cnB, 4, 1)

        self.setLayout(grid)
        self.show()

    def togglePWShow(self):
        if self.pwCB.checkState() == Qt.Checked:
            self.pwLE.setEchoMode(QLineEdit.Password)
        else:
            self.pwLE.setEchoMode(QLineEdit.Normal)

    def newRandomPassword(self):
        newpw = simple_password()
        self.pwLE.setText(newpw)
        self.pwLE2.setText(newpw)

    def validate(self):
        """Check username not in list and that passwords match."""
        # username not already in list
        # be careful, because pwd-change users same interface
        # make sure that we only do this check if the LE is enabled.
        # put username into lowercase to check against extant which is in lowercase.
        if self.userLE.isEnabled() and self.userLE.text().lower() in self.extant:
            ErrorMessage(
                "Username = '{}' already in user list".format(self.userLE.text())
            ).exec_()
            return

        if self.pwLE.text() != self.pwLE2.text():
            ErrorMessage("Passwords do not match").exec_()
            return
        self.name = self.userLE.text()
        self.password = self.pwLE.text()
        self.accept()


class QVHistogram(QDialog):
    def __init__(self, q, v, hist):
        super().__init__()
        self.question = q
        self.version = v
        self.setWindowTitle("Histograms for question {} version {}".format(q, v))
        self.hist = hist
        tot = 0
        mx = 0
        dist = {}
        for u in self.hist:
            for m in self.hist[u]:
                im = int(m)
                s = int(self.hist[u][m])
                mx = max(mx, im)
                tot += s
                if im not in dist:
                    dist[im] = 0
                dist[im] += s

        grid = QGridLayout()

        self.eG = QGroupBox("All markers")
        gg = QVBoxLayout()
        gg.addWidget(QLabel("Number of papers: {}".format(tot)))
        gp = QHBoxLayout()
        for im in range(0, mx + 1):
            pb = QProgressBar()
            pb.setOrientation(Qt.Vertical)
            if im not in dist:
                pb.setValue(0)
            else:
                pb.setValue((100 * dist[im]) // tot)
            pb.setToolTip("{} = {}%".format(im, pb.value()))
            gp.addWidget(pb)
        gg.addLayout(gp)
        self.eG.setLayout(gg)
        grid.addWidget(self.eG, 0, 0)

        max_number_of_rows = 4  # should depend on user's viewport
        current_row = 1
        current_column = 0

        self.uG = {}
        for u in self.hist:
            utot = 0
            for m in self.hist[u]:
                utot += self.hist[u][m]
            self.uG[u] = QGroupBox("Marker: {}".format(u))
            gg = QVBoxLayout()
            gg.addWidget(QLabel("Number of papers: {}".format(utot)))
            gp = QHBoxLayout()
            for im in range(0, mx + 1):
                m = str(im)
                pb = QProgressBar()
                pb.setOrientation(Qt.Vertical)
                if m not in self.hist[u]:
                    pb.setValue(0)
                else:
                    pb.setValue((100 * self.hist[u][m]) // utot)
                pb.setToolTip("{} = {}%".format(m, pb.value()))
                gp.addWidget(pb)
            gg.addLayout(gp)
            self.uG[u].setLayout(gg)
            grid.addWidget(self.uG[u], current_row, current_column)
            current_row = (current_row + 1) % max_number_of_rows
            if current_row == 0:
                current_column = current_column + 1

        self.cB = QPushButton("&Close")
        self.cB.clicked.connect(self.accept)
        grid.addWidget(self.cB)
        self.setLayout(grid)
        self.show()


class TestStatus(QDialog):
    def __init__(self, nq, status):
        super().__init__()
        self.status = status
        self.setWindowTitle("Status of test {}".format(self.status["number"]))

        grid = QGridLayout()
        self.idCB = QCheckBox("Identified: ")
        self.idCB.setAttribute(Qt.WA_TransparentForMouseEvents)
        self.idCB.setFocusPolicy(Qt.NoFocus)
        if status["identified"]:
            self.idCB.setCheckState(Qt.Checked)
        self.mkCB = QCheckBox("Marked: ")
        self.mkCB.setAttribute(Qt.WA_TransparentForMouseEvents)
        self.mkCB.setFocusPolicy(Qt.NoFocus)
        if status["marked"]:
            self.mkCB.setCheckState(Qt.Checked)

        self.clB = QPushButton("&close")
        self.clB.clicked.connect(self.accept)

        grid.addWidget(self.idCB, 1, 1)
        grid.addWidget(self.mkCB, 1, 3)

        if status["identified"]:
            self.iG = QGroupBox("Identification")
            gg = QVBoxLayout()
            gg.addWidget(QLabel("ID: {}".format(status["sid"])))
            gg.addWidget(QLabel("Name: {}".format(status["sname"])))
            gg.addWidget(QLabel("Username: {}".format(status["iwho"])))
            self.iG.setLayout(gg)
            grid.addWidget(self.iG, 2, 1, 3, 3)

        self.qG = {}
        for q in range(1, nq + 1):
            sq = str(q)
            self.qG[q] = QGroupBox("Question {}.{}:".format(q, status[sq]["version"]))
            gg = QVBoxLayout()
            if status[sq]["marked"]:
                gg.addWidget(QLabel("Marked"))
                gg.addWidget(QLabel("Mark: {}".format(status[sq]["mark"])))
                gg.addWidget(QLabel("Username: {}".format(status[sq]["who"])))
            else:
                gg.addWidget(QLabel("Unmarked"))

            self.qG[q].setLayout(gg)
            grid.addWidget(self.qG[q], 10 * q + 1, 1, 3, 3)

        grid.addWidget(self.clB, 100, 10)
        self.setLayout(grid)


class ProgressBox(QGroupBox):
    def __init__(self, parent, qu, v, stats):
        super().__init__(parent)
        self._parent = parent
        self.question = qu
        self.version = v
        self.setTitle("Q-{} V-{}".format(qu, v))

        self.stats = stats
        grid = QVBoxLayout()
        self.nscL = QLabel()
        grid.addWidget(self.nscL)
        self.nmkL = QLabel()
        grid.addWidget(self.nmkL)
        self.lhL = QLabel()
        grid.addWidget(self.lhL)
        self.mtL = QLabel()
        grid.addWidget(self.mtL)
        self.avgL = QLabel()
        grid.addWidget(self.avgL)
        self.mmfL = QLabel()
        grid.addWidget(self.mmfL)

        self.pb = QProgressBar()
        self.pb.setFormat("%v / %m")
        grid.addWidget(self.pb)
        self.vhB = QPushButton("View histograms")
        self.vhB.clicked.connect(self.viewHist)
        grid.addWidget(self.vhB)

        self.setLayout(grid)
        self.show()
        self.refresh(self.stats)

    def refresh(self, stats):
        self.stats = stats

        self.setEnabled(True)
        self.setVisible(True)
        self.pb.setMaximum(self.stats["NScanned"])
        self.pb.setValue(self.stats["NMarked"])
        self.nscL.setText("# Scanned = {}".format(self.stats["NScanned"]))
        self.nmkL.setText("# Marked = {}".format(self.stats["NMarked"]))

        if self.stats["NScanned"] == 0:
            self.setEnabled(False)
            self.setVisible(False)
            return
        if self.stats["NMarked"] > 0:
            self.avgL.setText(
                "Mean : Median : Mode = {:0.2f} : {} : {}".format(
                    self.stats["avgMark"],
                    self.stats["medianMark"],
                    self.stats["modeMark"],
                )
            )
            self.mmfL.setText(
                "Min : Max : Full = {} : {} : {}".format(
                    self.stats["minMark"], self.stats["maxMark"], self.stats["fullMark"]
                )
            )
            self.mtL.setText(
                "Avg marking time = {:0.1f}s".format(self.stats["avgMTime"])
            )
            self.lhL.setText("# Marked in last hour = {}".format(self.stats["NRecent"]))
        else:
            self.avgL.setText("Mean : Median : Mode  = N/A")
            self.mmfL.setText(
                "Min : Max : Full = N/A : N/A : {}".format(self.stats["fullMark"])
            )
            self.mtL.setText("Avg marking time = N/A")
            self.lhL.setText("# Marked in last hour = N/A")

    def viewHist(self):
        self._parent.viewMarkHistogram(self.question, self.version)


class Manager(QWidget):
    def __init__(
        self, Qapp, *, server=None, user=None, password=None, manager_msgr=None
    ):
        """Start a new Plom Manager window.

        Args:
            Qapp (QApplication):

        Keyword Args:
            manager_msgr (ManagerMessenger/None): a connected ManagerMessenger.
                Note that the plain 'ol Messenger will not work.  By default
                or if `None` is passed, we'll make the user login or use
                other kwargs.
            server (str/None):
            user (str/None):
            password (str/None):
        """
        self.APIVersion = Plom_API_Version
        super().__init__()
        self.Qapp = Qapp
        self.msgr = manager_msgr
        print(
            "Plom Manager Client {} (communicates with api {})".format(
                __version__, self.APIVersion
            )
        )
        self.ui = Ui_Manager()
        self.ui.setupUi(self)
        if user:
            self.ui.userLE.setText(user)
        if password:
            self.ui.passwordLE.setText(password)
        if server:
            self.setServer(server)

        self.ui.passwordLE.setFocus(True)
        self.connectButtons()
        self.ui.scanningAllTab.setEnabled(False)
        self.ui.progressAllTab.setEnabled(False)
        self.ui.reviewAllTab.setEnabled(False)
        self.ui.userAllTab.setEnabled(False)
        if self.msgr:
            self.initial_login()
        else:
            if password:
                self.login()

    def connectButtons(self):
        self.ui.loginButton.clicked.connect(self.login)
        self.ui.closeButton.clicked.connect(self.close)
        self.ui.fontSB.valueChanged.connect(self.setFont)
        self.ui.scanRefreshB.clicked.connect(self.refreshScanTab)
        self.ui.progressRefreshB.clicked.connect(self.refreshProgressTab)
        self.ui.refreshIDPredictionsB.clicked.connect(self.getPredictions)
        self.ui.unidB.clicked.connect(self.un_id_paper)

        self.ui.refreshRevB.clicked.connect(self.refreshRev)
        self.ui.refreshUserB.clicked.connect(self.refreshUserList)
        self.ui.refreshProgressQUB.clicked.connect(self.refreshProgressQU)

        self.ui.removePagesB.clicked.connect(self.removePages)
        self.ui.subsPageB.clicked.connect(self.substitutePage)
        self.ui.removePartScanB.clicked.connect(self.removePagesFromPartScan)
        self.ui.removeDanglingB.clicked.connect(self.removeDanglingPage)

        self.ui.actionUButton.clicked.connect(self.doUActions)
        self.ui.actionCButton.clicked.connect(self.doCActions)
        self.ui.actionDButton.clicked.connect(self.doDActions)
        self.ui.selectRectButton.clicked.connect(self.selectRectangle)
        self.ui.predictButton.clicked.connect(self.runPredictor)
        self.ui.delPredButton.clicked.connect(self.deletePredictions)
        self.ui.forceLogoutB.clicked.connect(self.forceLogout)
        self.ui.enableUserB.clicked.connect(self.enableUsers)
        self.ui.disableUserB.clicked.connect(self.disableUsers)
        self.ui.changePassB.clicked.connect(self.changeUserPassword)
        self.ui.newUserB.clicked.connect(self.createUser)

    def closeEvent(self, event):
        log.debug("Something has triggered a shutdown event")
        log.debug("Revoking login token")
        try:
            if self.msgr:
                self.msgr.closeUser()
        except PlomAuthenticationException:
            log.warn("User tried to logout but was already logged out.")
            pass
        event.accept()

    def setServer(self, s):
        """Set the server and port UI widgets from a string.

        If port is missing, a default will be used."""
        try:
            s, p = s.split(":")
        except ValueError:
            p = Default_Port
        self.ui.serverLE.setText(s)
        self.ui.mportSB.setValue(int(p))

    def setFont(self, n):
        fnt = self.Qapp.font()
        fnt.setPointSize(n)
        self.Qapp.setFont(fnt)

    def login(self):
        user = self.ui.userLE.text().strip()
        self.ui.userLE.setText(user)
        if not user:
            return
        pwd = self.ui.passwordLE.text()
        if not pwd:
            return

        self.partial_parse_address()
        server = self.ui.serverLE.text()
        self.ui.serverLE.setText(server)
        mport = self.ui.mportSB.value()

        try:
            self.msgr = ManagerMessenger(server, mport)
            self.msgr.start()
        except PlomBenignException as e:
            ErrorMessage("Could not connect to server.\n\n{}".format(e)).exec_()
            self.msgr = None  # reset to avoid Issue #1622
            return

        try:
            self.msgr.requestAndSaveToken(user, pwd)
        except PlomAPIException as e:
            ErrorMessage(
                "Could not authenticate due to API mismatch."
                "Your client version is {}.\n\n"
                "Error was: {}".format(__version__, e)
            ).exec_()
            self.msgr = None  # reset to avoid Issue #1622
            return
        except PlomExistingLoginException:
            if (
                SimpleQuestion(
                    self,
                    "You appear to be already logged in!\n\n"
                    "  * Perhaps a previous session crashed?\n"
                    "  * Do you have another client running,\n"
                    "    e.g., on another computer?\n\n"
                    "Should I force-logout the existing authorisation?"
                    " (and then you can try to log in again)\n\n"
                    "The other client will likely crash.",
                ).exec_()
                == QMessageBox.Yes
            ):
                self.msgr.clearAuthorisation("manager", pwd)
            self.msgr = None  # reset to avoid Issue #1622
            return
        except PlomAuthenticationException as e:
            ErrorMessage("Could not authenticate: {}".format(e)).exec_()
            self.msgr = None  # reset to avoid Issue #1622
            return
        except PlomSeriousException as e:
            ErrorMessage(
                "Could not get authentication token.\n\n"
                "Unexpected error: {}".format(e)
            ).exec_()
            self.msgr = None  # reset to avoid Issue #1622
            return
        self.initial_login()

    def initial_login(self):
        self.ui.scanningAllTab.setEnabled(True)
        self.ui.progressAllTab.setEnabled(True)
        self.ui.reviewAllTab.setEnabled(True)
        self.ui.userAllTab.setEnabled(True)

        self.ui.userGBox.setEnabled(False)
        self.ui.serverGBox.setEnabled(False)
        self.ui.loginButton.setEnabled(False)

        self.getTPQV()
        self.initScanTab()
        self.initProgressTab()
        self.initUserTab()
        self.initReviewTab()
        self.initSolutionTab()

    def partial_parse_address(self):
        """If address has a port number in it, extract and move to the port box.

        If there's a colon in the address (maybe user did not see port
        entry box or is pasting in a string), then try to extract a port
        number and put it into the entry box.
        """
        address = self.ui.serverLE.text()
        try:
            parsedurl = urllib3.util.parse_url(address)
            if parsedurl.port:
                self.ui.mportSB.setValue(int(parsedurl.port))
            self.ui.serverLE.setText(parsedurl.host)
        except urllib3.exceptions.LocationParseError:
            return

    # -------------------
    def getTPQV(self):
        info = self.msgr.get_spec()
        self.max_papers = info["numberToProduce"]
        self.numberOfPages = info["numberOfPages"]
        self.numberOfQuestions = info["numberOfQuestions"]
        self.numberOfVersions = info["numberOfVersions"]
        # which test pages are which type "id", "dnm", or "qN"
        self.testPageTypes = {info["idPage"]: "id"}
        for pg in info["doNotMarkPages"]:
            self.testPageTypes[pg] = "dnm"
        for q in range(1, info["numberOfQuestions"] + 1):
            for pg in info["question"][str(q)]["pages"]:
                self.testPageTypes[pg] = f"q{q}"
        print(self.testPageTypes)

    ################
    # scan tab stuff

    def initScanTab(self):
        self.initScanStatusTab()
        self.initUnknownTab()
        self.initCollideTab()
        self.initDiscardTab()
        self.initDanglingTab()

    def refreshScanTab(self):
        self.refresh_scan_status_lists()
        self.refreshUList()
        self.refreshCList()
        self.refreshDList()
        self.refreshDangList()

    def initScanStatusTab(self):
        self.ui.scanTW.setHeaderLabels(["Test number", "Page number", "Version"])
        self.ui.scanTW.activated.connect(self.viewSPage)
        self.ui.incompTW.setHeaderLabels(["Test number", "Page", "Version", "Status"])
        self.ui.incompTW.activated.connect(self.viewISTest)
        self.refresh_scan_status_lists()

    def refresh_scan_status_lists(self):
        I = self._refreshIList()
        S = self._refreshSList()
        countstr = str(I + S)
        countstr += "*" if I != 0 else "\N{check mark}"
        self.ui.scanTabW.setTabText(
            self.ui.scanTabW.indexOf(self.ui.scanTab),
            f"&Scan Status ({countstr})",
        )

    def _refreshIList(self):
        # delete the children of each toplevel items
        root = self.ui.incompTW.invisibleRootItem()
        for l0 in range(self.ui.incompTW.topLevelItemCount()):
            l0i = self.ui.incompTW.topLevelItem(0)
            for l1 in range(self.ui.incompTW.topLevelItem(0).childCount()):
                l0i.removeChild(l0i.child(0))
            root.removeChild(l0i)

        incomplete = self.msgr.getIncompleteTests()  # triples [p,v,true/false]
        for t in incomplete:
            l0 = QTreeWidgetItem(["{}".format(t), ""])
            for (p, v, s) in incomplete[t]:
                if s:
                    l0.addChild(QTreeWidgetItem(["", str(p), str(v), "scanned"]))
                else:
                    it = QTreeWidgetItem(["", str(p), str(v), "missing"])
                    it.setBackground(3, QBrush(Qt.red))
                    l0.addChild(it)
            self.ui.incompTW.addTopLevelItem(l0)

        self.ui.groupBox_3.setTitle(
            "Incomplete papers (total: {})".format(len(incomplete))
        )
        return len(incomplete)

    def _refreshSList(self):
        # delete the children of each toplevel items
        root = self.ui.scanTW.invisibleRootItem()
        for l0 in range(self.ui.scanTW.topLevelItemCount()):
            l0i = self.ui.scanTW.topLevelItem(0)
            for l1 in range(self.ui.scanTW.topLevelItem(0).childCount()):
                l0i.removeChild(l0i.child(0))
            root.removeChild(l0i)

        scanned = self.msgr.getScannedTests()  # pairs [p,v]
        colDict = self.msgr.getCollidingPageNames()  # dict [fname]=[t,p,v]
        cdtp = {u: "{}.{}".format(colDict[u][0], colDict[u][1]) for u in colDict}

        for t in scanned:
            l0 = QTreeWidgetItem(["{}".format(t), ""])
            for (p, v) in scanned[t]:
                l1 = QTreeWidgetItem(["", str(p), str(v)])
                if "{}.{}".format(t, p) in cdtp.values():
                    l0.setBackground(0, QBrush(Qt.cyan))
                    l0.setToolTip(0, "Has collisions")
                    l1.setBackground(1, QBrush(Qt.cyan))
                    l0.setToolTip(1, "Has collisions")
                l0.addChild(l1)
            self.ui.scanTW.addTopLevelItem(l0)

        self.ui.groupBox.setTitle(
            "Completely scanned papers (total: {})".format(len(scanned))
        )
        return len(scanned)

    def viewPage(self, t, pdetails, v):
        if pdetails[0] == "t":  # is a test-page t.PPP
            p = pdetails.split(".")[1]
            pagedata = self.msgr.getTPageImageData(t, p, v)
        elif pdetails[0] == "h":  # is a hw-page = h.q.o
            q = pdetails.split(".")[1]
            o = pdetails.split(".")[2]
            pagedata = self.msgr.getHWPageImageData(t, q, o)
        elif pdetails[0] == "e":  # is a extra-page = e.q.o
            q = pdetails.split(".")[1]
            o = pdetails.split(".")[2]
            pagedata = self.msgr.getEXPageImageData(t, q, o)
        else:
            return

        if not pagedata:
            return
        with tempfile.TemporaryDirectory() as td:
            pagedata = download_pages(self.msgr, pagedata, td, get_all=True)
            GroupView(self, pagedata).exec_()

    def viewSPage(self):
        pvi = self.ui.scanTW.selectedItems()
        if len(pvi) == 0:
            return
        # if selected a top-level item (ie a test) - view the whole test
        if pvi[0].childCount() > 0:
            pt = int(pvi[0].text(0))
            self.viewWholeTest(pt)
            return
        pdetails = pvi[0].text(1)
        pv = int(pvi[0].text(2))
        pt = int(pvi[0].parent().text(0))  # grab test number from parent
        self.viewPage(pt, pdetails, pv)

    def viewISTest(self):
        pvi = self.ui.incompTW.selectedItems()
        if len(pvi) == 0:
            return
        # if selected a lower-level item (ie a missing page) - check if scanned
        if pvi[0].childCount() == 0:
            if pvi[0].text(3) == "scanned":
                self.viewPage(
                    int(pvi[0].parent().text(0)),
                    pvi[0].text(1),
                    int(pvi[0].text(2)),
                )
            return
        # else fire up the whole test.
        self.viewWholeTest(int(pvi[0].text(0)))

    def removePages(self):
        pvi = self.ui.scanTW.selectedItems()
        # if nothing selected - return
        if len(pvi) == 0:
            return
        # if selected not a top-level item (ie a test) - return
        if pvi[0].childCount() == 0:
            test_number = int(pvi[0].parent().text(0))
            page_name = pvi[0].text(1)
            msg = WarningQuestion(
                self,
                f"Will remove the selected page {page_name} from the selected test {test_number}.",
                "Are you sure you wish to do this? (not reversible)",
            )
            if msg.exec_() == QMessageBox.No:
                return
            try:
                rval = self.msgr.removeSinglePage(test_number, page_name)
                ErrorMessage("{}".format(rval)).exec_()
            except PlomOwnersLoggedInException as err:
                ErrorMessage(
                    "Cannot remove scanned pages from that test - owners of tasks in that test are logged in: {}".format(
                        err.args[-1]
                    )
                ).exec_()
        else:
            test_number = int(pvi[0].text(0))  # grab test number
            msg = WarningQuestion(
                self,
                f"Will remove all scanned pages from the selected test - test number {test_number}.",
                "Are you sure you wish to do this? (not reversible)",
            )
            if msg.exec_() == QMessageBox.No:
                return
            try:
                rval = self.msgr.removeAllScannedPages(test_number)
                ErrorMessage("{}".format(rval)).exec_()
            except PlomOwnersLoggedInException as err:
                ErrorMessage(
                    "Cannot remove scanned pages from that test - owners of tasks in that test are logged in: {}".format(
                        err.args[-1]
                    )
                ).exec_()
        self.refresh_scan_status_lists()

    def substituteTestQuestionPage(self, test_number, page_number, question, version):
        msg = SimpleQuestion(
            self,
            'Are you sure you want to substitute a "Missing Page" blank for '
            f"tpage {page_number} of question {question} test {test_number}?",
        )
        if msg.exec_() == QMessageBox.No:
            return
        try:
            rval = self.msgr.replaceMissingTestPage(test_number, page_number, version)
            ErrorMessage("{}".format(rval)).exec_()
        except PlomOwnersLoggedInException as err:
            ErrorMessage(
                "Cannot substitute that page - owners of tasks in that test are logged in: {}".format(
                    err.args[-1]
                )
            ).exec_()

    def substituteTestDNMPage(self, test_number, page_number):
        msg = SimpleQuestion(
            self,
            'Are you sure you want to substitute a "Missing Page" blank for '
            f"tpage {page_number} of test {test_number} - it is a Do Not Mark page?",
        )
        if msg.exec_() == QMessageBox.No:
            return
        try:
            rval = self.msgr.replaceMissingDNMPage(test_number, page_number)
            ErrorMessage("{}".format(rval)).exec_()
        except PlomOwnersLoggedInException as err:
            ErrorMessage(
                "Cannot substitute that page - owners of tasks in that test are logged in: {}".format(
                    err.args[-1]
                )
            ).exec_()

    def autogenerateIDPage(self, test_number):
        msg = SimpleQuestion(
            self,
            f"Are you sure you want to generate an ID for test {test_number}? "
            "You can only do this for homeworks or pre-named tests.",
        )
        if msg.exec_() == QMessageBox.No:
            return
        try:
            rval = self.msgr.replaceMissingIDPage(test_number)
            ErrorMessage("{}".format(rval)).exec_()
        except PlomOwnersLoggedInException as err:
            ErrorMessage(
                "Cannot substitute that page - owners of tasks in that test are logged in: {}".format(
                    err.args[-1]
                )
            ).exec_()
        except PlomUnidentifiedPaperException as err:
            ErrorMessage(
                "Cannot substitute that page - that paper has not been identified: {}".format(
                    err
                )
            ).exec_()

    def substituteTestPage(self, test_number, page_number, version):
        page_type = self.testPageTypes[page_number]
        if page_type == "id":
            self.autogenerateIDPage(test_number)
        elif page_type == "dnm":
            self.substituteTestDNMPage(test_number, page_number)
        else:
            qnum = int(page_type[1:])  # is qNNN
            self.substituteTestQuestionPage(test_number, page_number, qnum, version)

        self.refresh_scan_status_lists()

    def substituteHWQuestion(self, test_number, question):
        msg = SimpleQuestion(
            self,
            'Are you sure you want to substitute a "Missing Page" blank for '
            f"question {question} of test {test_number}?",
        )
        if msg.exec_() == QMessageBox.No:
            return
        try:
            rval = self.msgr.replaceMissingHWQuestion(
                student_id=None, test=test_number, question=question
            )
            ErrorMessage("{}".format(rval)).exec_()
        except PlomTakenException:
            ErrorMessage("That question already has hw pages present.").exec_()
        except PlomOwnersLoggedInException as err:
            ErrorMessage(
                "Cannot substitute that question - owners of tasks in that test are logged in: {}".format(
                    err.args[-1]
                )
            ).exec_()

        self.refresh_scan_status_lists()

    def substitutePage(self):
        # THIS SHOULD KEEP VERSION INFORMATION
        pvi = self.ui.incompTW.selectedItems()
        # if nothing selected - return
        if len(pvi) == 0:
            return
        # if selected a top-level item (ie a test) - return
        if pvi[0].childCount() > 0:
            return
        # text should be t.n - else is homework page
        if pvi[0].text(1)[0] == "t":
            # format = t.n where n = pagenumber
            page = int(pvi[0].text(1)[2:])  # drop the "t."
            version = int(pvi[0].text(2))
            test = int(pvi[0].parent().text(0))  # grab test number from parent
            self.substituteTestPage(test, page, version)
            return
        elif pvi[0].text(1)[0] == "h":
            # format is h.n.k where n= question, k = order
            test = int(pvi[0].parent().text(0))  # grab test number from parent
            question, order = pvi[0].text(1)[2:].split(".")
            # drop the "h.", then split on "." - don't need 'order'
            self.substituteHWQuestion(test, int(question))
        else:  # can't substitute other sorts of pages
            return

    def removePagesFromPartScan(self):
        pvi = self.ui.incompTW.selectedItems()
        # if nothing selected - return
        if len(pvi) == 0:
            return
        # if selected not a top-level item (ie a test) - return
        if pvi[0].childCount() == 0:
            test_number = int(pvi[0].parent().text(0))
            page_name = pvi[0].text(1)
            msg = WarningQuestion(
                self,
                f"Will remove the selected page {page_name} from the selected test {test_number}.",
                "Are you sure you wish to do this? (not reversible)",
            )
            if msg.exec_() == QMessageBox.No:
                return
            try:
                rval = self.msgr.removeSinglePage(test_number, page_name)
                ErrorMessage("{}".format(rval)).exec_()
            except PlomOwnersLoggedInException as err:
                ErrorMessage(
                    "Cannot remove scanned pages from that test - owners of tasks in that test are logged in: {}".format(
                        err.args[-1]
                    )
                ).exec_()
        else:
            test_number = int(pvi[0].text(0))  # grab test number
            msg = WarningQuestion(
                self,
                f"Will remove all scanned pages from the selected test - test number {test_number}.",
                "Are you sure you wish to do this? (not reversible)",
            )
            if msg.exec_() == QMessageBox.No:
                return
            try:
                rval = self.msgr.removeAllScannedPages(test_number)
                ErrorMessage("{}".format(rval)).exec_()
            except PlomOwnersLoggedInException as err:
                ErrorMessage(
                    "Cannot remove scanned pages from that test - owners of tasks in that test are logged in: {}".format(
                        err.args[-1]
                    )
                ).exec_()
        self.refresh_scan_status_lists()

    def initUnknownTab(self):
        self.unknownModel = QStandardItemModel(0, 8)
        self.ui.unknownTV.setModel(self.unknownModel)
        self.ui.unknownTV.setSelectionBehavior(QAbstractItemView.SelectRows)
        self.ui.unknownTV.setSelectionMode(QAbstractItemView.SingleSelection)
        self.unknownModel.setHorizontalHeaderLabels(
            [
                "ID",
                "File",
                "Bundle name",
                "Bundle position",
                "Action to be taken",
                "Rotation-angle",
                "Test",
                "Page or Question",
            ]
        )
        self.ui.unknownTV.setIconSize(QSize(32, 32))
        self.ui.unknownTV.activated.connect(self.viewUPage)
        self.ui.unknownTV.setColumnHidden(0, True)
        self.refreshUList()

    def refreshUList(self):
        self.unknownModel.removeRows(0, self.unknownModel.rowCount())
        unkList = self.msgr.getUnknownPages()
        for r, u in enumerate(unkList):
            it0 = QStandardItem(Path(u["server_path"]).name)
            pm = QPixmap()
            pm.loadFromData(
                resources.read_binary(plom.client.icons, "manager_unknown.svg")
            )
            it0.setIcon(QIcon(pm))
            it1 = QStandardItem("?")
            it1.setTextAlignment(Qt.AlignCenter)
            it2 = QStandardItem(str(u["orientation"]))
            it2.setTextAlignment(Qt.AlignCenter)
            it3 = QStandardItem("")
            it3.setTextAlignment(Qt.AlignCenter)
            it4 = QStandardItem("")
            it4.setTextAlignment(Qt.AlignCenter)
            # the displayed value in first column:
            raw = QStandardItem(str(u["id"]))
            # but store entire dict in first entry, may need wrapped in QVariant
            raw.setData(u)
            self.unknownModel.insertRow(
                r,
                [
                    raw,
                    it0,
                    QStandardItem(u["bundle_name"]),
                    QStandardItem(str(u["bundle_position"])),
                    it1,
                    it2,
                    it3,
                    it4,
                ],
            )
        self.ui.unknownTV.resizeRowsToContents()
        self.ui.unknownTV.resizeColumnsToContents()

        countstr = str(len(unkList))
        countstr += "*" if countstr != "0" else "\N{Check Mark}"
        self.ui.scanTabW.setTabText(
            self.ui.scanTabW.indexOf(self.ui.unknownTab),
            f"&Unknown Pages ({countstr})",
        )

    def viewUPage(self):
        pvi = self.ui.unknownTV.selectedIndexes()
        if len(pvi) == 0:
            return
        r = pvi[0].row()
        pagedata = self.unknownModel.item(r, 0).data()  # .toPyObject?
        vp = self.msgr.get_image(pagedata["id"], pagedata["md5sum"])
        # get the list of ID'd papers
        iDict = self.msgr.getIdentified()
        with tempfile.NamedTemporaryFile() as fh:
            fh.write(vp)
            pagedata["local_filename"] = fh.name
            uvw = UnknownViewWindow(
                self,
                [pagedata],
                [self.max_papers, self.numberOfPages, self.numberOfQuestions],
                iDict,
            )
            if uvw.exec_() == QDialog.Accepted:
                # Colin hates all these hardcoded integers!
                self.unknownModel.item(r, 4).setText(uvw.action)
                self.unknownModel.item(r, 5).setText("{}".format(uvw.theta))
                self.unknownModel.item(r, 6).setText("{}".format(uvw.test))
                # questions is now of the form "1" or "1,2" or "1,2,3" etc
                self.unknownModel.item(r, 7).setText("{}".format(uvw.pq))
                if uvw.action == "discard":
                    pm = QPixmap()
                    pm.loadFromData(
                        resources.read_binary(plom.client.icons, "manager_discard.svg")
                    )
                    self.unknownModel.item(r, 1).setIcon(QIcon(pm))
                elif uvw.action == "extra":
                    pm = QPixmap()
                    pm.loadFromData(
                        resources.read_binary(plom.client.icons, "manager_extra.svg")
                    )
                    self.unknownModel.item(r, 1).setIcon(QIcon(pm))
                elif uvw.action == "test":
                    pm = QPixmap()
                    pm.loadFromData(
                        resources.read_binary(plom.client.icons, "manager_test.svg")
                    )
                    self.unknownModel.item(r, 1).setIcon(QIcon(pm))
                elif uvw.action == "homework":
                    pm = QPixmap()
                    pm.loadFromData(
                        resources.read_binary(plom.client.icons, "manager_hw.svg")
                    )
                    self.unknownModel.item(r, 1).setIcon(QIcon(pm))

    def doUActions(self):
        for r in range(self.unknownModel.rowCount()):
            action = self.unknownModel.item(r, 4).text()
            pagedata = self.unknownModel.item(r, 0).data()
            if action == "discard":
                self.msgr.removeUnknownImage(pagedata["server_path"])
            elif action == "extra":
                try:
                    # have to convert "1,2,3" into [1,2,3]
                    question_list = [
                        int(x) for x in self.unknownModel.item(r, 7).text().split(",")
                    ]
                    self.msgr.unknownToExtraPage(
                        pagedata["server_path"],
                        self.unknownModel.item(r, 6).text(),
                        question_list,
                        self.unknownModel.item(r, 5).text(),
                    )
                except (PlomOwnersLoggedInException, PlomConflict) as err:
                    ErrorMessage(f"{err}").exec_()
            elif action == "test":
                try:
                    if (
                        self.msgr.unknownToTestPage(
                            pagedata["server_path"],
                            self.unknownModel.item(r, 6).text(),
                            self.unknownModel.item(r, 7).text(),
                            self.unknownModel.item(r, 5).text(),
                        )
                        == "collision"
                    ):
                        ErrorMessage(
                            "Collision created in test {}".format(
                                self.unknownModel.item(r, 6).text()
                            )
                        ).exec_()
                except (PlomOwnersLoggedInException, PlomConflict) as err:
                    ErrorMessage(f"{err}").exec_()
            elif action == "homework":
                try:
                    # have to convert "1,2,3" into [1,2,3]
                    question_list = [
                        int(x) for x in self.unknownModel.item(r, 7).text().split(",")
                    ]
                    self.msgr.unknownToHWPage(
                        pagedata["server_path"],
                        self.unknownModel.item(r, 6).text(),
                        question_list,
                        self.unknownModel.item(r, 5).text(),
                    )
                except (PlomOwnersLoggedInException, PlomConflict) as err:
                    ErrorMessage(f"{err}").exec_()

            else:
                pass
<<<<<<< HEAD
        self.refreshUList()
=======
                # print(
                #     "No action for file {}.".format(self.unknownModel.item(r, 0).text())
                # )
        self.refreshScanTab()
>>>>>>> 679409c8

    def viewWholeTest(self, testnum, parent=None):
        # TODO: used to get the ID page, and DNM etc, "just" need a new metadata

        # TODO: what was this vt None case here?
        # vt = self.msgr.getTestImages(testNumber)
        # if vt is None:
        #     return

        if parent is None:
            parent = self
        pagedata = self.msgr.get_pagedata(testnum)
        with tempfile.TemporaryDirectory() as td:
            # get_all=True should be default?
            pagedata = download_pages(self.msgr, pagedata, td, get_all=True)
            labels = [x["pagename"] for x in pagedata]
            WholeTestView(testnum, pagedata, labels, parent=parent).exec_()

    def checkTPage(self, testNumber, pageNumber, parent=None):
        if parent is None:
            parent = self
        cp = self.msgr.checkTPage(testNumber, pageNumber)
        # returns [v, image] or [v, imageBytes]
        if cp[1] is None:
            # TODO: ErrorMesage does not support parenting
            ErrorMessage(
                "Page {} of test {} is not scanned - should be version {}".format(
                    pageNumber, testNumber, cp[0]
                )
            ).exec_()
            return
        with tempfile.NamedTemporaryFile() as fh:
            fh.write(cp[1])
            ErrorMessage(
                "WARNING: potential collision! Page {} of test {} has been scanned already.".format(
                    pageNumber, testNumber
                )
            ).exec_()
            GroupView(parent, [fh.name]).exec_()

    def initCollideTab(self):
        self.collideModel = QStandardItemModel(0, 6)
        self.ui.collideTV.setModel(self.collideModel)
        self.ui.collideTV.setSelectionBehavior(QAbstractItemView.SelectRows)
        self.ui.collideTV.setSelectionMode(QAbstractItemView.SingleSelection)
        self.collideModel.setHorizontalHeaderLabels(
            ["FullFile", "File", "Action to be taken", "Test", "Page", "Version"]
        )
        self.ui.collideTV.setIconSize(QSize(96, 96))
        self.ui.collideTV.activated.connect(self.viewCPage)
        self.ui.collideTV.setColumnHidden(0, True)
        self.refreshCList()

    def refreshCList(self):
        self.collideModel.removeRows(0, self.collideModel.rowCount())
        colDict = self.msgr.getCollidingPageNames()  # dict [fname]=[t,p,v]
        r = 0
        for u in colDict.keys():
            # it0 = QStandardItem(u)
            it1 = QStandardItem(os.path.split(u)[1])
            pm = QPixmap()
            pm.loadFromData(
                resources.read_binary(plom.client.icons, "manager_collide.svg")
            )
            it1.setIcon(QIcon(pm))
            it2 = QStandardItem("?")
            it2.setTextAlignment(Qt.AlignCenter)
            it3 = QStandardItem("{}".format(colDict[u][0]))
            it3.setTextAlignment(Qt.AlignCenter)
            it4 = QStandardItem("{}".format(colDict[u][1]))
            it4.setTextAlignment(Qt.AlignCenter)
            it5 = QStandardItem("{}".format(colDict[u][2]))
            it5.setTextAlignment(Qt.AlignCenter)
            self.collideModel.insertRow(r, [QStandardItem(u), it1, it2, it3, it4, it5])
            r += 1
        self.ui.collideTV.resizeRowsToContents()
        self.ui.collideTV.resizeColumnsToContents()
        countstr = str(len(colDict.keys()))
        countstr += "*" if countstr != "0" else "\N{Check Mark}"
        self.ui.scanTabW.setTabText(
            self.ui.scanTabW.indexOf(self.ui.collideTab),
            f"&Colliding Pages ({countstr})",
        )

    def viewCPage(self):
        pvi = self.ui.collideTV.selectedIndexes()
        if len(pvi) == 0:
            return
        r = pvi[0].row()
        fname = self.collideModel.item(r, 0).text()
        test = int(self.collideModel.item(r, 3).text())
        page = int(self.collideModel.item(r, 4).text())
        version = int(self.collideModel.item(r, 5).text())

        (pagedata,) = self.msgr.getTPageImageData(test, page, version)
        vop = self.msgr.get_image(pagedata["id"], pagedata["md5sum"])
        vcp = self.msgr.getCollidingImage(fname)
        if vop is None or vcp is None:
            return
        with tempfile.NamedTemporaryFile() as oh:
            with tempfile.NamedTemporaryFile() as ch:
                oh.write(vop)
                ch.write(vcp)
                cvw = CollideViewWindow(
                    self,
                    oh.name,
                    ch.name,
                    test,
                    page,
                )
                if cvw.exec_() == QDialog.Accepted:
                    if cvw.action == "original":
                        pm = QPixmap()
                        pm.loadFromData(
                            resources.read_binary(
                                plom.client.icons, "manager_discard.svg"
                            )
                        )
                        self.collideModel.item(r, 1).setIcon(QIcon(pm))
                        self.collideModel.item(r, 2).setText("discard")
                    elif cvw.action == "collide":
                        pm = QPixmap()
                        pm.loadFromData(
                            resources.read_binary(plom.client.icons, "manager_test.svg")
                        )
                        self.collideModel.item(r, 1).setIcon(QIcon(pm))
                        self.collideModel.item(r, 2).setText("replace")

    def doCActions(self):
        for r in range(self.collideModel.rowCount()):
            if self.collideModel.item(r, 2).text() == "discard":
                self.msgr.removeCollidingImage(self.collideModel.item(r, 0).text())
            elif self.collideModel.item(r, 2).text() == "replace":
                try:
                    self.msgr.collidingToTestPage(
                        self.collideModel.item(r, 0).text(),
                        self.collideModel.item(r, 3).text(),
                        self.collideModel.item(r, 4).text(),
                        self.collideModel.item(r, 5).text(),
                    )
                except (PlomOwnersLoggedInException, PlomConflict) as err:

                    ErrorMessage(f"{err}").exec_()
            else:
                pass
                # print(
                #     "No action for file {}.".format(self.collideModel.item(r, 0).text())
                # )
        self.refreshCList()

    def initDiscardTab(self):
        self.discardModel = QStandardItemModel(0, 4)
        self.ui.discardTV.setModel(self.discardModel)
        self.ui.discardTV.setSelectionBehavior(QAbstractItemView.SelectRows)
        self.ui.discardTV.setSelectionMode(QAbstractItemView.SingleSelection)
        self.discardModel.setHorizontalHeaderLabels(
            [
                "FullFile",
                "File",
                "Reason discarded",
                "Action to be taken",
            ]
        )
        self.ui.discardTV.setIconSize(QSize(96, 96))
        self.ui.discardTV.activated.connect(self.viewDPage)
        self.ui.discardTV.setColumnHidden(0, True)
        self.refreshDList()

    def refreshDList(self):
        self.discardModel.removeRows(0, self.discardModel.rowCount())
        # list of pairs [filename, reason]
        disList = self.msgr.getDiscardNames()
        r = 0
        for fname, reason in disList:
            it0 = QStandardItem(fname)
            it1 = QStandardItem(os.path.split(fname)[1])
            pm = QPixmap()
            pm.loadFromData(
                resources.read_binary(plom.client.icons, "manager_none.svg")
            )
            it1.setIcon(QIcon(pm))
            it2 = QStandardItem(reason)
            it3 = QStandardItem("none")
            it3.setTextAlignment(Qt.AlignCenter)
            self.discardModel.insertRow(r, [it0, it1, it2, it3])
            r += 1
        self.ui.discardTV.resizeRowsToContents()
        self.ui.discardTV.resizeColumnsToContents()
        self.ui.scanTabW.setTabText(
            self.ui.scanTabW.indexOf(self.ui.discardTab),
            "&Discarded Pages ({})".format(len(disList)),
        )

    def viewDPage(self):
        pvi = self.ui.discardTV.selectedIndexes()
        if len(pvi) == 0:
            return
        r = pvi[0].row()
        fname = self.discardModel.item(r, 0).text()
        vdp = self.msgr.getDiscardImage(fname)
        if vdp is None:
            return
        with tempfile.NamedTemporaryFile() as dh:
            dh.write(vdp)
            dvw = DiscardViewWindow(self, dh.name)
            if dvw.exec_() == QDialog.Accepted:
                if dvw.action == "unknown":
                    pm = QPixmap()
                    pm.loadFromData(
                        resources.read_binary(plom.client.icons, "manager_move.svg")
                    )
                    self.discardModel.item(r, 1).setIcon(QIcon(pm))
                    self.discardModel.item(r, 3).setText("move")
                elif dvw.action == "none":
                    pm = QPixmap()
                    pm.loadFromData(
                        resources.read_binary(plom.client.icons, "manager_none.svg")
                    )
                    self.discardModel.item(r, 1).setIcon(QIcon(pm))
                    self.discardModel.item(r, 3).setText("none")

    def doDActions(self):
        for r in range(self.discardModel.rowCount()):
            if self.discardModel.item(r, 3).text() == "move":
                self.msgr.discardToUnknown(self.discardModel.item(r, 0).text())
            else:
                pass
                # print(
                #     "No action for file {}.".format(self.discardModel.item(r, 0).text())
                # )
        self.refreshDList()
        self.refreshUList()

    def initDanglingTab(self):
        self.danglingModel = QStandardItemModel(0, 5)
        self.ui.danglingTV.setModel(self.danglingModel)
        self.ui.danglingTV.setSelectionBehavior(QAbstractItemView.SelectRows)
        self.ui.danglingTV.setSelectionMode(QAbstractItemView.SingleSelection)
        self.danglingModel.setHorizontalHeaderLabels(
            ["Type", "Test", "Group", "Code", "Page / Order"]
        )
        self.ui.danglingTV.activated.connect(self.viewDanglingPage)
        self.refreshDangList()

    def refreshDangList(self):
        self.danglingModel.removeRows(0, self.danglingModel.rowCount())
        # list of dicts
        dangList = self.msgr.RgetDanglingPages()
        r = 0
        for dang in dangList:
            it0 = QStandardItem(f"{dang['type']}")
            it1 = QStandardItem(f"{dang['test']}")
            it2 = QStandardItem(f"{dang['group']}")
            it3 = QStandardItem(f"{dang['code']}")
            if dang["type"] == "tpage":
                it4 = QStandardItem(f"{dang['page']}")
            else:
                it4 = QStandardItem(f"{dang['order']}")
            self.danglingModel.insertRow(r, [it0, it1, it2, it3, it4])
            r += 1
        self.ui.danglingTV.resizeRowsToContents()
        self.ui.danglingTV.resizeColumnsToContents()

        countstr = str(len(dangList))
        countstr += "*" if countstr != "0" else "\N{Check Mark}"
        self.ui.scanTabW.setTabText(
            self.ui.scanTabW.indexOf(self.ui.dangleTab),
            f"Dan&gling Pages ({countstr})",
        )

    def viewDanglingPage(self):
        pvi = self.ui.danglingTV.selectedIndexes()
        if len(pvi) == 0:
            return
        r = pvi[0].row()
        test_number = int(self.danglingModel.item(r, 1).text())
        self.viewWholeTest(test_number)

    def removeDanglingPage(self):
        pvi = self.ui.danglingTV.selectedIndexes()
        if len(pvi) == 0:
            return
        r = pvi[0].row()
        # recreate the page name
        test_number = int(self.danglingModel.item(r, 1).text())
        page_name = self.danglingModel.item(r, 3).text()
        msg = WarningQuestion(
            self,
            f"Will remove the selected page {page_name} from the selected test {test_number}.",
            "Are you sure you wish to do this? (not reversible)",
        )
        if msg.exec_() == QMessageBox.No:
            return
        try:
            rval = self.msgr.removeSinglePage(test_number, page_name)
            ErrorMessage("{}".format(rval)).exec_()
        except PlomOwnersLoggedInException as err:
            ErrorMessage(
                "Cannot remove scanned pages from that test - owners of tasks in that test are logged in: {}".format(
                    err.args[-1]
                )
            ).exec_()

    # ###################
    # Progress tab stuff
    def initProgressTab(self):
        self.initOverallTab()
        self.initMarkTab()
        self.initIDTab()
        self.initOutTab()

    def refreshProgressTab(self):
        self.refreshOverallTab()
        self.refreshMarkTab()
        self.refreshIDTab()
        self.refreshOutTab()

    def initOverallTab(self):
        self.ui.overallTW.setHorizontalHeaderLabels(
            ["Test number", "Scanned", "Identified", "Questions Marked"]
        )
        self.ui.overallTW.activated.connect(self.viewTestStatus)
        self.ui.overallTW.setSortingEnabled(True)
        self.refreshOverallTab()

    def viewTestStatus(self):
        pvi = self.ui.overallTW.selectedItems()
        if len(pvi) == 0:
            return
        r = pvi[0].row()
        testNumber = int(self.ui.overallTW.item(r, 0).text())
        stats = self.msgr.RgetStatus(testNumber)
        TestStatus(self.numberOfQuestions, stats).exec_()

    def refreshOverallTab(self):
        self.ui.overallTW.clearContents()
        self.ui.overallTW.setRowCount(0)

        opDict = self.msgr.RgetCompletionStatus()
        tk = list(opDict.keys())
        tk.sort(key=int)  # sort in numeric order
        # each dict value is [Scanned, Identified, #Marked]
        r = 0
        for t in tk:
            self.ui.overallTW.insertRow(r)
            self.ui.overallTW.setItem(r, 0, QTableWidgetItem(str(t).rjust(4)))

            it = QTableWidgetItem("{}".format(opDict[t][0]))
            if opDict[t][0]:
                it.setBackground(QBrush(Qt.green))
                it.setToolTip("Has been scanned")
            elif opDict[t][2] > 0:
                it.setBackground(QBrush(Qt.red))
                it.setToolTip("Has been (part-)marked but not completely scanned.")

            self.ui.overallTW.setItem(r, 1, it)

            it = QTableWidgetItem("{}".format(opDict[t][1]))
            if opDict[t][1]:
                it.setBackground(QBrush(Qt.green))
                it.setToolTip("Has been identified")
            self.ui.overallTW.setItem(r, 2, it)

            it = QTableWidgetItem(str(opDict[t][2]).rjust(3))
            if opDict[t][2] == self.numberOfQuestions:
                it.setBackground(QBrush(Qt.green))
                it.setToolTip("Has been marked")
            self.ui.overallTW.setItem(r, 3, it)
            r += 1

    def initIDTab(self):
        self.refreshIDTab()
        self.ui.idPB.setFormat("%v / %m")
        self.ui.predictionTW.setColumnCount(3)
        self.ui.predictionTW.setHorizontalHeaderLabels(["Test", "Student ID", "Name"])
        self.ui.predictionTW.setSelectionMode(QAbstractItemView.SingleSelection)
        self.ui.predictionTW.setSelectionBehavior(QAbstractItemView.SelectRows)
        self.ui.predictionTW.setAlternatingRowColors(True)
        self.ui.predictionTW.activated.connect(self.viewIDPage)

    def refreshIDTab(self):
        ti = self.msgr.IDprogressCount()
        self.ui.papersLE.setText(str(ti[1]))
        self.ui.idPB.setValue(ti[0])
        self.ui.idPB.setMaximum(ti[1])
        self.getPredictions()

    def selectRectangle(self):
        try:
            imageList = self.msgr.IDgetImageFromATest()
        except PlomNoMoreException as err:
            ErrorMessage(f"No unIDd images to show - {err}").exec_()
            return
        with tempfile.TemporaryDirectory() as td:
            inames = []
            for i, img_bytes in enumerate(imageList):
                img_ext = imghdr.what(None, h=img_bytes)
                tmp = Path(td) / "id.{}.{}".format(i, img_ext)
                with open(tmp, "wb") as fh:
                    fh.write(img_bytes)
                inames.append(tmp)
            srw = SelectRectangleWindow(self, inames)
            if srw.exec_() == QDialog.Accepted:
                self.IDrectangle = srw.rectangle
                self.IDwhichFile = srw.whichFile
                if (
                    self.IDrectangle is None
                ):  # We do not allow the IDReader to run if no rectangle is selected (this would cause a crash)
                    self.ui.predictButton.setEnabled(False)
                else:
                    self.ui.predictButton.setEnabled(True)

    def viewIDPage(self):
        idi = self.ui.predictionTW.selectedIndexes()
        if len(idi) == 0:
            return
        test = int(self.ui.predictionTW.item(idi[0].row(), 0).text())
        sid = int(self.ui.predictionTW.item(idi[0].row(), 1).text())
        try:
            img_bytes = self.msgr.request_ID_image(test)
        except PlomException as err:
            ErrorMessage(err).exec_()
            return

        if not img_bytes:
            return
        with tempfile.TemporaryDirectory() as td:
            img_ext = imghdr.what(None, h=img_bytes)
            imageName = Path(td) / f"id.{img_ext}"
            with open(imageName, "wb") as fh:
                fh.write(img_bytes)
            IDViewWindow(self, imageName, sid).exec_()

    def runPredictor(self, ignoreStamp=False):
        rmsg = self.msgr.IDrunPredictions(
            [
                self.IDrectangle.left(),
                self.IDrectangle.top(),
                self.IDrectangle.width(),
                self.IDrectangle.height(),
            ],
            self.IDwhichFile,
            ignoreStamp,
        )
        # returns [True, True] = off and running,
        # [True, False] = currently running.
        # [False, time] = found a timestamp
        if rmsg[0]:
            if rmsg[1]:
                txt = "IDReader launched. It may take some time to run. Please be patient."
            else:
                txt = "IDReader currently running. Please be patient."
            ErrorMessage(txt).exec_()
            return
        else:  # not running because we found a timestamp = rmsg[1]
            sm = SimpleQuestion(
                self,
                f"IDReader was last run at {rmsg[1]}",
                "Do you want to rerun it?",
            )
            if sm.exec_() == QMessageBox.No:
                return
            self.runPredictor(ignoreStamp=True)

    def un_id_paper(self):
        # should we populate "test" from the list view?
        # idi = self.ui.predictionTW.selectedIndexes()
        # if idi:
        #     test = int(self.ui.predictionTW.item(idi[0].row(), 0).text())
        #     sid = int(self.ui.predictionTW.item(idi[0].row(), 1).text())

        test, ok = QInputDialog.getText(self, "Unidentify a paper", "Un-ID which paper")
        if not ok or not test:
            return
        iDict = self.msgr.getIdentified()
        msg = f"Do you want to reset the ID of test number {test}?"
        if test in iDict:
            sid, sname = iDict[test]
            msg += f"\n\nCurrently is {sid}: {sname}"
        else:
            msg += "\n\nCan't find current ID - is likely not ID'd yet."
        if SimpleQuestion(self, msg).exec_() == QMessageBox.No:
            return
        # self.msgr.id_paper(test, "", "")
        self.msgr.un_id_paper(test)

    def getPredictions(self):
        csvfile = self.msgr.IDrequestPredictions()
        pdict = {}
        reader = csv.DictReader(csvfile, skipinitialspace=True)
        for row in reader:
            pdict[int(row["test"])] = str(row["id"])
        iDict = self.msgr.getIdentified()
        for t in iDict.keys():
            pdict[int(t)] = str(iDict[t][0])

        self.ui.predictionTW.clearContents()
        self.ui.predictionTW.setRowCount(0)
        r = 0
        for t in pdict.keys():
            self.ui.predictionTW.insertRow(r)
            self.ui.predictionTW.setItem(r, 0, QTableWidgetItem("{}".format(t)))
            it = QTableWidgetItem("{}".format(pdict[t]))
            it2 = QTableWidgetItem("")
            if str(t) in iDict:
                it.setBackground(QBrush(Qt.cyan))
                it.setToolTip("Has been identified")
                it2.setText(iDict[str(t)][1])
                it2.setBackground(QBrush(Qt.cyan))
                it2.setToolTip("Has been identified")
            self.ui.predictionTW.setItem(r, 1, it)
            self.ui.predictionTW.setItem(r, 2, it2)
            r += 1

    def deletePredictions(self):
        msg = SimpleQuestion(
            self,
            "Are you sure you want the server to delete predicted IDs?"
            " (note that this does not delete user-inputted IDs)",
        )
        if msg.exec_() == QMessageBox.No:
            return
        # returns [True] or [False, message]
        rval = self.msgr.IDdeletePredictions()
        if rval[0] is False:  # some sort of problem, show returned message
            ErrorMessage(rval[1]).exec_()
        else:
            self.getPredictions()

    def initMarkTab(self):
        grid = QGridLayout()
        self.pd = {}
        for q in range(1, self.numberOfQuestions + 1):
            for v in range(1, self.numberOfVersions + 1):
                stats = self.msgr.getProgress(q, v)
                self.pd[(q, v)] = ProgressBox(self, q, v, stats)
                grid.addWidget(self.pd[(q, v)], q, v)
        self.ui.markBucket.setLayout(grid)

    def refreshMarkTab(self):
        for q in range(1, self.numberOfQuestions + 1):
            for v in range(1, self.numberOfVersions + 1):
                stats = self.msgr.getProgress(q, v)
                self.pd[(q, v)].refresh(stats)

    def viewMarkHistogram(self, question, version):
        mhist = self.msgr.getMarkHistogram(question, version)
        QVHistogram(question, version, mhist).exec_()

    def initOutTab(self):
        self.ui.tasksOutTW.setColumnCount(3)
        self.ui.tasksOutTW.setHorizontalHeaderLabels(["Task", "User", "Time"])

    def refreshOutTab(self):
        tasksOut = self.msgr.RgetOutToDo()
        self.ui.tasksOutTW.clearContents()
        self.ui.tasksOutTW.setRowCount(0)

        if len(tasksOut) == 0:
            self.ui.tasksOutTW.setEnabled(False)
            return

        self.ui.tasksOutTW.setEnabled(True)
        r = 0
        for x in tasksOut:
            self.ui.tasksOutTW.insertRow(r)
            self.ui.tasksOutTW.setItem(r, 0, QTableWidgetItem(str(x[0])))
            self.ui.tasksOutTW.setItem(r, 1, QTableWidgetItem(str(x[1])))
            self.ui.tasksOutTW.setItem(r, 2, QTableWidgetItem(str(x[2])))
            r += 1

    def todo(self, msg=""):
        ErrorMessage("This is on our to-do list" + msg).exec_()

    ##################
    # review tab stuff

    def initReviewTab(self):
        self.initRevMTab()
        self.initRevIDTab()

    def refreshRev(self):
        self.refreshIDRev()
        self.refreshMRev()

    def initRevMTab(self):
        self.ui.reviewTW.setColumnCount(7)
        self.ui.reviewTW.setHorizontalHeaderLabels(
            ["Test", "Question", "Version", "Mark", "Username", "Marking Time", "When"]
        )
        self.ui.reviewTW.setSortingEnabled(True)
        self.ui.reviewTW.setSelectionMode(QAbstractItemView.SingleSelection)
        self.ui.reviewTW.setSelectionBehavior(QAbstractItemView.SelectRows)
        self.ui.reviewTW.activated.connect(self.reviewAnnotated)

        self.ui.questionCB.addItem("*")
        for q in range(self.numberOfQuestions):
            self.ui.questionCB.addItem(str(q + 1))
        self.ui.versionCB.addItem("*")
        for v in range(self.numberOfVersions):
            self.ui.versionCB.addItem(str(v + 1))
        ulist = self.msgr.getUserList()
        self.ui.userCB.addItem("*")
        for u in ulist:
            self.ui.userCB.addItem(u)
        self.ui.filterB.clicked.connect(self.filterReview)

    def refreshMRev(self):
        """Refresh the user list in the marking review tab."""
        # clean out the combox box and then rebuild it.
        self.ui.userCB.clear()
        ulist = self.msgr.getUserList()
        self.ui.userCB.addItem("*")
        for u in ulist:
            self.ui.userCB.addItem(u)

    def filterReview(self):
        if (
            (self.ui.questionCB.currentText() == "*")
            and (self.ui.versionCB.currentText() == "*")
            and (self.ui.userCB.currentText() == "*")
        ):
            ErrorMessage(
                'Please set at least one of "Question", "Version", "User" to specific values.'
            ).exec_()
            return
        markedOnly = True if self.ui.markedOnlyCB.checkState() == Qt.Checked else False
        mrList = self.msgr.getMarkReview(
            self.ui.questionCB.currentText(),
            self.ui.versionCB.currentText(),
            self.ui.userCB.currentText(),
            markedOnly,
        )

        self.ui.reviewTW.clearContents()
        self.ui.reviewTW.setRowCount(0)
        r = 0
        for dat in mrList:
            self.ui.reviewTW.insertRow(r)
            # rjust(4) entries so that they can sort like integers... without actually being integers
            for k in range(7):
                self.ui.reviewTW.setItem(
                    r, k, QTableWidgetItem("{}".format(dat[k]).rjust(4))
                )
            if dat[4] == "reviewer":
                for k in range(7):
                    self.ui.reviewTW.item(r, k).setBackground(QBrush(Qt.green))
            if dat[3] == "n/a":
                for k in range(7):
                    self.ui.reviewTW.item(r, k).setBackground(QBrush(Qt.yellow))
            r += 1

    def reviewAnnotated(self):
        rvi = self.ui.reviewTW.selectedIndexes()
        if len(rvi) == 0:
            return
        r = rvi[0].row()
        # no action if row is unmarked
        # text in item is rjust(4)'d - so <space>n/a is the string
        if self.ui.reviewTW.item(r, 3).text() == " n/a":
            # TODO - in future fire up reviewer with original pages
            return
        test = int(self.ui.reviewTW.item(r, 0).text())
        question = int(self.ui.reviewTW.item(r, 1).text())
        version = int(self.ui.reviewTW.item(r, 2).text())
        img = self.msgr.get_annotations_image(test, question)
        with tempfile.NamedTemporaryFile() as fh:
            # TODO: issue #1909: use .png/.jpg: inspect bytes with imghdr?
            fh.write(img)
            rvw = ReviewViewWindow(self, [fh.name])
            if rvw.exec() == QDialog.Accepted:
                if rvw.action == "review":
                    # first remove auth from that user - safer.
                    if self.ui.reviewTW.item(r, 4).text() != "reviewer":
                        self.msgr.clearAuthorisationUser(
                            self.ui.reviewTW.item(r, 4).text()
                        )
                    # then map that question's owner "reviewer"
                    self.msgr.MreviewQuestion(test, question, version)
                    self.ui.reviewTW.item(r, 4).setText("reviewer")

    def initRevIDTab(self):
        self.ui.reviewIDTW.setColumnCount(5)
        self.ui.reviewIDTW.setHorizontalHeaderLabels(
            ["Test", "Username", "When", "Student ID", "Student Name"]
        )
        self.ui.reviewIDTW.setSortingEnabled(True)
        self.ui.reviewIDTW.setSelectionMode(QAbstractItemView.SingleSelection)
        self.ui.reviewIDTW.setSelectionBehavior(QAbstractItemView.SelectRows)
        self.ui.reviewIDTW.activated.connect(self.reviewIDd)

    def refreshIDRev(self):
        irList = self.msgr.getIDReview()
        self.ui.reviewIDTW.clearContents()
        self.ui.reviewIDTW.setRowCount(0)
        r = 0
        for dat in irList:
            self.ui.reviewIDTW.insertRow(r)
            # rjust(4) entries so that they can sort like integers... without actually being integers
            for k in range(5):
                self.ui.reviewIDTW.setItem(
                    r, k, QTableWidgetItem("{}".format(dat[k]).rjust(4))
                )
            if dat[1] == "reviewer":
                for k in range(5):
                    self.ui.reviewIDTW.item(r, k).setBackground(QBrush(Qt.green))
            elif dat[1] == "automatic":
                for k in range(5):
                    self.ui.reviewIDTW.item(r, k).setBackground(QBrush(Qt.cyan))
            r += 1

    def reviewIDd(self):
        rvi = self.ui.reviewIDTW.selectedIndexes()
        if len(rvi) == 0:
            return
        r = rvi[0].row()
        # check if ID was computed automatically
        if self.ui.reviewIDTW.item(r, 1).text() == "automatic":
            if (
                SimpleQuestion(
                    self,
                    "This paper was ID'd automatically, are you sure you wish to review it?",
                ).exec_()
                != QMessageBox.Yes
            ):
                return

        test = int(self.ui.reviewIDTW.item(r, 0).text())
        img_bytes = self.msgr.request_ID_image(test)
        with tempfile.TemporaryDirectory() as td:
            img_ext = imghdr.what(None, h=img_bytes)
            imageName = Path(td) / f"id.0.{img_ext}"
            with open(imageName, "wb") as fh:
                fh.write(img_bytes)
            rvw = ReviewViewWindow(self, imageName, "ID pages")
            if rvw.exec() == QDialog.Accepted:
                if rvw.action == "review":
                    # first remove auth from that user - safer.
                    if self.ui.reviewIDTW.item(r, 1).text() != "reviewer":
                        self.msgr.clearAuthorisationUser(
                            self.ui.reviewIDTW.item(r, 1).text()
                        )
                    # then map that question's owner "reviewer"
                    self.ui.reviewIDTW.item(r, 1).setText("reviewer")
                    self.msgr.IDreviewID(test)

    ##################
    # Solution tab stuff
    def initSolutionTab(self):
        self.tempDirectory = tempfile.TemporaryDirectory(prefix="plom_manager_")
        self.solnPath = self.tempDirectory.name
        # set up the viewer
        self.solnIV = ImageViewWidget(self)
        self.ui.solnGBLayout.addWidget(self.solnIV)

        self.ui.solnQSB.setMaximum(self.numberOfQuestions)
        self.ui.solnQSB.valueChanged.connect(self.viewCurrentSolution)
        self.ui.solnVSB.setMaximum(self.numberOfVersions)
        self.ui.solnVSB.valueChanged.connect(self.viewCurrentSolution)

        self.ui.solnDeleteB.clicked.connect(self.deleteCurrentSolution)
        self.ui.solnViewB.clicked.connect(self.viewCurrentSolution)
        self.ui.solnRefreshB.clicked.connect(self.refreshCurrentSolution)
        self.ui.solnUploadB.clicked.connect(self.uploadSolution)

    def refreshCurrentSolution(self):
        try:
            imgBytes = self.msgr.getSolutionImage(
                self.ui.solnQSB.value(), self.ui.solnVSB.value()
            )
        except PlomNoSolutionException:
            self.solnIV.updateImage([])
            return False
        # save the image
        solutionName = os.path.join(
            self.solnPath,
            "solution.{}.{}.png".format(
                self.ui.solnQSB.value(), self.ui.solnVSB.value()
            ),
        )
        with open(solutionName, "wb") as fh:
            fh.write(imgBytes)
        self.solnIV.updateImage(solutionName)
        return True

    def viewCurrentSolution(self):
        solutionName = os.path.join(
            self.solnPath,
            "solution.{}.{}.png".format(
                self.ui.solnQSB.value(), self.ui.solnVSB.value()
            ),
        )
        # check if file there already
        if os.path.isfile(solutionName):
            self.solnIV.updateImage(solutionName)
        else:  # not there - so try to update it
            self.refreshCurrentSolution()

    def uploadSolution(self):
        # currently only png
        fname = QFileDialog.getOpenFileName(
            self, "Get solution image", "./", "PNG files (*.png)"
        )  # returns (name, type)
        if fname[0] == "":  # user didn't select file
            return
        # check file is actually there
        if not os.path.isfile(fname[0]):
            return
        # push file to server
        self.msgr.putSolutionImage(
            self.ui.solnQSB.value(), self.ui.solnVSB.value(), fname[0]
        )
        self.refreshCurrentSolution()

    def deleteCurrentSolution(self):
        if (
            SimpleQuestion(
                self,
                f"Are you sure that you want to delete solution to"
                f" question {self.ui.solnQSB.value()}"
                f" version {self.ui.solnVSB.value()}.",
            ).exec_()
            == QMessageBox.Yes
        ):
            self.msgr.deleteSolutionImage(
                self.ui.solnQSB.value(), self.ui.solnVSB.value()
            )
            solutionName = os.path.join(
                self.solnPath,
                "solution.{}.{}.png".format(
                    self.ui.solnQSB.value(), self.ui.solnVSB.value()
                ),
            )
            os.unlink(solutionName)
            self.solnIV.updateImage([])
        else:
            return

    ##################
    # User tab stuff

    def initUserTab(self):
        self.initUserListTab()
        self.initProgressQUTabs()

    def initUserListTab(self):
        self.ui.userListTW.setColumnCount(7)
        self.ui.userListTW.setHorizontalHeaderLabels(
            [
                "Username",
                "Enabled",
                "Logged in",
                "Last activity",
                "Last action",
                "Papers IDd",
                "Questions Marked",
            ]
        )
        self.ui.userListTW.setSortingEnabled(True)
        self.ui.userListTW.setSelectionMode(QAbstractItemView.ExtendedSelection)
        self.ui.userListTW.setSelectionBehavior(QAbstractItemView.SelectRows)

    def initProgressQUTabs(self):
        self.ui.QPUserTW.setColumnCount(5)
        self.ui.QPUserTW.setHeaderLabels(
            [
                "Question",
                "Version",
                "User",
                "Number Marked",
                "Avg time per task",
                "Percentage of Q/V marked",
            ]
        )
        # self.ui.QPUserTW.setSortingEnabled(True)
        self.ui.QPUserTW.setSelectionMode(QAbstractItemView.SingleSelection)
        self.ui.QPUserTW.setSelectionBehavior(QAbstractItemView.SelectRows)
        # and the other tab
        self.ui.PUQTW.setColumnCount(5)
        self.ui.PUQTW.setHeaderLabels(
            [
                "User",
                "Question",
                "Version",
                "Number Marked",
                "Avg time per task",
                "Percentage of Q/V marked",
            ]
        )
        # self.ui.PUQTW.setSortingEnabled(True)
        self.ui.PUQTW.setSelectionMode(QAbstractItemView.SingleSelection)
        self.ui.PUQTW.setSelectionBehavior(QAbstractItemView.SelectRows)

    def forceLogout(self):
        ri = self.ui.userListTW.selectedIndexes()
        if len(ri) == 0:
            return

        selectedUsers = [self.ui.userListTW.item(i.row(), 0).text() for i in ri[::7]]

        if "manager" in selectedUsers:
            ErrorMessage(
                "You cannot force-logout the manager. To logout, click on the Quit button."
            ).exec_()
            return
        if (
            SimpleQuestion(
                self,
                "Are you sure you want to force-logout users {}?".format(selectedUsers)
                # do something about this formatting, right now it's just a python list
            ).exec_()
            == QMessageBox.Yes
        ):
            for user in selectedUsers:
                self.msgr.clearAuthorisationUser(user)
            self.refreshUserList()

    def enableUsers(self):
        ri = self.ui.userListTW.selectedIndexes()
        if len(ri) == 0:
            return

        selectedUsers = [self.ui.userListTW.item(i.row(), 0).text() for i in ri[::7]]

        for user in selectedUsers:
            try:
                self.msgr.enableUser(user)
            except PlomConflict as e:
                WarnMsg(self, str(e)).exec_()
        self.refreshUserList()

    def disableUsers(self):
        ri = self.ui.userListTW.selectedIndexes()
        if len(ri) == 0:
            return

        selectedUsers = [self.ui.userListTW.item(i.row(), 0).text() for i in ri[::7]]

        msg = "Are you sure you want to disable "
        msg += "users " if len(selectedUsers) > 1 else "user "
        msg += ", ".join(f'"{x}"' for x in selectedUsers)
        if SimpleQuestion(self, msg).exec_() != QMessageBox.Yes:
            return
        for user in selectedUsers:
            try:
                self.msgr.disableUser(user)
            except PlomConflict as e:
                WarnMsg(self, str(e)).exec_()
        self.refreshUserList()

    def changeUserPassword(self):
        ri = self.ui.userListTW.selectedIndexes()
        if len(ri) == 0:
            return
        if len(ri) > 7:
            ErrorMessage(
                "You can only change the password of one user at a time."
            ).exec()
            return

        r = ri[0].row()
        user = self.ui.userListTW.item(r, 0).text()
        cpwd = UserDialog(name=user)
        if cpwd.exec_() == QDialog.Accepted:
            rval = self.msgr.createModifyUser(user, cpwd.password)
            ErrorMessage(rval[1]).exec_()
        return

    def createUser(self):
        # need to pass list of existing users
        uList = [
            self.ui.userListTW.item(r, 0).text()
            for r in range(self.ui.userListTW.rowCount())
        ]
        cpwd = UserDialog(name=None, extant=uList)
        if cpwd.exec_() == QDialog.Accepted:
            rval = self.msgr.createModifyUser(cpwd.name, cpwd.password)
            ErrorMessage(rval[1]).exec_()
            self.refreshUserList()
        return

    def refreshUserList(self):
        uDict = self.msgr.getUserDetails()
        self.ui.userListTW.clearContents()
        self.ui.userListTW.setRowCount(0)
        r = 0
        for u in uDict:
            dat = uDict[u]
            self.ui.userListTW.insertRow(r)

            # change the last activity to be human readable
            rawTimestamp = dat[2]

            time = arrow.get(rawTimestamp, "YY:MM:DD-HH:mm:ss")
            dat[2] = time.humanize()

            # rjust(4) entries so that they can sort like integers... without actually being integers
            self.ui.userListTW.setItem(r, 0, QTableWidgetItem("{}".format(u)))
            for k in range(6):
                self.ui.userListTW.setItem(
                    r, k + 1, QTableWidgetItem("{}".format(dat[k]))
                )
            if dat[0]:
                self.ui.userListTW.item(r, 1).setBackground(QBrush(Qt.green))
            else:
                self.ui.userListTW.item(r, 1).setBackground(QBrush(Qt.red))
            if dat[1]:
                self.ui.userListTW.item(r, 2).setBackground(QBrush(Qt.green))

            if u in ["manager", "scanner", "reviewer"]:
                self.ui.userListTW.item(r, 0).setBackground(QBrush(Qt.green))

            # add tooltip to show timestamp when hovering over human readable description
            self.ui.userListTW.item(r, 3).setToolTip(rawTimestamp)

            r += 1

    def refreshProgressQU(self):
        # delete the children of each toplevel items
        # for TW 1
        root = self.ui.QPUserTW.invisibleRootItem()
        for l0 in range(self.ui.QPUserTW.topLevelItemCount()):
            l0i = self.ui.QPUserTW.topLevelItem(0)
            for l1 in range(self.ui.QPUserTW.topLevelItem(0).childCount()):
                l0i.removeChild(l0i.child(0))
            root.removeChild(l0i)
        # for TW 2
        root = self.ui.PUQTW.invisibleRootItem()
        for l0 in range(self.ui.PUQTW.topLevelItemCount()):
            l0i = self.ui.PUQTW.topLevelItem(0)
            for l1 in range(self.ui.PUQTW.topLevelItem(0).childCount()):
                l0i.removeChild(l0i.child(0))
            root.removeChild(l0i)
        # for TW1 and TW2
        # get list of everything done by users, store by user for TW2
        # use directly for TW1
        uprog = defaultdict(list)
        for q in range(1, self.numberOfQuestions + 1):
            for v in range(1, self.numberOfVersions + 1):
                qpu = self.msgr.getQuestionUserProgress(q, v)
                l0 = QTreeWidgetItem([str(q).rjust(4), str(v).rjust(2)])
                for (u, n, t) in qpu[1:]:
                    # question, version, no marked, avg time
                    uprog[u].append([q, v, n, t, qpu[0]])
                    pb = QProgressBar()
                    pb.setMaximum(qpu[0])
                    pb.setValue(n)
                    l1 = QTreeWidgetItem(["", "", str(u), str(n).rjust(4), f"{t}s"])
                    l0.addChild(l1)
                    self.ui.QPUserTW.setItemWidget(l1, 5, pb)
                self.ui.QPUserTW.addTopLevelItem(l0)
        # for TW2
        for u in uprog:
            l0 = QTreeWidgetItem([str(u)])
            for qvn in uprog[u]:  # will be in q,v,n,t, ntot in qv order
                pb = QProgressBar()
                pb.setMaximum(qvn[4])
                pb.setValue(qvn[2])
                l1 = QTreeWidgetItem(
                    [
                        "",
                        str(qvn[0]).rjust(4),
                        str(qvn[1]).rjust(2),
                        str(qvn[2]).rjust(4),
                        f"{qvn[3]}s",
                    ]
                )
                l0.addChild(l1)
                self.ui.PUQTW.setItemWidget(l1, 5, pb)
            self.ui.PUQTW.addTopLevelItem(l0)<|MERGE_RESOLUTION|>--- conflicted
+++ resolved
@@ -1104,14 +1104,7 @@
 
             else:
                 pass
-<<<<<<< HEAD
-        self.refreshUList()
-=======
-                # print(
-                #     "No action for file {}.".format(self.unknownModel.item(r, 0).text())
-                # )
         self.refreshScanTab()
->>>>>>> 679409c8
 
     def viewWholeTest(self, testnum, parent=None):
         # TODO: used to get the ID page, and DNM etc, "just" need a new metadata
