# SPDX-License-Identifier: AGPL-3.0-or-later
# Copyright (C) 2020-2021 Andrew Rechnitzer
# Copyright (C) 2020-2021 Colin B. Macdonald
# Copyright (C) 2020 Dryden Wiebe
# Copyright (C) 2021 Peter Lee
# Copyright (C) 2021 Nicholas J H Lai
<<<<<<< HEAD
# Copyright (C) 2021 Elizabeth Xiao
=======
# Copyright (C) 2022 Elizabeth Xiao
>>>>>>> 10c0f118

from collections import defaultdict
import csv
import os
from pathlib import Path
import sys
import tempfile
import arrow

import urllib3

if sys.version_info >= (3, 7):
    import importlib.resources as resources
else:
    import importlib_resources as resources

from PyQt5.QtCore import Qt, QSize
from PyQt5.QtGui import QBrush, QIcon, QPixmap, QStandardItem, QStandardItemModel
from PyQt5.QtWidgets import (
    QAbstractItemView,
    QCheckBox,
    QDialog,
    QFileDialog,
    QGroupBox,
    QGridLayout,
    QHBoxLayout,
    QInputDialog,
    QLabel,
    QLineEdit,
    QMessageBox,
    QProgressBar,
    QPushButton,
    QTableWidgetItem,
    QTreeWidgetItem,
    QVBoxLayout,
    QWidget,
)

import plom.client.icons

# TODO: client references to be avoided, refactor to common utils?
from plom.client.useful_classes import ErrorMessage, SimpleMessage
from plom.client.origscanviewer import WholeTestView, GroupView
from plom.client.examviewwindow import ImageViewWidget

from .uiFiles.ui_manager import Ui_Manager
from .unknownpageview import UnknownViewWindow
from .collideview import CollideViewWindow
from .discardview import DiscardViewWindow
from .reviewview import ReviewViewWindow
from .selectrectangle import SelectRectangleWindow, IDViewWindow
from plom.plom_exceptions import (
    PlomSeriousException,
    PlomBenignException,
    PlomAPIException,
    PlomExistingLoginException,
    PlomAuthenticationException,
    PlomOwnersLoggedInException,
    PlomUnidentifiedPaperException,
    PlomTakenException,
    PlomNoMoreException,
    PlomNoSolutionException,
)
from plom.plom_exceptions import PlomException
from plom.messenger import ManagerMessenger
from plom.aliceBob import simple_password

from plom import __version__, Plom_API_Version, Default_Port


class UserDialog(QDialog):
    """Simple dialog to enter username and password"""

    def __init__(self, name=None, extant=[]):
        super().__init__()
        self.name = name
        self.initUI()
        if name is not None:
            self.userLE.setEnabled(False)
        self.extant = [
            x.lower() for x in extant
        ]  # put everything in lowercase to simplify checking.

    def initUI(self):
        self.setWindowTitle("Please enter user")
        self.userL = QLabel("Username:")
        self.pwL = QLabel("Password:")
        self.pwL2 = QLabel("and again:")
        self.userLE = QLineEdit(self.name)
        initialpw = simple_password()
        self.pwLE = QLineEdit(initialpw)
        # self.pwLE.setEchoMode(QLineEdit.Password)
        self.pwLE2 = QLineEdit(initialpw)
        self.pwLE2.setEchoMode(QLineEdit.Password)
        self.okB = QPushButton("Accept")
        self.okB.clicked.connect(self.validate)
        self.cnB = QPushButton("Cancel")
        self.cnB.clicked.connect(self.reject)

        self.pwCB = QCheckBox("(hide/show)")
        self.pwCB.setCheckState(Qt.Unchecked)
        self.pwCB.stateChanged.connect(self.togglePWShow)
        self.pwNewB = QPushButton("New rand pwd")
        self.pwNewB.clicked.connect(self.newRandomPassword)

        grid = QGridLayout()
        grid.addWidget(self.userL, 1, 1)
        grid.addWidget(self.userLE, 1, 2)
        grid.addWidget(self.pwL, 2, 1)
        grid.addWidget(self.pwLE, 2, 2)
        grid.addWidget(self.pwCB, 2, 3)
        grid.addWidget(self.pwNewB, 3, 3)
        grid.addWidget(self.pwL2, 3, 1)
        grid.addWidget(self.pwLE2, 3, 2)
        grid.addWidget(self.okB, 4, 3)
        grid.addWidget(self.cnB, 4, 1)

        self.setLayout(grid)
        self.show()

    def togglePWShow(self):
        if self.pwCB.checkState() == Qt.Checked:
            self.pwLE.setEchoMode(QLineEdit.Password)
        else:
            self.pwLE.setEchoMode(QLineEdit.Normal)

    def newRandomPassword(self):
        newpw = simple_password()
        self.pwLE.setText(newpw)
        self.pwLE2.setText(newpw)

    def validate(self):
        """Check username not in list and that passwords match."""
        # username not already in list
        # be careful, because pwd-change users same interface
        # make sure that we only do this check if the LE is enabled.
        # put username into lowercase to check against extant which is in lowercase.
        if self.userLE.isEnabled() and self.userLE.text().lower() in self.extant:
            ErrorMessage(
                "Username = '{}' already in user list".format(self.userLE.text())
            ).exec_()
            return

        if self.pwLE.text() != self.pwLE2.text():
            ErrorMessage("Passwords do not match").exec_()
            return
        self.name = self.userLE.text()
        self.password = self.pwLE.text()
        self.accept()


class QVHistogram(QDialog):
    def __init__(self, q, v, hist):
        super().__init__()
        self.question = q
        self.version = v
        self.setWindowTitle("Histograms for question {} version {}".format(q, v))
        self.hist = hist
        tot = 0
        mx = 0
        dist = {}
        for u in self.hist:
            for m in self.hist[u]:
                im = int(m)
                s = int(self.hist[u][m])
                mx = max(mx, im)
                tot += s
                if im not in dist:
                    dist[im] = 0
                dist[im] += s

        grid = QGridLayout()

        self.eG = QGroupBox("All markers")
        gg = QVBoxLayout()
        gg.addWidget(QLabel("Number of papers: {}".format(tot)))
        gp = QHBoxLayout()
        for im in range(0, mx + 1):
            pb = QProgressBar()
            pb.setOrientation(Qt.Vertical)
            if im not in dist:
                pb.setValue(0)
            else:
                pb.setValue((100 * dist[im]) // tot)
            pb.setToolTip("{} = {}%".format(im, pb.value()))
            gp.addWidget(pb)
        gg.addLayout(gp)
        self.eG.setLayout(gg)
        grid.addWidget(self.eG, 0, 0)

        max_number_of_rows = 4  # should depend on user's viewport
        current_row = 1
        current_column = 0

        self.uG = {}
        for u in self.hist:
            utot = 0
            for m in self.hist[u]:
                utot += self.hist[u][m]
            self.uG[u] = QGroupBox("Marker: {}".format(u))
            gg = QVBoxLayout()
            gg.addWidget(QLabel("Number of papers: {}".format(utot)))
            gp = QHBoxLayout()
            for im in range(0, mx + 1):
                m = str(im)
                pb = QProgressBar()
                pb.setOrientation(Qt.Vertical)
                if m not in self.hist[u]:
                    pb.setValue(0)
                else:
                    pb.setValue((100 * self.hist[u][m]) // utot)
                pb.setToolTip("{} = {}%".format(m, pb.value()))
                gp.addWidget(pb)
            gg.addLayout(gp)
            self.uG[u].setLayout(gg)
            grid.addWidget(self.uG[u], current_row, current_column)
            current_row = (current_row + 1) % max_number_of_rows
            if current_row == 0:
                current_column = current_column + 1

        self.cB = QPushButton("&Close")
        self.cB.clicked.connect(self.accept)
        grid.addWidget(self.cB)
        self.setLayout(grid)
        self.show()


class TestStatus(QDialog):
    def __init__(self, nq, status):
        super().__init__()
        self.status = status
        self.setWindowTitle("Status of test {}".format(self.status["number"]))

        grid = QGridLayout()
        self.idCB = QCheckBox("Identified: ")
        self.idCB.setAttribute(Qt.WA_TransparentForMouseEvents)
        self.idCB.setFocusPolicy(Qt.NoFocus)
        if status["identified"]:
            self.idCB.setCheckState(Qt.Checked)
        self.mkCB = QCheckBox("Marked: ")
        self.mkCB.setAttribute(Qt.WA_TransparentForMouseEvents)
        self.mkCB.setFocusPolicy(Qt.NoFocus)
        if status["marked"]:
            self.mkCB.setCheckState(Qt.Checked)

        self.clB = QPushButton("&close")
        self.clB.clicked.connect(self.accept)

        grid.addWidget(self.idCB, 1, 1)
        grid.addWidget(self.mkCB, 1, 3)

        if status["identified"]:
            self.iG = QGroupBox("Identification")
            gg = QVBoxLayout()
            gg.addWidget(QLabel("ID: {}".format(status["sid"])))
            gg.addWidget(QLabel("Name: {}".format(status["sname"])))
            gg.addWidget(QLabel("Username: {}".format(status["iwho"])))
            self.iG.setLayout(gg)
            grid.addWidget(self.iG, 2, 1, 3, 3)

        self.qG = {}
        for q in range(1, nq + 1):
            sq = str(q)
            self.qG[q] = QGroupBox("Question {}.{}:".format(q, status[sq]["version"]))
            gg = QVBoxLayout()
            if status[sq]["marked"]:
                gg.addWidget(QLabel("Marked"))
                gg.addWidget(QLabel("Mark: {}".format(status[sq]["mark"])))
                gg.addWidget(QLabel("Username: {}".format(status[sq]["who"])))
            else:
                gg.addWidget(QLabel("Unmarked"))

            self.qG[q].setLayout(gg)
            grid.addWidget(self.qG[q], 10 * q + 1, 1, 3, 3)

        grid.addWidget(self.clB, 100, 10)
        self.setLayout(grid)


class ProgressBox(QGroupBox):
    def __init__(self, parent, qu, v, stats):
        super().__init__(parent)
        self._parent = parent
        self.question = qu
        self.version = v
        self.setTitle("Q-{} V-{}".format(qu, v))

        self.stats = stats
        grid = QVBoxLayout()
        self.nscL = QLabel()
        grid.addWidget(self.nscL)
        self.nmkL = QLabel()
        grid.addWidget(self.nmkL)
        self.lhL = QLabel()
        grid.addWidget(self.lhL)
        self.mtL = QLabel()
        grid.addWidget(self.mtL)
        self.avgL = QLabel()
        grid.addWidget(self.avgL)
        self.mmfL = QLabel()
        grid.addWidget(self.mmfL)

        self.pb = QProgressBar()
        self.pb.setFormat("%v / %m")
        grid.addWidget(self.pb)
        self.vhB = QPushButton("View histograms")
        self.vhB.clicked.connect(self.viewHist)
        grid.addWidget(self.vhB)

        self.setLayout(grid)
        self.show()
        self.refresh(self.stats)

    def refresh(self, stats):
        self.stats = stats

        self.setEnabled(True)
        self.setVisible(True)
        self.pb.setMaximum(self.stats["NScanned"])
        self.pb.setValue(self.stats["NMarked"])
        self.nscL.setText("# Scanned = {}".format(self.stats["NScanned"]))
        self.nmkL.setText("# Marked = {}".format(self.stats["NMarked"]))

        if self.stats["NScanned"] == 0:
            self.setEnabled(False)
            self.setVisible(False)
            return
        if self.stats["NMarked"] > 0:
            self.avgL.setText(
                "Mean : Median : Mode = {:0.2f} : {} : {}".format(
                    self.stats["avgMark"],
                    self.stats["medianMark"],
                    self.stats["modeMark"],
                )
            )
            self.mmfL.setText(
                "Min : Max : Full = {} : {} : {}".format(
                    self.stats["minMark"], self.stats["maxMark"], self.stats["fullMark"]
                )
            )
            self.mtL.setText(
                "Avg marking time = {:0.1f}s".format(self.stats["avgMTime"])
            )
            self.lhL.setText("# Marked in last hour = {}".format(self.stats["NRecent"]))
        else:
            self.avgL.setText("Mean : Median : Mode  = N/A")
            self.mmfL.setText(
                "Min : Max : Full = N/A : N/A : {}".format(self.stats["fullMark"])
            )
            self.mtL.setText("Avg marking time = N/A")
            self.lhL.setText("# Marked in last hour = N/A")

    def viewHist(self):
        self._parent.viewMarkHistogram(self.question, self.version)


class Manager(QWidget):
    def __init__(
        self, Qapp, *, server=None, user=None, password=None, manager_msgr=None
    ):
        """Start a new Plom Manager window.

        Args:
            Qapp (QApplication):

        Keyword Args:
            manager_msgr (ManagerMessenger/None): a connected ManagerMessenger.
                Note that the plain 'ol Messenger will not work.  By default
                or if `None` is passed, we'll make the user login or use
                other kwargs.
            server (str/None):
            user (str/None):
            password (str/None):
        """
        self.APIVersion = Plom_API_Version
        super().__init__()
        self.Qapp = Qapp
        self.msgr = manager_msgr
        print(
            "Plom Manager Client {} (communicates with api {})".format(
                __version__, self.APIVersion
            )
        )
        self.ui = Ui_Manager()
        self.ui.setupUi(self)
        if user:
            self.ui.userLE.setText(user)
        if password:
            self.ui.passwordLE.setText(password)
        if server:
            self.setServer(server)

        self.ui.passwordLE.setFocus(True)
        self.connectButtons()
        self.ui.scanningAllTab.setEnabled(False)
        self.ui.progressAllTab.setEnabled(False)
        self.ui.reviewAllTab.setEnabled(False)
        self.ui.userAllTab.setEnabled(False)
        if self.msgr:
            self.initial_login()
        else:
            if password:
                self.login()

        self.has_unperformed_action = False

    def connectButtons(self):
        self.ui.loginButton.clicked.connect(self.login)
        self.ui.closeButton.clicked.connect(self.closeWindow)
        self.ui.fontSB.valueChanged.connect(self.setFont)
        self.ui.scanRefreshB.clicked.connect(self.refreshScanTab)
        self.ui.progressRefreshB.clicked.connect(self.refreshProgressTab)
        self.ui.refreshIDPredictionsB.clicked.connect(self.getPredictions)
        self.ui.unidB.clicked.connect(self.un_id_paper)

        self.ui.refreshRevB.clicked.connect(self.refreshRev)
        self.ui.refreshUserB.clicked.connect(self.refreshUserList)
        self.ui.refreshProgressQUB.clicked.connect(self.refreshProgressQU)

        self.ui.removePagesB.clicked.connect(self.removePages)
        self.ui.subsPageB.clicked.connect(self.substitutePage)
        self.ui.removePartScanB.clicked.connect(self.removePagesFromPartScan)

        self.ui.actionUButton.clicked.connect(self.doUActions)
        self.ui.actionCButton.clicked.connect(self.doCActions)
        self.ui.actionDButton.clicked.connect(self.doDActions)
        self.ui.selectRectButton.clicked.connect(self.selectRectangle)
        self.ui.predictButton.clicked.connect(self.runPredictor)
        self.ui.delPredButton.clicked.connect(self.deletePredictions)
        self.ui.forceLogoutB.clicked.connect(self.forceLogout)
        self.ui.enabDisabB.clicked.connect(self.toggleEnableDisable)
        self.ui.changePassB.clicked.connect(self.changeUserPassword)
        self.ui.newUserB.clicked.connect(self.createUser)

    def closeWindow(self):
        if self.msgr is not None:
            self.msgr.closeUser()
        self.close()

    def setServer(self, s):
        """Set the server and port UI widgets from a string.

        If port is missing, a default will be used."""
        try:
            s, p = s.split(":")
        except ValueError:
            p = Default_Port
        self.ui.serverLE.setText(s)
        self.ui.mportSB.setValue(int(p))

    def setFont(self, n):
        fnt = self.Qapp.font()
        fnt.setPointSize(n)
        self.Qapp.setFont(fnt)

    def login(self):
        user = self.ui.userLE.text().strip()
        self.ui.userLE.setText(user)
        if not user:
            return
        pwd = self.ui.passwordLE.text()
        if not pwd:
            return

        self.partial_parse_address()
        server = self.ui.serverLE.text()
        self.ui.serverLE.setText(server)
        mport = self.ui.mportSB.value()

        try:
            self.msgr = ManagerMessenger(server, mport)
            self.msgr.start()
        except PlomBenignException as e:
            ErrorMessage("Could not connect to server.\n\n{}".format(e)).exec_()
            self.msgr = None  # reset to avoid Issue #1622
            return

        try:
            self.msgr.requestAndSaveToken(user, pwd)
        except PlomAPIException as e:
            ErrorMessage(
                "Could not authenticate due to API mismatch."
                "Your client version is {}.\n\n"
                "Error was: {}".format(__version__, e)
            ).exec_()
            self.msgr = None  # reset to avoid Issue #1622
            return
        except PlomExistingLoginException:
            if (
                SimpleMessage(
                    "You appear to be already logged in!\n\n"
                    "  * Perhaps a previous session crashed?\n"
                    "  * Do you have another client running,\n"
                    "    e.g., on another computer?\n\n"
                    "Should I force-logout the existing authorisation?"
                    " (and then you can try to log in again)\n\n"
                    "The other client will likely crash."
                ).exec_()
                == QMessageBox.Yes
            ):
                self.msgr.clearAuthorisation("manager", pwd)
            self.msgr = None  # reset to avoid Issue #1622
            return
        except PlomAuthenticationException as e:
            ErrorMessage("Could not authenticate: {}".format(e)).exec_()
            self.msgr = None  # reset to avoid Issue #1622
            return
        except PlomSeriousException as e:
            ErrorMessage(
                "Could not get authentication token.\n\n"
                "Unexpected error: {}".format(e)
            ).exec_()
            self.msgr = None  # reset to avoid Issue #1622
            return
        self.initial_login()

    def initial_login(self):
        self.ui.scanningAllTab.setEnabled(True)
        self.ui.progressAllTab.setEnabled(True)
        self.ui.reviewAllTab.setEnabled(True)
        self.ui.userAllTab.setEnabled(True)

        self.ui.userGBox.setEnabled(False)
        self.ui.serverGBox.setEnabled(False)
        self.ui.loginButton.setEnabled(False)

        self.getTPQV()
        self.initScanTab()
        self.initProgressTab()
        self.initUserTab()
        self.initReviewTab()
        self.initSolutionTab()

    def partial_parse_address(self):
        """If address has a port number in it, extract and move to the port box.

        If there's a colon in the address (maybe user did not see port
        entry box or is pasting in a string), then try to extract a port
        number and put it into the entry box.
        """
        address = self.ui.serverLE.text()
        try:
            parsedurl = urllib3.util.parse_url(address)
            if parsedurl.port:
                self.ui.mportSB.setValue(int(parsedurl.port))
            self.ui.serverLE.setText(parsedurl.host)
        except urllib3.exceptions.LocationParseError:
            return

    # -------------------
    def getTPQV(self):
        info = self.msgr.get_spec()
        self.max_papers = info["numberToProduce"]
        self.numberOfPages = info["numberOfPages"]
        self.numberOfQuestions = info["numberOfQuestions"]
        self.numberOfVersions = info["numberOfVersions"]
        # which test pages are which type "id", "dnm", or "qN"
        self.testPageTypes = {info["idPage"]: "id"}
        for pg in info["doNotMark"]["pages"]:
            self.testPageTypes[pg] = "dnm"
        for q in range(1, info["numberOfQuestions"] + 1):
            for pg in info["question"][str(q)]["pages"]:
                self.testPageTypes[pg] = f"q{q}"
        print(self.testPageTypes)

    ################
    # scan tab stuff

    def initScanTab(self):
        self.initScanStatusTab()
        self.initUnknownTab()
        self.initCollideTab()
        self.initDiscardTab()

    def refreshScanTab(self):
        if self.has_unperformed_action:
            msg = SimpleMessage(
                "You have not performed your actions in the Unknown Pages section.\n"
                "Are you sure you want to refresh the scanning tab?"
            )
            if msg.exec_() == QMessageBox.No:
                return

        self.refreshIList()
        self.refreshSList()
        self.refreshUList()
        self.refreshCList()
        self.refreshDList()
        self.has_unperformed_action = False

    def initScanStatusTab(self):
        self.ui.scanTW.setHeaderLabels(["Test number", "Page number", "Version"])
        self.ui.scanTW.activated.connect(self.viewSPage)
        self.ui.incompTW.setHeaderLabels(["Test number", "Page", "Version", "Status"])
        self.ui.incompTW.activated.connect(self.viewISTest)
        self.refreshIList()
        self.refreshSList()

    def refreshIList(self):
        # delete the children of each toplevel items
        root = self.ui.incompTW.invisibleRootItem()
        for l0 in range(self.ui.incompTW.topLevelItemCount()):
            l0i = self.ui.incompTW.topLevelItem(0)
            for l1 in range(self.ui.incompTW.topLevelItem(0).childCount()):
                l0i.removeChild(l0i.child(0))
            root.removeChild(l0i)

        incomplete = self.msgr.getIncompleteTests()  # triples [p,v,true/false]
        for t in incomplete:
            l0 = QTreeWidgetItem(["{}".format(t), ""])
            for (p, v, s) in incomplete[t]:
                if s:
                    l0.addChild(QTreeWidgetItem(["", str(p), str(v), "scanned"]))
                else:
                    it = QTreeWidgetItem(["", str(p), str(v), "missing"])
                    it.setBackground(3, QBrush(Qt.red))
                    l0.addChild(it)
            self.ui.incompTW.addTopLevelItem(l0)

    def refreshSList(self):
        # delete the children of each toplevel items
        root = self.ui.scanTW.invisibleRootItem()
        for l0 in range(self.ui.scanTW.topLevelItemCount()):
            l0i = self.ui.scanTW.topLevelItem(0)
            for l1 in range(self.ui.scanTW.topLevelItem(0).childCount()):
                l0i.removeChild(l0i.child(0))
            root.removeChild(l0i)

        scanned = self.msgr.getScannedTests()  # pairs [p,v]
        colDict = self.msgr.getCollidingPageNames()  # dict [fname]=[t,p,v]
        cdtp = {u: "{}.{}".format(colDict[u][0], colDict[u][1]) for u in colDict}

        for t in scanned:
            l0 = QTreeWidgetItem(["{}".format(t), ""])
            for (p, v) in scanned[t]:
                l1 = QTreeWidgetItem(["", str(p), str(v)])
                if "{}.{}".format(t, p) in cdtp.values():
                    l0.setBackground(0, QBrush(Qt.cyan))
                    l0.setToolTip(0, "Has collisions")
                    l1.setBackground(1, QBrush(Qt.cyan))
                    l0.setToolTip(1, "Has collisions")
                l0.addChild(l1)
            self.ui.scanTW.addTopLevelItem(l0)

    def viewPage(self, t, pdetails, v):
        if pdetails[0] == "t":  # is a test-page t.PPP
            p = pdetails.split(".")[1]
            vp = self.msgr.getTPageImage(t, p, v)
        elif pdetails[0] == "h":  # is a hw-page = h.q.o
            q = pdetails.split(".")[1]
            o = pdetails.split(".")[2]
            vp = self.msgr.getHWPageImage(t, q, o)
        elif pdetails[0] == "e":  # is a extra-page = e.q.o
            q = pdetails.split(".")[1]
            o = pdetails.split(".")[2]
            vp = self.msgr.getEXPageImage(t, q, o)
        else:
            return

        if vp is None:
            return
        with tempfile.NamedTemporaryFile() as fh:
            fh.write(vp)
            GroupView(self, [fh.name]).exec_()

    def viewSPage(self):
        pvi = self.ui.scanTW.selectedItems()
        if len(pvi) == 0:
            return
        # if selected a top-level item (ie a test) - view the whole test
        if pvi[0].childCount() > 0:
            pt = int(pvi[0].text(0))
            self.viewWholeTest(pt)
            return
        pdetails = pvi[0].text(1)
        pv = int(pvi[0].text(2))
        pt = int(pvi[0].parent().text(0))  # grab test number from parent
        self.viewPage(pt, pdetails, pv)

    def viewISTest(self):
        pvi = self.ui.incompTW.selectedItems()
        if len(pvi) == 0:
            return
        # if selected a lower-level item (ie a missing page) - check if scanned
        if pvi[0].childCount() == 0:
            if pvi[0].text(3) == "scanned":
                self.viewPage(
                    int(pvi[0].parent().text(0)),
                    pvi[0].text(1),
                    int(pvi[0].text(2)),
                )
            return
        # else fire up the whole test.
        self.viewWholeTest(int(pvi[0].text(0)))

    def removePages(self):
        pvi = self.ui.scanTW.selectedItems()
        # if nothing selected - return
        if len(pvi) == 0:
            return
        # if selected not a top-level item (ie a test) - return
        if pvi[0].childCount() == 0:
            test_number = int(pvi[0].parent().text(0))
            page_name = pvi[0].text(1)
            msg = SimpleMessage(
                f"Will remove the selected page {page_name} from the selected test {test_number}. Are you sure you wish to do this? (not reversible)"
            )
            if msg.exec_() == QMessageBox.No:
                return
            try:
                rval = self.msgr.removeSinglePage(test_number, page_name)
                ErrorMessage("{}".format(rval)).exec_()
            except PlomOwnersLoggedInException as err:
                ErrorMessage(
                    "Cannot remove scanned pages from that test - owners of tasks in that test are logged in: {}".format(
                        err.args[-1]
                    )
                ).exec_()
        else:
            test_number = int(pvi[0].text(0))  # grab test number
            msg = SimpleMessage(
                "Will remove all scanned pages from the selected test - test number {}. Are you sure you wish to do this? (not reversible)".format(
                    test_number
                )
            )
            if msg.exec_() == QMessageBox.No:
                return
            try:
                rval = self.msgr.removeAllScannedPages(test_number)
                ErrorMessage("{}".format(rval)).exec_()
            except PlomOwnersLoggedInException as err:
                ErrorMessage(
                    "Cannot remove scanned pages from that test - owners of tasks in that test are logged in: {}".format(
                        err.args[-1]
                    )
                ).exec_()
        # refresh the two tables here.
        self.refreshSList()
        self.refreshIList()

    def substituteTestQuestionPage(self, test_number, page_number, question, version):
        msg = SimpleMessage(
            f'Are you sure you want to substitute a "Missing Page" blank for tpage {page_number} of question {question} test {test_number}?'
        )
        if msg.exec_() == QMessageBox.No:
            return
        try:
            rval = self.msgr.replaceMissingTestPage(test_number, page_number, version)
            ErrorMessage("{}".format(rval)).exec_()
        except PlomOwnersLoggedInException as err:
            ErrorMessage(
                "Cannot substitute that page - owners of tasks in that test are logged in: {}".format(
                    err.args[-1]
                )
            ).exec_()

    def substituteTestDNMPage(self, test_number, page_number):
        msg = SimpleMessage(
            f'Are you sure you want to substitute a "Missing Page" blank for tpage {page_number} of test {test_number} - it is a Do Not Mark page?'
        )
        if msg.exec_() == QMessageBox.No:
            return
        try:
            rval = self.msgr.replaceMissingDNMPage(test_number, page_number)
            ErrorMessage("{}".format(rval)).exec_()
        except PlomOwnersLoggedInException as err:
            ErrorMessage(
                "Cannot substitute that page - owners of tasks in that test are logged in: {}".format(
                    err.args[-1]
                )
            ).exec_()

    def autogenerateIDPage(self, test_number):
        msg = SimpleMessage(
            f"Are you sure you want to generate an ID for test {test_number}? You can only do this for homeworks or pre-named tests."
        )
        if msg.exec_() == QMessageBox.No:
            return
        try:
            rval = self.msgr.replaceMissingIDPage(test_number)
            ErrorMessage("{}".format(rval)).exec_()
        except PlomOwnersLoggedInException as err:
            ErrorMessage(
                "Cannot substitute that page - owners of tasks in that test are logged in: {}".format(
                    err.args[-1]
                )
            ).exec_()
        except PlomUnidentifiedPaperException as err:
            ErrorMessage(
                "Cannot substitute that page - that paper has not been identified: {}".format(
                    err
                )
            ).exec_()

    def substituteTestPage(self, test_number, page_number, version):
        page_type = self.testPageTypes[page_number]
        if page_type == "id":
            self.autogenerateIDPage(test_number)
        elif page_type == "dnm":
            self.substituteTestDNMPage(test_number, page_number)
        else:
            qnum = int(page_type[1:])  # is qNNN
            self.substituteTestQuestionPage(test_number, page_number, qnum, version)

        self.refreshIList()

    def substituteHWQuestion(self, test_number, question):
        msg = SimpleMessage(
            'Are you sure you want to substitute a "Missing Page" blank for question {} of test {}?'.format(
                question, test_number
            )
        )
        if msg.exec_() == QMessageBox.No:
            return
        try:
            rval = self.msgr.replaceMissingHWQuestion(
                student_id=None, test=test_number, question=question
            )
            ErrorMessage("{}".format(rval)).exec_()
        except PlomTakenException:
            ErrorMessage("That question already has hw pages present.").exec_()
        except PlomOwnersLoggedInException as err:
            ErrorMessage(
                "Cannot substitute that question - owners of tasks in that test are logged in: {}".format(
                    err.args[-1]
                )
            ).exec_()

        self.refreshIList()

    def substitutePage(self):
        # THIS SHOULD KEEP VERSION INFORMATION
        pvi = self.ui.incompTW.selectedItems()
        # if nothing selected - return
        if len(pvi) == 0:
            return
        # if selected a top-level item (ie a test) - return
        if pvi[0].childCount() > 0:
            return
        # text should be t.n - else is homework page
        if pvi[0].text(1)[0] == "t":
            # format = t.n where n = pagenumber
            page = int(pvi[0].text(1)[2:])  # drop the "t."
            version = int(pvi[0].text(2))
            test = int(pvi[0].parent().text(0))  # grab test number from parent
            self.substituteTestPage(test, page, version)
            return
        elif pvi[0].text(1)[0] == "h":
            # format is h.n.k where n= question, k = order
            test = int(pvi[0].parent().text(0))  # grab test number from parent
            question, order = pvi[0].text(1)[2:].split(".")
            # drop the "h.", then split on "." - don't need 'order'
            self.substituteHWQuestion(test, int(question))
        else:  # can't substitute other sorts of pages
            return

    def removePagesFromPartScan(self):
        pvi = self.ui.incompTW.selectedItems()
        # if nothing selected - return
        if len(pvi) == 0:
            return
        # if selected not a top-level item (ie a test) - return
        if pvi[0].childCount() == 0:
            test_number = int(pvi[0].parent().text(0))
            page_name = pvi[0].text(1)
            msg = SimpleMessage(
                f"Will remove the selected page {page_name} from the selected test {test_number}. Are you sure you wish to do this? (not reversible)"
            )
            if msg.exec_() == QMessageBox.No:
                return
            try:
                rval = self.msgr.removeSinglePage(test_number, page_name)
                ErrorMessage("{}".format(rval)).exec_()
            except PlomOwnersLoggedInException as err:
                ErrorMessage(
                    "Cannot remove scanned pages from that test - owners of tasks in that test are logged in: {}".format(
                        err.args[-1]
                    )
                ).exec_()
        else:
            test_number = int(pvi[0].text(0))  # grab test number
            msg = SimpleMessage(
                "Will remove all scanned pages from the selected test - test number {}. Are you sure you wish to do this? (not reversible)".format(
                    test_number
                )
            )
            if msg.exec_() == QMessageBox.No:
                return
            try:
                rval = self.msgr.removeAllScannedPages(test_number)
                ErrorMessage("{}".format(rval)).exec_()
            except PlomOwnersLoggedInException as err:
                ErrorMessage(
                    "Cannot remove scanned pages from that test - owners of tasks in that test are logged in: {}".format(
                        err.args[-1]
                    )
                ).exec_()
        self.refreshIList()

    def initUnknownTab(self):
        self.unknownModel = QStandardItemModel(0, 6)
        self.ui.unknownTV.setModel(self.unknownModel)
        self.ui.unknownTV.setSelectionBehavior(QAbstractItemView.SelectRows)
        self.ui.unknownTV.setSelectionMode(QAbstractItemView.SingleSelection)
        self.unknownModel.setHorizontalHeaderLabels(
            [
                "FullFile",
                "File",
                "Action to be taken",
                "Rotation-angle",
                "Test",
                "Page or Question",
            ]
        )
        self.ui.unknownTV.setIconSize(QSize(96, 96))
        self.ui.unknownTV.activated.connect(self.viewUPage)
        self.ui.unknownTV.setColumnHidden(0, True)
        self.refreshUList()

    def refreshUList(self):
        self.unknownModel.removeRows(0, self.unknownModel.rowCount())
        unkList = self.msgr.getUnknownPageNames()
        r = 0
        for u in unkList:
            it0 = QStandardItem(os.path.split(u)[1])
            pm = QPixmap()
            pm.loadFromData(
                resources.read_binary(plom.client.icons, "manager_unknown.svg")
            )
            it0.setIcon(QIcon(pm))
            it1 = QStandardItem("?")
            it1.setTextAlignment(Qt.AlignCenter)
            it2 = QStandardItem("0")
            it2.setTextAlignment(Qt.AlignCenter)
            it3 = QStandardItem("")
            it3.setTextAlignment(Qt.AlignCenter)
            it4 = QStandardItem("")
            it4.setTextAlignment(Qt.AlignCenter)
            self.unknownModel.insertRow(r, [QStandardItem(u), it0, it1, it2, it3, it4])
            r += 1
        self.ui.unknownTV.resizeRowsToContents()
        self.ui.unknownTV.resizeColumnsToContents()

    def viewUPage(self):
        pvi = self.ui.unknownTV.selectedIndexes()
        if len(pvi) == 0:
            return
        r = pvi[0].row()
        fname = self.unknownModel.item(r, 0).text()
        vp = self.msgr.getUnknownImage(fname)
        if vp is None:
            return
        # get the list of ID'd papers
        iDict = self.msgr.getIdentified()
        with tempfile.NamedTemporaryFile() as fh:
            fh.write(vp)
            uvw = UnknownViewWindow(
                self,
                [fh.name],
                [self.max_papers, self.numberOfPages, self.numberOfQuestions],
                iDict,
            )
            if uvw.exec_() == QDialog.Accepted:
                self.unknownModel.item(r, 2).setText(uvw.action)
                self.unknownModel.item(r, 3).setText("{}".format(uvw.theta))
                self.unknownModel.item(r, 4).setText("{}".format(uvw.test))
                self.unknownModel.item(r, 5).setText("{}".format(uvw.pq))
                if uvw.action == "discard":
                    pm = QPixmap()
                    pm.loadFromData(
                        resources.read_binary(plom.client.icons, "manager_discard.svg")
                    )
                    self.unknownModel.item(r, 1).setIcon(QIcon(pm))
                elif uvw.action == "extra":
                    pm = QPixmap()
                    pm.loadFromData(
                        resources.read_binary(plom.client.icons, "manager_extra.svg")
                    )
                    self.unknownModel.item(r, 1).setIcon(QIcon(pm))
                elif uvw.action == "test":
                    pm = QPixmap()
                    pm.loadFromData(
                        resources.read_binary(plom.client.icons, "manager_test.svg")
                    )
                    self.unknownModel.item(r, 1).setIcon(QIcon(pm))
                elif uvw.action == "homework":
                    pm = QPixmap()
                    pm.loadFromData(
                        resources.read_binary(plom.client.icons, "manager_hw.svg")
                    )
                    self.unknownModel.item(r, 1).setIcon(QIcon(pm))
            self.has_unperformed_action = True

    def doUActions(self):
        for r in range(self.unknownModel.rowCount()):
            if self.unknownModel.item(r, 2).text() == "discard":
                self.msgr.removeUnknownImage(self.unknownModel.item(r, 0).text())
            elif self.unknownModel.item(r, 2).text() == "extra":
                try:
                    self.msgr.unknownToExtraPage(
                        self.unknownModel.item(r, 0).text(),
                        self.unknownModel.item(r, 4).text(),
                        self.unknownModel.item(r, 5).text(),
                        self.unknownModel.item(r, 3).text(),
                    )
                except PlomOwnersLoggedInException as err:
                    ErrorMessage(
                        "Cannot move unknown {} to extra page - owners of tasks in that test are logged in: {}".format(
                            self.unknownModel.item(r, 0).text(), err.args[-1]
                        )
                    ).exec_()
            elif self.unknownModel.item(r, 2).text() == "test":
                try:
                    if (
                        self.msgr.unknownToTestPage(
                            self.unknownModel.item(r, 0).text(),
                            self.unknownModel.item(r, 4).text(),
                            self.unknownModel.item(r, 5).text(),
                            self.unknownModel.item(r, 3).text(),
                        )
                        == "collision"
                    ):
                        ErrorMessage(
                            "Collision created in test {}".format(
                                self.unknownModel.item(r, 4).text()
                            )
                        ).exec_()
                except PlomOwnersLoggedInException as err:
                    ErrorMessage(
                        "Cannot move unknown {} to test page - owners of tasks in that test are logged in: {}".format(
                            self.unknownModel.item(r, 0).text(), err.args[-1]
                        )
                    ).exec_()
            elif self.unknownModel.item(r, 2).text() == "homework":
                try:
                    self.msgr.unknownToHWPage(
                        self.unknownModel.item(r, 0).text(),
                        self.unknownModel.item(r, 4).text(),
                        self.unknownModel.item(r, 5).text(),
                        self.unknownModel.item(r, 3).text(),
                    )
                except PlomOwnersLoggedInException as err:
                    ErrorMessage(
                        "Cannot move unknown {} to hw page - owners of tasks in that test are logged in: {}".format(
                            self.unknownModel.item(r, 0).text(), err.args[-1]
                        )
                    ).exec_()

            else:
                pass
                # print(
                #     "No action for file {}.".format(self.unknownModel.item(r, 0).text())
                # )
        self.refreshUList()

    def viewWholeTest(self, testNumber, parent=None):
        vt = self.msgr.getTestImages(testNumber)
        if vt is None:
            return
        if parent is None:
            parent = self
        with tempfile.TemporaryDirectory() as td:
            inames = []
            for i in range(len(vt)):
                iname = Path(td) / f"img.{i}.image"
                with open(iname, "wb") as fh:
                    fh.write(vt[i])
                inames.append(iname)
            WholeTestView(testNumber, inames, parent=parent).exec_()

    def viewQuestion(self, testNumber, questionNumber, parent=None):
        vq = self.msgr.getQuestionImages(testNumber, questionNumber)
        if vq is None:
            return
        if parent is None:
            parent = self
        with tempfile.TemporaryDirectory() as td:
            inames = []
            for i in range(len(vq)):
                iname = Path(td) / f"img.{i}.image"
                with open(iname, "wb") as fh:
                    fh.write(vq[i])
                inames.append(iname)
            GroupView(parent, inames).exec_()

    def checkTPage(self, testNumber, pageNumber, parent=None):
        if parent is None:
            parent = self
        cp = self.msgr.checkTPage(testNumber, pageNumber)
        # returns [v, image] or [v, imageBytes]
        if cp[1] is None:
            # TODO: ErrorMesage does not support parenting
            ErrorMessage(
                "Page {} of test {} is not scanned - should be version {}".format(
                    pageNumber, testNumber, cp[0]
                )
            ).exec_()
            return
        with tempfile.NamedTemporaryFile() as fh:
            fh.write(cp[1])
            ErrorMessage(
                "WARNING: potential collision! Page {} of test {} has been scanned already.".format(
                    pageNumber, testNumber
                )
            ).exec_()
            GroupView(parent, [fh.name]).exec_()

    def initCollideTab(self):
        self.collideModel = QStandardItemModel(0, 6)
        self.ui.collideTV.setModel(self.collideModel)
        self.ui.collideTV.setSelectionBehavior(QAbstractItemView.SelectRows)
        self.ui.collideTV.setSelectionMode(QAbstractItemView.SingleSelection)
        self.collideModel.setHorizontalHeaderLabels(
            ["FullFile", "File", "Action to be taken", "Test", "Page", "Version"]
        )
        self.ui.collideTV.setIconSize(QSize(96, 96))
        self.ui.collideTV.activated.connect(self.viewCPage)
        self.ui.collideTV.setColumnHidden(0, True)
        self.refreshCList()

    def refreshCList(self):
        self.collideModel.removeRows(0, self.collideModel.rowCount())
        colDict = self.msgr.getCollidingPageNames()  # dict [fname]=[t,p,v]
        r = 0
        for u in colDict.keys():
            # it0 = QStandardItem(u)
            it1 = QStandardItem(os.path.split(u)[1])
            pm = QPixmap()
            pm.loadFromData(
                resources.read_binary(plom.client.icons, "manager_collide.svg")
            )
            it1.setIcon(QIcon(pm))
            it2 = QStandardItem("?")
            it2.setTextAlignment(Qt.AlignCenter)
            it3 = QStandardItem("{}".format(colDict[u][0]))
            it3.setTextAlignment(Qt.AlignCenter)
            it4 = QStandardItem("{}".format(colDict[u][1]))
            it4.setTextAlignment(Qt.AlignCenter)
            it5 = QStandardItem("{}".format(colDict[u][2]))
            it5.setTextAlignment(Qt.AlignCenter)
            self.collideModel.insertRow(r, [QStandardItem(u), it1, it2, it3, it4, it5])
            r += 1
        self.ui.collideTV.resizeRowsToContents()
        self.ui.collideTV.resizeColumnsToContents()

    def viewCPage(self):
        pvi = self.ui.collideTV.selectedIndexes()
        if len(pvi) == 0:
            return
        r = pvi[0].row()
        fname = self.collideModel.item(r, 0).text()
        test = int(self.collideModel.item(r, 3).text())
        page = int(self.collideModel.item(r, 4).text())
        version = int(self.collideModel.item(r, 5).text())

        vop = self.msgr.getTPageImage(test, page, version)
        vcp = self.msgr.getCollidingImage(fname)
        if vop is None or vcp is None:
            return
        with tempfile.NamedTemporaryFile() as oh:
            with tempfile.NamedTemporaryFile() as ch:
                oh.write(vop)
                ch.write(vcp)
                cvw = CollideViewWindow(
                    self,
                    oh.name,
                    ch.name,
                    test,
                    page,
                )
                if cvw.exec_() == QDialog.Accepted:
                    if cvw.action == "original":
                        pm = QPixmap()
                        pm.loadFromData(
                            resources.read_binary(
                                plom.client.icons, "manager_discard.svg"
                            )
                        )
                        self.collideModel.item(r, 1).setIcon(QIcon(pm))
                        self.collideModel.item(r, 2).setText("discard")
                    elif cvw.action == "collide":
                        pm = QPixmap()
                        pm.loadFromData(
                            resources.read_binary(plom.client.icons, "manager_test.svg")
                        )
                        self.collideModel.item(r, 1).setIcon(QIcon(pm))
                        self.collideModel.item(r, 2).setText("replace")

    def doCActions(self):
        for r in range(self.collideModel.rowCount()):
            if self.collideModel.item(r, 2).text() == "discard":
                self.msgr.removeCollidingImage(self.collideModel.item(r, 0).text())
            elif self.collideModel.item(r, 2).text() == "replace":
                try:
                    self.msgr.collidingToTestPage(
                        self.collideModel.item(r, 0).text(),
                        self.collideModel.item(r, 3).text(),
                        self.collideModel.item(r, 4).text(),
                        self.collideModel.item(r, 5).text(),
                    )
                except PlomOwnersLoggedInException as err:
                    ErrorMessage(
                        "Cannot move collision {} to test page - owners of tasks in that test are logged in: {}".format(
                            self.collideModel.item(r, 0).text(), err.args[-1]
                        )
                    ).exec_()
            else:
                pass
                # print(
                #     "No action for file {}.".format(self.collideModel.item(r, 0).text())
                # )
        self.refreshCList()

    def initDiscardTab(self):
        self.discardModel = QStandardItemModel(0, 4)
        self.ui.discardTV.setModel(self.discardModel)
        self.ui.discardTV.setSelectionBehavior(QAbstractItemView.SelectRows)
        self.ui.discardTV.setSelectionMode(QAbstractItemView.SingleSelection)
        self.discardModel.setHorizontalHeaderLabels(
            [
                "FullFile",
                "File",
                "Reason discarded",
                "Action to be taken",
            ]
        )
        self.ui.discardTV.setIconSize(QSize(96, 96))
        self.ui.discardTV.activated.connect(self.viewDPage)
        self.ui.discardTV.setColumnHidden(0, True)
        self.refreshDList()

    def refreshDList(self):
        self.discardModel.removeRows(0, self.discardModel.rowCount())
        # list of pairs [filename, reason]
        disList = self.msgr.getDiscardNames()
        r = 0
        for fname, reason in disList:
            it0 = QStandardItem(fname)
            it1 = QStandardItem(os.path.split(fname)[1])
            pm = QPixmap()
            pm.loadFromData(
                resources.read_binary(plom.client.icons, "manager_none.svg")
            )
            it1.setIcon(QIcon(pm))
            it2 = QStandardItem(reason)
            it3 = QStandardItem("none")
            it3.setTextAlignment(Qt.AlignCenter)
            self.discardModel.insertRow(r, [it0, it1, it2, it3])
            r += 1
        self.ui.discardTV.resizeRowsToContents()
        self.ui.discardTV.resizeColumnsToContents()

    def viewDPage(self):
        pvi = self.ui.discardTV.selectedIndexes()
        if len(pvi) == 0:
            return
        r = pvi[0].row()
        fname = self.discardModel.item(r, 0).text()
        vdp = self.msgr.getDiscardImage(fname)
        if vdp is None:
            return
        with tempfile.NamedTemporaryFile() as dh:
            dh.write(vdp)
            dvw = DiscardViewWindow(self, dh.name)
            if dvw.exec_() == QDialog.Accepted:
                if dvw.action == "unknown":
                    pm = QPixmap()
                    pm.loadFromData(
                        resources.read_binary(plom.client.icons, "manager_move.svg")
                    )
                    self.discardModel.item(r, 1).setIcon(QIcon(pm))
                    self.discardModel.item(r, 3).setText("move")
                elif dvw.action == "none":
                    pm = QPixmap()
                    pm.loadFromData(
                        resources.read_binary(plom.client.icons, "manager_none.svg")
                    )
                    self.discardModel.item(r, 1).setIcon(QIcon(pm))
                    self.discardModel.item(r, 3).setText("none")

    def doDActions(self):
        for r in range(self.discardModel.rowCount()):
            if self.discardModel.item(r, 3).text() == "move":
                self.msgr.discardToUnknown(self.discardModel.item(r, 0).text())
            else:
                pass
                # print(
                #     "No action for file {}.".format(self.discardModel.item(r, 0).text())
                # )
        self.refreshDList()

    ####################
    # Progress tab stuff
    def initProgressTab(self):
        self.initOverallTab()
        self.initMarkTab()
        self.initIDTab()
        self.initOutTab()

    def refreshProgressTab(self):
        self.refreshOverallTab()
        self.refreshMarkTab()
        self.refreshIDTab()
        self.refreshOutTab()

    def initOverallTab(self):
        self.ui.overallTW.setHorizontalHeaderLabels(
            ["Test number", "Scanned", "Identified", "Questions Marked"]
        )
        self.ui.overallTW.activated.connect(self.viewTestStatus)
        self.ui.overallTW.setSortingEnabled(True)
        self.refreshOverallTab()

    def viewTestStatus(self):
        pvi = self.ui.overallTW.selectedItems()
        if len(pvi) == 0:
            return
        r = pvi[0].row()
        testNumber = int(self.ui.overallTW.item(r, 0).text())
        stats = self.msgr.RgetStatus(testNumber)
        TestStatus(self.numberOfQuestions, stats).exec_()

    def refreshOverallTab(self):
        self.ui.overallTW.clearContents()
        self.ui.overallTW.setRowCount(0)

        opDict = self.msgr.RgetCompletionStatus()
        tk = list(opDict.keys())
        tk.sort(key=int)  # sort in numeric order
        # each dict value is [Scanned, Identified, #Marked]
        r = 0
        for t in tk:
            self.ui.overallTW.insertRow(r)
            self.ui.overallTW.setItem(r, 0, QTableWidgetItem(str(t).rjust(4)))

            it = QTableWidgetItem("{}".format(opDict[t][0]))
            if opDict[t][0]:
                it.setBackground(QBrush(Qt.green))
                it.setToolTip("Has been scanned")
            elif opDict[t][2] > 0:
                it.setBackground(QBrush(Qt.red))
                it.setToolTip("Has been (part-)marked but not completely scanned.")

            self.ui.overallTW.setItem(r, 1, it)

            it = QTableWidgetItem("{}".format(opDict[t][1]))
            if opDict[t][1]:
                it.setBackground(QBrush(Qt.green))
                it.setToolTip("Has been identified")
            self.ui.overallTW.setItem(r, 2, it)

            it = QTableWidgetItem(str(opDict[t][2]).rjust(3))
            if opDict[t][2] == self.numberOfQuestions:
                it.setBackground(QBrush(Qt.green))
                it.setToolTip("Has been marked")
            self.ui.overallTW.setItem(r, 3, it)
            r += 1

    def initIDTab(self):
        self.refreshIDTab()
        self.ui.idPB.setFormat("%v / %m")
        self.ui.predictionTW.setColumnCount(3)
        self.ui.predictionTW.setHorizontalHeaderLabels(["Test", "Student ID", "Name"])
        self.ui.predictionTW.setSelectionMode(QAbstractItemView.SingleSelection)
        self.ui.predictionTW.setSelectionBehavior(QAbstractItemView.SelectRows)
        self.ui.predictionTW.setAlternatingRowColors(True)
        self.ui.predictionTW.activated.connect(self.viewIDPage)

    def refreshIDTab(self):
        ti = self.msgr.IDprogressCount()
        self.ui.papersLE.setText(str(ti[1]))
        self.ui.idPB.setValue(ti[0])
        self.ui.idPB.setMaximum(ti[1])
        self.getPredictions()

    def selectRectangle(self):
        try:
            imageList = self.msgr.IDgetImageFromATest()
        except PlomNoMoreException as err:
            ErrorMessage(f"No unIDd images to show - {err}").exec_()
            return
        # Image names = "i<testnumber>.<imagenumber>.<ext>"
        inames = []
        with tempfile.TemporaryDirectory() as td:
            for i in range(len(imageList)):
                tmp = os.path.join(td, "id.{}.image".format(i))
                inames.append(tmp)
                with open(tmp, "wb") as fh:
                    fh.write(imageList[i])
            srw = SelectRectangleWindow(self, inames)
            if srw.exec_() == QDialog.Accepted:
                self.IDrectangle = srw.rectangle
                self.IDwhichFile = srw.whichFile
                if (
                    self.IDrectangle is None
                ):  # We do not allow the IDReader to run if no rectangle is selected (this would cause a crash)
                    self.ui.predictButton.setEnabled(False)
                else:
                    self.ui.predictButton.setEnabled(True)

    def viewIDPage(self):
        idi = self.ui.predictionTW.selectedIndexes()
        if len(idi) == 0:
            return
        test = int(self.ui.predictionTW.item(idi[0].row(), 0).text())
        sid = int(self.ui.predictionTW.item(idi[0].row(), 1).text())
        try:
            imageDat = self.msgr.request_ID_image(test)
        except PlomException as err:
            ErrorMessage(err).exec_()
            return

        if imageDat is None:
            return
        with tempfile.TemporaryDirectory() as td:
            imageName = os.path.join(td, "id.0.image")
            with open(imageName, "wb") as fh:
                fh.write(imageDat)
            IDViewWindow(self, imageName, sid).exec_()

    def runPredictor(self, ignoreStamp=False):
        rmsg = self.msgr.IDrunPredictions(
            [
                self.IDrectangle.left(),
                self.IDrectangle.top(),
                self.IDrectangle.width(),
                self.IDrectangle.height(),
            ],
            self.IDwhichFile,
            ignoreStamp,
        )
        # returns [True, True] = off and running,
        # [True, False] = currently running.
        # [False, time] = found a timestamp
        if rmsg[0]:
            if rmsg[1]:
                txt = "IDReader launched. It may take some time to run. Please be patient."
            else:
                txt = "IDReader currently running. Please be patient."
            ErrorMessage(txt).exec_()
            return
        else:  # not running because we found a timestamp = rmsg[1]
            sm = SimpleMessage(
                "IDReader was last run at {}. Do you want to rerun it?".format(rmsg[1])
            )
            if sm.exec_() == QMessageBox.No:
                return
            self.runPredictor(ignoreStamp=True)

    def un_id_paper(self):
        # should we populate "test" from the list view?
        # idi = self.ui.predictionTW.selectedIndexes()
        # if idi:
        #     test = int(self.ui.predictionTW.item(idi[0].row(), 0).text())
        #     sid = int(self.ui.predictionTW.item(idi[0].row(), 1).text())

        test, ok = QInputDialog.getText(self, "Unidentify a paper", "Un-ID which paper")
        if not ok or not test:
            return
        iDict = self.msgr.getIdentified()
        msg = f"Do you want to reset the ID of test number {test}?"
        if test in iDict:
            sid, sname = iDict[test]
            msg += f"\n\nCurrently is {sid}: {sname}"
        else:
            msg += "\n\nCan't find current ID - is likely not ID'd yet."
        if SimpleMessage(msg).exec_() == QMessageBox.No:
            return
        # self.msgr.id_paper(test, "", "")
        self.msgr.un_id_paper(test)

    def getPredictions(self):
        csvfile = self.msgr.IDrequestPredictions()
        pdict = {}
        reader = csv.DictReader(csvfile, skipinitialspace=True)
        for row in reader:
            pdict[int(row["test"])] = str(row["id"])
        iDict = self.msgr.getIdentified()
        for t in iDict.keys():
            pdict[int(t)] = str(iDict[t][0])

        self.ui.predictionTW.clearContents()
        self.ui.predictionTW.setRowCount(0)
        r = 0
        for t in pdict.keys():
            self.ui.predictionTW.insertRow(r)
            self.ui.predictionTW.setItem(r, 0, QTableWidgetItem("{}".format(t)))
            it = QTableWidgetItem("{}".format(pdict[t]))
            it2 = QTableWidgetItem("")
            if str(t) in iDict:
                it.setBackground(QBrush(Qt.cyan))
                it.setToolTip("Has been identified")
                it2.setText(iDict[str(t)][1])
                it2.setBackground(QBrush(Qt.cyan))
                it2.setToolTip("Has been identified")
            self.ui.predictionTW.setItem(r, 1, it)
            self.ui.predictionTW.setItem(r, 2, it2)
            r += 1

    def deletePredictions(self):
        msg = SimpleMessage(
            "Are you sure you want the server to delete predicted IDs? (note that this does not delete user-inputted IDs)"
        )
        if msg.exec_() == QMessageBox.No:
            return
        # returns [True] or [False, message]
        rval = self.msgr.IDdeletePredictions()
        if rval[0] is False:  # some sort of problem, show returned message
            ErrorMessage(rval[1]).exec_()
        else:
            self.getPredictions()

    def initMarkTab(self):
        grid = QGridLayout()
        self.pd = {}
        for q in range(1, self.numberOfQuestions + 1):
            for v in range(1, self.numberOfVersions + 1):
                stats = self.msgr.getProgress(q, v)
                self.pd[(q, v)] = ProgressBox(self, q, v, stats)
                grid.addWidget(self.pd[(q, v)], q, v)
        self.ui.markBucket.setLayout(grid)

    def refreshMarkTab(self):
        for q in range(1, self.numberOfQuestions + 1):
            for v in range(1, self.numberOfVersions + 1):
                stats = self.msgr.getProgress(q, v)
                self.pd[(q, v)].refresh(stats)

    def viewMarkHistogram(self, question, version):
        mhist = self.msgr.getMarkHistogram(question, version)
        QVHistogram(question, version, mhist).exec_()

    def initOutTab(self):
        self.ui.tasksOutTW.setColumnCount(3)
        self.ui.tasksOutTW.setHorizontalHeaderLabels(["Task", "User", "Time"])

    def refreshOutTab(self):
        tasksOut = self.msgr.RgetOutToDo()
        self.ui.tasksOutTW.clearContents()
        self.ui.tasksOutTW.setRowCount(0)

        if len(tasksOut) == 0:
            self.ui.tasksOutTW.setEnabled(False)
            return

        self.ui.tasksOutTW.setEnabled(True)
        r = 0
        for x in tasksOut:
            self.ui.tasksOutTW.insertRow(r)
            self.ui.tasksOutTW.setItem(r, 0, QTableWidgetItem(str(x[0])))
            self.ui.tasksOutTW.setItem(r, 1, QTableWidgetItem(str(x[1])))
            self.ui.tasksOutTW.setItem(r, 2, QTableWidgetItem(str(x[2])))
            r += 1

    def todo(self, msg=""):
        ErrorMessage("This is on our to-do list" + msg).exec_()

    ##################
    # review tab stuff

    def initReviewTab(self):
        self.initRevMTab()
        self.initRevIDTab()

    def refreshRev(self):
        self.refreshIDRev()
        self.refreshMRev()

    def initRevMTab(self):
        self.ui.reviewTW.setColumnCount(7)
        self.ui.reviewTW.setHorizontalHeaderLabels(
            ["Test", "Question", "Version", "Mark", "Username", "Marking Time", "When"]
        )
        self.ui.reviewTW.setSortingEnabled(True)
        self.ui.reviewTW.setSelectionMode(QAbstractItemView.SingleSelection)
        self.ui.reviewTW.setSelectionBehavior(QAbstractItemView.SelectRows)
        self.ui.reviewTW.activated.connect(self.reviewAnnotated)

        self.ui.questionCB.addItem("*")
        for q in range(self.numberOfQuestions):
            self.ui.questionCB.addItem(str(q + 1))
        self.ui.versionCB.addItem("*")
        for v in range(self.numberOfVersions):
            self.ui.versionCB.addItem(str(v + 1))
        ulist = self.msgr.getUserList()
        self.ui.userCB.addItem("*")
        for u in ulist:
            self.ui.userCB.addItem(u)
        self.ui.filterB.clicked.connect(self.filterReview)

    def refreshMRev(self):
        """Refresh the user list in the marking review tab."""
        # clean out the combox box and then rebuild it.
        self.ui.userCB.clear()
        ulist = self.msgr.getUserList()
        self.ui.userCB.addItem("*")
        for u in ulist:
            self.ui.userCB.addItem(u)

    def filterReview(self):
        if (
            (self.ui.questionCB.currentText() == "*")
            and (self.ui.versionCB.currentText() == "*")
            and (self.ui.userCB.currentText() == "*")
        ):
            ErrorMessage(
                'Please set at least one of "Question", "Version", "User" to specific values.'
            ).exec_()
            return
        markedOnly = True if self.ui.markedOnlyCB.checkState() == Qt.Checked else False
        mrList = self.msgr.getMarkReview(
            self.ui.questionCB.currentText(),
            self.ui.versionCB.currentText(),
            self.ui.userCB.currentText(),
            markedOnly,
        )

        self.ui.reviewTW.clearContents()
        self.ui.reviewTW.setRowCount(0)
        r = 0
        for dat in mrList:
            self.ui.reviewTW.insertRow(r)
            # rjust(4) entries so that they can sort like integers... without actually being integers
            for k in range(7):
                self.ui.reviewTW.setItem(
                    r, k, QTableWidgetItem("{}".format(dat[k]).rjust(4))
                )
            if dat[4] == "reviewer":
                for k in range(7):
                    self.ui.reviewTW.item(r, k).setBackground(QBrush(Qt.green))
            if dat[3] == "n/a":
                for k in range(7):
                    self.ui.reviewTW.item(r, k).setBackground(QBrush(Qt.yellow))
            r += 1

    def reviewAnnotated(self):
        rvi = self.ui.reviewTW.selectedIndexes()
        if len(rvi) == 0:
            return
        r = rvi[0].row()
        # no action if row is unmarked
        # text in item is rjust(4)'d - so <space>n/a is the string
        if self.ui.reviewTW.item(r, 3).text() == " n/a":
            # TODO - in future fire up reviewer with original pages
            return
        test = int(self.ui.reviewTW.item(r, 0).text())
        question = int(self.ui.reviewTW.item(r, 1).text())
        version = int(self.ui.reviewTW.item(r, 2).text())
        img = self.msgr.get_annotations_image(test, question)
        with tempfile.NamedTemporaryFile() as fh:
            fh.write(img)
            rvw = ReviewViewWindow(self, [fh.name])
            if rvw.exec() == QDialog.Accepted:
                if rvw.action == "review":
                    # first remove auth from that user - safer.
                    if self.ui.reviewTW.item(r, 4).text() != "reviewer":
                        self.msgr.clearAuthorisationUser(
                            self.ui.reviewTW.item(r, 4).text()
                        )
                    # then map that question's owner "reviewer"
                    self.msgr.MreviewQuestion(test, question, version)
                    self.ui.reviewTW.item(r, 4).setText("reviewer")

    def initRevIDTab(self):
        self.ui.reviewIDTW.setColumnCount(5)
        self.ui.reviewIDTW.setHorizontalHeaderLabels(
            ["Test", "Username", "When", "Student ID", "Student Name"]
        )
        self.ui.reviewIDTW.setSortingEnabled(True)
        self.ui.reviewIDTW.setSelectionMode(QAbstractItemView.SingleSelection)
        self.ui.reviewIDTW.setSelectionBehavior(QAbstractItemView.SelectRows)
        self.ui.reviewIDTW.activated.connect(self.reviewIDd)

    def refreshIDRev(self):
        irList = self.msgr.getIDReview()
        self.ui.reviewIDTW.clearContents()
        self.ui.reviewIDTW.setRowCount(0)
        r = 0
        for dat in irList:
            self.ui.reviewIDTW.insertRow(r)
            # rjust(4) entries so that they can sort like integers... without actually being integers
            for k in range(5):
                self.ui.reviewIDTW.setItem(
                    r, k, QTableWidgetItem("{}".format(dat[k]).rjust(4))
                )
            if dat[1] == "reviewer":
                for k in range(5):
                    self.ui.reviewIDTW.item(r, k).setBackground(QBrush(Qt.green))
            elif dat[1] == "automatic":
                for k in range(5):
                    self.ui.reviewIDTW.item(r, k).setBackground(QBrush(Qt.cyan))
            r += 1

    def reviewIDd(self):
        rvi = self.ui.reviewIDTW.selectedIndexes()
        if len(rvi) == 0:
            return
        r = rvi[0].row()
        # check if ID was computed automatically
        if self.ui.reviewIDTW.item(r, 1).text() == "automatic":
            if (
                SimpleMessage(
                    "This paper was ID'd automatically, are you sure you wish to review it?"
                ).exec_()
                != QMessageBox.Yes
            ):
                return

        test = int(self.ui.reviewIDTW.item(r, 0).text())
        imageDat = self.msgr.request_ID_image(test)
        with tempfile.TemporaryDirectory() as td:
            imageName = os.path.join(td, "id.0.image")
            with open(imageName, "wb") as fh:
                fh.write(imageDat)
            rvw = ReviewViewWindow(self, imageName, "ID pages")
            if rvw.exec() == QDialog.Accepted:
                if rvw.action == "review":
                    # first remove auth from that user - safer.
                    if self.ui.reviewIDTW.item(r, 1).text() != "reviewer":
                        self.msgr.clearAuthorisationUser(
                            self.ui.reviewIDTW.item(r, 1).text()
                        )
                    # then map that question's owner "reviewer"
                    self.ui.reviewIDTW.item(r, 1).setText("reviewer")
                    self.msgr.IDreviewID(test)

    ##################
    # Solution tab stuff
    def initSolutionTab(self):
        self.tempDirectory = tempfile.TemporaryDirectory(prefix="plom_manager_")
        self.solnPath = self.tempDirectory.name
        # set up the viewer
        self.solnIV = ImageViewWidget(self)
        self.ui.solnGBLayout.addWidget(self.solnIV)

        self.ui.solnQSB.setMaximum(self.numberOfQuestions)
        self.ui.solnQSB.valueChanged.connect(self.viewCurrentSolution)
        self.ui.solnVSB.setMaximum(self.numberOfVersions)
        self.ui.solnVSB.valueChanged.connect(self.viewCurrentSolution)

        self.ui.solnDeleteB.clicked.connect(self.deleteCurrentSolution)
        self.ui.solnViewB.clicked.connect(self.viewCurrentSolution)
        self.ui.solnRefreshB.clicked.connect(self.refreshCurrentSolution)
        self.ui.solnUploadB.clicked.connect(self.uploadSolution)

    def refreshCurrentSolution(self):
        try:
            imgBytes = self.msgr.getSolutionImage(
                self.ui.solnQSB.value(), self.ui.solnVSB.value()
            )
        except PlomNoSolutionException:
            self.solnIV.updateImage([])
            return False
        # save the image
        solutionName = os.path.join(
            self.solnPath,
            "solution.{}.{}.png".format(
                self.ui.solnQSB.value(), self.ui.solnVSB.value()
            ),
        )
        with open(solutionName, "wb") as fh:
            fh.write(imgBytes)
        self.solnIV.updateImage(solutionName)
        return True

    def viewCurrentSolution(self):
        solutionName = os.path.join(
            self.solnPath,
            "solution.{}.{}.png".format(
                self.ui.solnQSB.value(), self.ui.solnVSB.value()
            ),
        )
        # check if file there already
        if os.path.isfile(solutionName):
            self.solnIV.updateImage(solutionName)
        else:  # not there - so try to update it
            self.refreshCurrentSolution()

    def uploadSolution(self):
        # currently only png
        fname = QFileDialog.getOpenFileName(
            self, "Get solution image", "./", "PNG files (*.png)"
        )  # returns (name, type)
        if fname[0] == "":  # user didn't select file
            return
        # check file is actually there
        if not os.path.isfile(fname[0]):
            return
        # push file to server
        self.msgr.putSolutionImage(
            self.ui.solnQSB.value(), self.ui.solnVSB.value(), fname[0]
        )
        self.refreshCurrentSolution()

    def deleteCurrentSolution(self):
        if (
            SimpleMessage(
                "Are you sure that you want to delete solution to question {} version {}.".format(
                    self.ui.solnQSB.value(), self.ui.solnVSB.value()
                )
            ).exec_()
            == QMessageBox.Yes
        ):
            self.msgr.deleteSolutionImage(
                self.ui.solnQSB.value(), self.ui.solnVSB.value()
            )
            solutionName = os.path.join(
                self.solnPath,
                "solution.{}.{}.png".format(
                    self.ui.solnQSB.value(), self.ui.solnVSB.value()
                ),
            )
            os.unlink(solutionName)
            self.solnIV.updateImage([])
        else:
            return

    ##################
    # User tab stuff

    def initUserTab(self):
        self.initUserListTab()
        self.initProgressQUTabs()

    def initUserListTab(self):
        self.ui.userListTW.setColumnCount(7)
        self.ui.userListTW.setHorizontalHeaderLabels(
            [
                "Username",
                "Enabled",
                "Logged in",
                "Last activity",
                "Last action",
                "Papers IDd",
                "Questions Marked",
            ]
        )
        self.ui.userListTW.setSortingEnabled(True)
        self.ui.userListTW.setSelectionMode(QAbstractItemView.SingleSelection)
        self.ui.userListTW.setSelectionBehavior(QAbstractItemView.SelectRows)

    def initProgressQUTabs(self):
        self.ui.QPUserTW.setColumnCount(5)
        self.ui.QPUserTW.setHeaderLabels(
            [
                "Question",
                "Version",
                "User",
                "Number Marked",
                "Avg time per task",
                "Percentage of Q/V marked",
            ]
        )
        # self.ui.QPUserTW.setSortingEnabled(True)
        self.ui.QPUserTW.setSelectionMode(QAbstractItemView.SingleSelection)
        self.ui.QPUserTW.setSelectionBehavior(QAbstractItemView.SelectRows)
        # and the other tab
        self.ui.PUQTW.setColumnCount(5)
        self.ui.PUQTW.setHeaderLabels(
            [
                "User",
                "Question",
                "Version",
                "Number Marked",
                "Avg time per task",
                "Percentage of Q/V marked",
            ]
        )
        # self.ui.PUQTW.setSortingEnabled(True)
        self.ui.PUQTW.setSelectionMode(QAbstractItemView.SingleSelection)
        self.ui.PUQTW.setSelectionBehavior(QAbstractItemView.SelectRows)

    def forceLogout(self):
        ri = self.ui.userListTW.selectedIndexes()
        if len(ri) == 0:
            return
        r = ri[0].row()
        user = self.ui.userListTW.item(r, 0).text()
        if (
            SimpleMessage(
                'Are you sure you want to force-logout user "{}"?'.format(user)
            ).exec_()
            == QMessageBox.Yes
        ):
            self.msgr.clearAuthorisationUser(user)
            self.refreshUserList()

    def toggleEnableDisable(self):
        ri = self.ui.userListTW.selectedIndexes()
        if len(ri) == 0:
            return
        r = ri[0].row()
        user = self.ui.userListTW.item(r, 0).text()
        if user == "manager":
            ErrorMessage("You cannot disable the manager.").exec_()
            return
        if (
            SimpleMessage(
                'Are you sure you want to toggle enable/disable user "{}"?'.format(user)
            ).exec_()
            == QMessageBox.Yes
        ):
            if self.ui.userListTW.item(r, 1).text() == "True":
                self.msgr.setUserEnable(user, False)
            else:
                self.msgr.setUserEnable(user, True)
            self.refreshUserList()

    def changeUserPassword(self):
        ri = self.ui.userListTW.selectedIndexes()
        if len(ri) == 0:
            return
        r = ri[0].row()
        user = self.ui.userListTW.item(r, 0).text()
        cpwd = UserDialog(name=user)
        if cpwd.exec_() == QDialog.Accepted:
            rval = self.msgr.createModifyUser(user, cpwd.password)
            ErrorMessage(rval[1]).exec_()
        return

    def createUser(self):
        # need to pass list of existing users
        uList = [
            self.ui.userListTW.item(r, 0).text()
            for r in range(self.ui.userListTW.rowCount())
        ]
        cpwd = UserDialog(name=None, extant=uList)
        if cpwd.exec_() == QDialog.Accepted:
            rval = self.msgr.createModifyUser(cpwd.name, cpwd.password)
            ErrorMessage(rval[1]).exec_()
            self.refreshUserList()
        return

    def refreshUserList(self):
        uDict = self.msgr.getUserDetails()
        self.ui.userListTW.clearContents()
        self.ui.userListTW.setRowCount(0)
        r = 0
        for u in uDict:
            dat = uDict[u]
            self.ui.userListTW.insertRow(r)

            # change the last activity to be human readable
            rawTimestamp = dat[2]

            time = arrow.get(rawTimestamp, "YY:MM:DD-HH:mm:ss")
            dat[2] = time.humanize()

            # rjust(4) entries so that they can sort like integers... without actually being integers
            self.ui.userListTW.setItem(r, 0, QTableWidgetItem("{}".format(u)))
            for k in range(6):
                self.ui.userListTW.setItem(
                    r, k + 1, QTableWidgetItem("{}".format(dat[k]))
                )
            if dat[0]:
                self.ui.userListTW.item(r, 1).setBackground(QBrush(Qt.green))
            else:
                self.ui.userListTW.item(r, 1).setBackground(QBrush(Qt.red))
            if dat[1]:
                self.ui.userListTW.item(r, 2).setBackground(QBrush(Qt.green))

            if u in ["manager", "scanner", "reviewer"]:
                self.ui.userListTW.item(r, 0).setBackground(QBrush(Qt.green))

            # add tooltip to show timestamp when hovering over human readable description
            self.ui.userListTW.item(r, 3).setToolTip(rawTimestamp)

            r += 1

    def refreshProgressQU(self):
        # delete the children of each toplevel items
        # for TW 1
        root = self.ui.QPUserTW.invisibleRootItem()
        for l0 in range(self.ui.QPUserTW.topLevelItemCount()):
            l0i = self.ui.QPUserTW.topLevelItem(0)
            for l1 in range(self.ui.QPUserTW.topLevelItem(0).childCount()):
                l0i.removeChild(l0i.child(0))
            root.removeChild(l0i)
        # for TW 2
        root = self.ui.PUQTW.invisibleRootItem()
        for l0 in range(self.ui.PUQTW.topLevelItemCount()):
            l0i = self.ui.PUQTW.topLevelItem(0)
            for l1 in range(self.ui.PUQTW.topLevelItem(0).childCount()):
                l0i.removeChild(l0i.child(0))
            root.removeChild(l0i)
        # for TW1 and TW2
        # get list of everything done by users, store by user for TW2
        # use directly for TW1
        uprog = defaultdict(list)
        for q in range(1, self.numberOfQuestions + 1):
            for v in range(1, self.numberOfVersions + 1):
                qpu = self.msgr.getQuestionUserProgress(q, v)
                l0 = QTreeWidgetItem([str(q).rjust(4), str(v).rjust(2)])
                for (u, n, t) in qpu[1:]:
                    # question, version, no marked, avg time
                    uprog[u].append([q, v, n, t, qpu[0]])
                    pb = QProgressBar()
                    pb.setMaximum(qpu[0])
                    pb.setValue(n)
                    l1 = QTreeWidgetItem(["", "", str(u), str(n).rjust(4), f"{t}s"])
                    l0.addChild(l1)
                    self.ui.QPUserTW.setItemWidget(l1, 5, pb)
                self.ui.QPUserTW.addTopLevelItem(l0)
        # for TW2
        for u in uprog:
            l0 = QTreeWidgetItem([str(u)])
            for qvn in uprog[u]:  # will be in q,v,n,t, ntot in qv order
                pb = QProgressBar()
                pb.setMaximum(qvn[4])
                pb.setValue(qvn[2])
                l1 = QTreeWidgetItem(
                    [
                        "",
                        str(qvn[0]).rjust(4),
                        str(qvn[1]).rjust(2),
                        str(n).rjust(4),
                        f"{qvn[3]}s",
                    ]
                )
                l0.addChild(l1)
                self.ui.PUQTW.setItemWidget(l1, 5, pb)
            self.ui.PUQTW.addTopLevelItem(l0)<|MERGE_RESOLUTION|>--- conflicted
+++ resolved
@@ -4,11 +4,7 @@
 # Copyright (C) 2020 Dryden Wiebe
 # Copyright (C) 2021 Peter Lee
 # Copyright (C) 2021 Nicholas J H Lai
-<<<<<<< HEAD
-# Copyright (C) 2021 Elizabeth Xiao
-=======
-# Copyright (C) 2022 Elizabeth Xiao
->>>>>>> 10c0f118
+# Copyright (C) 2021-2022 Elizabeth Xiao
 
 from collections import defaultdict
 import csv
