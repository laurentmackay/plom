--- conflicted
+++ resolved
@@ -352,14 +352,10 @@
           TODO: support disable/enable and maybe delete?
         """,
     )
-<<<<<<< HEAD
-    sp.add_argument(
+    sp_user.add_argument(
         "--update", action="store_true", help="Update an existing user's password."
     )
-    sp.add_argument(
-=======
     sp_user.add_argument(
->>>>>>> 52bb369d
         "username",
         nargs="?",
         help="The username",
