--- conflicted
+++ resolved
@@ -335,14 +335,6 @@
                 raise PlomAuthenticationException() from None
             if response.status_code == 410:
                 raise PlomNoMoreException("Cannot find ID image.") from None
-<<<<<<< HEAD
-            if response.status_code == 409:
-=======
-            else:
->>>>>>> d90a2138
-                raise PlomSeriousException(
-                    "Another user has the image. This should not happen"
-                ) from None
             raise PlomSeriousException(f"Some other sort of error {e}") from None
         finally:
             self.SRmutex.release()
