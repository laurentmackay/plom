# -*- coding: utf-8 -*-

"""
Backend bits n bobs to talk to the server
"""

__author__ = "Andrew Rechnitzer, Colin B. Macdonald"
__copyright__ = "Copyright (C) 2020 Andrew Rechnitzer, Colin B. Macdonald"
__credits__ = ["Andrew Rechnitzer", "Colin Macdonald", "Elvis Cai", "Matt Coles"]
__license__ = "AGPL-3.0-or-later"
# SPDX-License-Identifier: AGPL-3.0-or-later

import sys
import requests
from requests_toolbelt import MultipartEncoder, MultipartDecoder
import json
import ssl
from PyQt5.QtWidgets import QMessageBox
import urllib3
import time
import threading
import hashlib

# from http.client import HTTPConnection
# import logging
#
# logging.basicConfig()  # you need to initialize logging, otherwise you will not see anything from requests
# logging.getLogger().setLevel(logging.DEBUG)
# requests_log = logging.getLogger("urllib3")
# requests_log.setLevel(logging.DEBUG)
# requests_log.propagate = True

from io import StringIO, BytesIO

from plom.plom_exceptions import *
from plom.messenger import BaseMessenger

# If we use unverified ssl certificates we get lots of warnings,
# so put in this to hide them.
urllib3.disable_warnings(urllib3.exceptions.InsecureRequestWarning)


# TODO:
# _userName = "manager"


class ManagerMessenger(BaseMessenger):
    """Management-related communications."""

    def __init__(self, *args, **kwargs):
        super().__init__(*args, **kwargs)

    def TriggerPopulateDB(self):
        """Instruct the server to generate paper data in the database.

        Returns:
            str: a big block of largely useless status or summary info
                from the database commands.

        Raises:
            PlomBenignException: already has a populated database.
            PlomAuthenticationException: cannot login.
            PlomSeriousException: unexpected errors.
        """
        self.SRmutex.acquire()
        try:
            response = self.session.put(
                "https://{}/admin/populateDB".format(self.server),
                verify=False,
                json={"user": self.user, "token": self.token},
            )
            response.raise_for_status()
        except requests.HTTPError as e:
            if response.status_code == 401:
                raise PlomAuthenticationException() from None
            elif response.status_code == 409:
                raise PlomBenignException(e) from None
            else:
                raise PlomSeriousException("Unexpected {}".format(e)) from None
        finally:
            self.SRmutex.release()

        return response.text

    def notify_pdf_of_paper_produced(self, test_num):
        """Notify the server that we have produced the PDF for a paper.

        Args:
            test_num (int): the test number.

        Returns:
            None
        """
        self.SRmutex.acquire()
        try:
            response = self.session.put(
                "https://{}/admin/pdf_produced/{}".format(self.server, test_num),
                verify=False,
                json={"user": self.user, "token": self.token},
            )
            response.raise_for_status()
        except requests.HTTPError as e:
            if response.status_code == 400:
                raise PlomAuthenticationException() from None
            elif response.status_code == 401:
                raise PlomAuthenticationException() from None
            elif response.status_code == 404:
                raise PlomRangeException(
                    "Paper number {} is outside valid range".format(test_num)
                ) from None
            elif response.status_code == 409:
                raise PlomSeriousException(
                    "Paper number {} has already been produced".format(test_num)
                ) from None
            else:
                raise PlomSeriousException(
                    "Some other sort of error {}".format(e)
                ) from None
        finally:
            self.SRmutex.release()

    def getGlobalPageVersionMap(self):
        self.SRmutex.acquire()
        try:
            response = self.session.get(
                "https://{}/admin/pageVersionMap".format(self.server),
                verify=False,
                json={"user": self.user, "token": self.token},
            )
            response.raise_for_status()
        except requests.HTTPError as e:
            if response.status_code == 401:
                raise PlomAuthenticationException() from None
            else:
                raise PlomSeriousException(
                    "Some other sort of error {}".format(e)
                ) from None
        finally:
            self.SRmutex.release()

        # JSON casts dict keys to str, force back to ints
        d = {}
        for k, v in response.json().items():
            d[int(k)] = {int(kk): vv for kk, vv in v.items()}
        return d

    # TODO: copy pasted from Messenger.IDreturnIDdTask: can we dedupe?
    def id_paper(self, code, studentID, studentName):
        """Identify a paper directly, not as part of a IDing task.

        Exceptions:
            PlomConflict: `studentID` already used on a different paper.
            PlomAuthenticationException: login problems.
            PlomSeriousException: other errors.
        """
        self.SRmutex.acquire()
        try:
            response = self.session.put(
                "https://{}/ID/{}".format(self.server, code),
                json={
                    "user": self.user,
                    "token": self.token,
                    "sid": studentID,
                    "sname": studentName,
                },
                verify=False,
            )
            response.raise_for_status()
        except requests.HTTPError as e:
            if response.status_code == 409:
                raise PlomConflict(e) from None
            elif response.status_code == 401:
                raise PlomAuthenticationException() from None
            elif response.status_code == 404:
                raise PlomSeriousException(e) from None
            else:
                raise PlomSeriousException(
                    "Some other sort of error {}".format(e)
                ) from None
        finally:
            self.SRmutex.release()

        # TODO - do we need this return value?
        return True

<<<<<<< HEAD

    def upload_classlist(self, classdict):
        """Give the server a classlist.

        Args:
            classdict (dict): keys are student IDs (str), values are
                student names.

        Exceptions:
            PlomConflict: server already has one.
            PlomAuthenticationException: login problems.
            PlomSeriousException: other errors.
        """
        self.SRmutex.acquire()
        try:
            response = self.session.put(
                "https://{}/ID/classlist".format(self.server),
                json={
                    "user": self.user,
                    "token": self.token,
                    "classlist": classdict,
                },
                verify=False,
            )
            response.raise_for_status()
        except requests.HTTPError as e:
            if response.status_code == 409:
                raise PlomConflict(e) from None
            elif response.status_code == 401:
                raise PlomAuthenticationException() from None
            else:
                raise PlomSeriousException(
                    "Some other sort of error {}".format(e)
                ) from None
        finally:
            self.SRmutex.release()


    def RgetCompletions(self):
=======
    def RgetCompletionStatus(self):
>>>>>>> 19ade4ba
        self.SRmutex.acquire()
        try:
            response = self.session.get(
                "https://{}/REP/completionStatus".format(self.server),
                verify=False,
                json={"user": self.user, "token": self.token},
            )
            response.raise_for_status()
        except requests.HTTPError as e:
            if response.status_code == 401:
                raise PlomAuthenticationException() from None
            else:
                raise PlomSeriousException(
                    "Some other sort of error {}".format(e)
                ) from None
        finally:
            self.SRmutex.release()

        return response.json()

    def RgetStatus(self, test):
        self.SRmutex.acquire()
        try:
            response = self.session.get(
                "https://{}/REP/status/{}".format(self.server, test),
                verify=False,
                json={"user": self.user, "token": self.token},
            )
            response.raise_for_status()
        except requests.HTTPError as e:
            if response.status_code == 401:
                raise PlomAuthenticationException() from None
            elif response.status_code == 404:
                raise PlomSeriousException(
                    "Could not find test {}.".format(test)
                ) from None
            else:
                raise PlomSeriousException(
                    "Some other sort of error {}".format(e)
                ) from None
        finally:
            self.SRmutex.release()

        return response.json()

    def getScannedTests(self):
        self.SRmutex.acquire()
        try:
            response = self.session.get(
                "https://{}/REP/scanned".format(self.server),
                verify=False,
                json={"user": self.user, "token": self.token},
            )
            response.raise_for_status()
            rval = response.json()
        except requests.HTTPError as e:
            if response.status_code == 404:
                raise PlomSeriousException(
                    "Server could not find the spec - this should not happen!"
                ) from None
            elif response.status_code == 401:
                raise PlomAuthenticationException() from None
            else:
                raise PlomSeriousException(
                    "Some other sort of error {}".format(e)
                ) from None
        finally:
            self.SRmutex.release()

        return rval

    def getIncompleteTests(self):
        self.SRmutex.acquire()
        try:
            response = self.session.get(
                "https://{}/REP/incomplete".format(self.server),
                verify=False,
                json={"user": self.user, "token": self.token},
            )
            response.raise_for_status()
            rval = response.json()
        except requests.HTTPError as e:
            if response.status_code == 404:
                raise PlomSeriousException(
                    "Server could not find the spec - this should not happen!"
                ) from None
            elif response.status_code == 401:
                raise PlomAuthenticationException() from None
            else:
                raise PlomSeriousException(
                    "Some other sort of error {}".format(e)
                ) from None
        finally:
            self.SRmutex.release()

        return rval

    def IDprogressCount(self):
        self.SRmutex.acquire()
        try:
            response = self.session.get(
                "https://{}/ID/progress".format(self.server),
                json={"user": self.user, "token": self.token},
                verify=False,
            )
            # throw errors when response code != 200.
            response.raise_for_status()
            # convert the content of the response to a textfile for identifier
            progress = response.json()
        except requests.HTTPError as e:
            if response.status_code == 401:
                raise PlomAuthenticationException() from None
            else:
                raise PlomSeriousException(
                    "Some other sort of error {}".format(e)
                ) from None
        finally:
            self.SRmutex.release()

        return progress

    def TprogressCount(self):
        self.SRmutex.acquire()
        try:
            response = self.session.get(
                "https://{}/TOT/progress".format(self.server),
                json={"user": self.user, "token": self.token},
                verify=False,
            )
            # throw errors when response code != 200.
            response.raise_for_status()
            # convert the content of the response to a textfile for identifier
            progress = response.json()
        except requests.HTTPError as e:
            if response.status_code == 401:
                raise PlomAuthenticationException() from None
            else:
                raise PlomSeriousException(
                    "Some other sort of error {}".format(e)
                ) from None
        finally:
            self.SRmutex.release()

        return progress

    def IDrequestPredictions(self):
        self.SRmutex.acquire()
        try:
            response = self.session.get(
                "https://{}/ID/predictions".format(self.server),
                json={"user": self.user, "token": self.token},
                verify=False,
            )
            response.raise_for_status()
            # TODO: print(response.encoding) autodetected
            predictions = StringIO(response.text)
        except requests.HTTPError as e:
            if response.status_code == 401:
                raise PlomAuthenticationException() from None
            elif response.status_code == 404:
                raise PlomSeriousException(
                    "Server cannot find the prediction list."
                ) from None
            else:
                raise PlomSeriousException(
                    "Some other sort of error {}".format(e)
                ) from None
        finally:
            self.SRmutex.release()

        return predictions

    def IDgetImageFromATest(self):
        self.SRmutex.acquire()
        try:
            response = self.session.get(
                "https://{}/ID/randomImage".format(self.server),
                json={"user": self.user, "token": self.token},
                verify=False,
            )
            response.raise_for_status()
            imageList = []
            for img in MultipartDecoder.from_response(response).parts:
                imageList.append(
                    BytesIO(img.content).getvalue()
                )  # pass back image as bytes
        except requests.HTTPError as e:
            if response.status_code == 401:
                raise PlomAuthenticationException() from None
            elif response.status_code == 410:
                raise PlomNoMoreException("Cannot find ID image.") from None
            elif response.status_code == 409:
                raise PlomSeriousException(
                    "Another user has the image for {}. This should not happen".format(
                        code
                    )
                ) from None
            else:
                raise PlomSeriousException(
                    "Some other sort of error {}".format(e)
                ) from None
        finally:
            self.SRmutex.release()

        return imageList

    def IDrequestImage(self, code):
        self.SRmutex.acquire()
        try:
            response = self.session.get(
                "https://{}/ID/images/{}".format(self.server, code),
                json={"user": self.user, "token": self.token},
                verify=False,
            )
            response.raise_for_status()
            imageList = []
            for img in MultipartDecoder.from_response(response).parts:
                imageList.append(
                    BytesIO(img.content).getvalue()
                )  # pass back image as bytes
        except requests.HTTPError as e:
            if response.status_code == 401:
                raise PlomAuthenticationException() from None
            elif response.status_code == 404:
                raise PlomSeriousException(
                    "Cannot find image file for {}.".format(code)
                ) from None
            elif response.status_code == 409:
                raise PlomSeriousException(
                    "Another user has the image for {}. This should not happen".format(
                        code
                    )
                ) from None
            else:
                raise PlomSeriousException(
                    "Some other sort of error {}".format(e)
                ) from None
        finally:
            self.SRmutex.release()

        return imageList

    def getProgress(self, q, v):
        self.SRmutex.acquire()
        try:
            response = self.session.get(
                "https://{}/REP/progress".format(self.server),
                verify=False,
                json={"user": self.user, "token": self.token, "q": q, "v": v},
            )
            response.raise_for_status()
            rval = response.json()
        except requests.HTTPError as e:
            if response.status_code == 404:
                raise PlomSeriousException(
                    "Server could not find the spec - this should not happen!"
                ) from None
            elif response.status_code == 401:
                raise PlomAuthenticationException() from None
            else:
                raise PlomSeriousException(
                    "Some other sort of error {}".format(e)
                ) from None
        finally:
            self.SRmutex.release()

        return rval

    def getQuestionUserProgress(self, q, v):
        self.SRmutex.acquire()
        try:
            response = self.session.get(
                "https://{}/REP/questionUserProgress".format(self.server),
                verify=False,
                json={"user": self.user, "token": self.token, "q": q, "v": v},
            )
            response.raise_for_status()
            rval = response.json()
        except requests.HTTPError as e:
            if response.status_code == 404:
                raise PlomSeriousException(
                    "Server could not find the spec - this should not happen!"
                ) from None
            elif response.status_code == 401:
                raise PlomAuthenticationException() from None
            else:
                raise PlomSeriousException(
                    "Some other sort of error {}".format(e)
                ) from None
        finally:
            self.SRmutex.release()

        return rval

    def getMarkHistogram(self, q, v):
        self.SRmutex.acquire()
        try:
            response = self.session.get(
                "https://{}/REP/markHistogram".format(self.server),
                verify=False,
                json={"user": self.user, "token": self.token, "q": q, "v": v},
            )
            response.raise_for_status()
            rval = response.json()
        except requests.HTTPError as e:
            if response.status_code == 404:
                raise PlomSeriousException(
                    "Server could not find the spec - this should not happen!"
                ) from None
            elif response.status_code == 401:
                raise PlomAuthenticationException() from None
            else:
                raise PlomSeriousException(
                    "Some other sort of error {}".format(e)
                ) from None
        finally:
            self.SRmutex.release()

        return rval

    def replaceMissingTestPage(self, code, t, p, v):
        self.SRmutex.acquire()
        try:
            response = self.session.put(
                "https://{}/admin/missingTestPage/{}".format(self.server, code),
                verify=False,
                json={
                    "user": self.user,
                    "token": self.token,
                    "test": t,
                    "page": p,
                    "version": v,
                },
            )
            response.raise_for_status()
            rval = response.json()
        except requests.HTTPError as e:
            if response.status_code == 404:
                raise PlomSeriousException(
                    "Server could not find the TPV - this should not happen!"
                ) from None
            elif response.status_code == 401:
                raise PlomAuthenticationException() from None
            else:
                raise PlomSeriousException(
                    "Some other sort of error {}".format(e)
                ) from None
        finally:
            self.SRmutex.release()

        return rval

    def removeScannedPage(self, code, t, p, v):
        self.SRmutex.acquire()
        try:
            response = self.session.delete(
                "https://{}/admin/scannedPage/{}".format(self.server, code),
                verify=False,
                json={
                    "user": self.user,
                    "token": self.token,
                    "test": t,
                    "page": p,
                    "version": v,
                },
            )
            response.raise_for_status()
            rval = response.json()
        except requests.HTTPError as e:
            if response.status_code == 404:
                raise PlomSeriousException(
                    "Server could not find the TPV - this should not happen!"
                ) from None
            elif response.status_code == 401:
                raise PlomAuthenticationException() from None
            else:
                raise PlomSeriousException(
                    "Some other sort of error {}".format(e)
                ) from None
        finally:
            self.SRmutex.release()

        return rval

    def getUnknownPageNames(self):
        self.SRmutex.acquire()
        try:
            response = self.session.get(
                "https://{}/admin/unknownPageNames".format(self.server),
                verify=False,
                json={"user": self.user, "token": self.token,},
            )
            response.raise_for_status()
            rval = response.json()
        except requests.HTTPError as e:
            if response.status_code == 401:
                raise PlomAuthenticationException() from None
            else:
                raise PlomSeriousException(
                    "Some other sort of error {}".format(e)
                ) from None
        finally:
            self.SRmutex.release()

        return rval

    def getDiscardNames(self):
        self.SRmutex.acquire()
        try:
            response = self.session.get(
                "https://{}/admin/discardNames".format(self.server),
                verify=False,
                json={"user": self.user, "token": self.token},
            )
            response.raise_for_status()
            rval = response.json()
        except requests.HTTPError as e:
            if response.status_code == 401:
                raise PlomAuthenticationException() from None
            else:
                raise PlomSeriousException(
                    "Some other sort of error {}".format(e)
                ) from None
        finally:
            self.SRmutex.release()

        return rval

    def getCollidingPageNames(self):
        self.SRmutex.acquire()
        try:
            response = self.session.get(
                "https://{}/admin/collidingPageNames".format(self.server),
                verify=False,
                json={"user": self.user, "token": self.token},
            )
            response.raise_for_status()
            rval = response.json()
        except requests.HTTPError as e:
            if response.status_code == 401:
                raise PlomAuthenticationException() from None
            else:
                raise PlomSeriousException(
                    "Some other sort of error {}".format(e)
                ) from None
        finally:
            self.SRmutex.release()

        return rval

    def getTPageImage(self, t, p, v):
        self.SRmutex.acquire()
        try:
            response = self.session.get(
                "https://{}/admin/scannedTPage".format(self.server),
                verify=False,
                json={
                    "user": self.user,
                    "token": self.token,
                    "test": t,
                    "page": p,
                    "version": v,
                },
            )
            response.raise_for_status()
            image = BytesIO(response.content).getvalue()
        except requests.HTTPError as e:
            if response.status_code == 401:
                raise PlomAuthenticationException() from None
            elif response.status_code == 404:
                return None
            else:
                raise PlomSeriousException(
                    "Some other sort of error {}".format(e)
                ) from None
        finally:
            self.SRmutex.release()

        return image

    def getHWPageImage(self, t, q, o):
        self.SRmutex.acquire()
        try:
            response = self.session.get(
                "https://{}/admin/scannedHWPage".format(self.server),
                verify=False,
                json={
                    "user": self.user,
                    "token": self.token,
                    "test": t,
                    "question": q,
                    "order": o,
                },
            )
            response.raise_for_status()
            image = BytesIO(response.content).getvalue()
        except requests.HTTPError as e:
            if response.status_code == 401:
                raise PlomAuthenticationException() from None
            elif response.status_code == 404:
                return None
            else:
                raise PlomSeriousException(
                    "Some other sort of error {}".format(e)
                ) from None
        finally:
            self.SRmutex.release()

        return image

    def getLPageImage(self, t, o):
        self.SRmutex.acquire()
        try:
            response = self.session.get(
                "https://{}/admin/scannedLPage".format(self.server),
                verify=False,
                json={"user": self.user, "token": self.token, "test": t, "order": o,},
            )
            response.raise_for_status()
            image = BytesIO(response.content).getvalue()
        except requests.HTTPError as e:
            if response.status_code == 401:
                raise PlomAuthenticationException() from None
            elif response.status_code == 404:
                return None
            else:
                raise PlomSeriousException(
                    "Some other sort of error {}".format(e)
                ) from None
        finally:
            self.SRmutex.release()

        return image

    def getUnknownImage(self, fname):
        self.SRmutex.acquire()
        try:
            response = self.session.get(
                "https://{}/admin/unknownImage".format(self.server),
                verify=False,
                json={"user": self.user, "token": self.token, "fileName": fname,},
            )
            response.raise_for_status()
            image = BytesIO(response.content).getvalue()
        except requests.HTTPError as e:
            if response.status_code == 401:
                raise PlomAuthenticationException() from None
            elif response.status_code == 404:
                return None
            else:
                raise PlomSeriousException(
                    "Some other sort of error {}".format(e)
                ) from None
        finally:
            self.SRmutex.release()
        return image

    def getDiscardImage(self, fname):
        self.SRmutex.acquire()
        try:
            response = self.session.get(
                "https://{}/admin/discardImage".format(self.server),
                verify=False,
                json={"user": self.user, "token": self.token, "fileName": fname,},
            )
            response.raise_for_status()
            image = BytesIO(response.content).getvalue()
        except requests.HTTPError as e:
            if response.status_code == 401:
                raise PlomAuthenticationException() from None
            elif response.status_code == 404:
                return None
            else:
                raise PlomSeriousException(
                    "Some other sort of error {}".format(e)
                ) from None
        finally:
            self.SRmutex.release()
        return image

    def getCollidingImage(self, fname):
        self.SRmutex.acquire()
        try:
            response = self.session.get(
                "https://{}/admin/collidingImage".format(self.server),
                verify=False,
                json={"user": self.user, "token": self.token, "fileName": fname,},
            )
            response.raise_for_status()
            image = BytesIO(response.content).getvalue()
        except requests.HTTPError as e:
            if response.status_code == 401:
                raise PlomAuthenticationException() from None
            elif response.status_code == 404:
                return None
            else:
                raise PlomSeriousException(
                    "Some other sort of error {}".format(e)
                ) from None
        finally:
            self.SRmutex.release()
        return image

    def removeUnknownImage(self, fname):
        self.SRmutex.acquire()
        try:
            response = self.session.delete(
                "https://{}/admin/unknownImage".format(self.server),
                verify=False,
                json={"user": self.user, "token": self.token, "fileName": fname,},
            )
            response.raise_for_status()
        except requests.HTTPError as e:
            if response.status_code == 401:
                raise PlomAuthenticationException() from None
            elif response.status_code == 404:
                return False
            else:
                raise PlomSeriousException(
                    "Some other sort of error {}".format(e)
                ) from None
        finally:
            self.SRmutex.release()
        return True

    def removeCollidingImage(self, fname):
        self.SRmutex.acquire()
        try:
            response = self.session.delete(
                "https://{}/admin/collidingImage".format(self.server),
                verify=False,
                json={"user": self.user, "token": self.token, "fileName": fname,},
            )
            response.raise_for_status()
        except requests.HTTPError as e:
            if response.status_code == 401:
                raise PlomAuthenticationException() from None
            elif response.status_code == 404:
                return False
            else:
                raise PlomSeriousException(
                    "Some other sort of error {}".format(e)
                ) from None
        finally:
            self.SRmutex.release()
        return True

    def getQuestionImages(self, testNumber, questionNumber):
        self.SRmutex.acquire()
        try:
            response = self.session.get(
                "https://{}/admin/questionImages".format(self.server),
                json={
                    "user": self.user,
                    "token": self.token,
                    "test": testNumber,
                    "question": questionNumber,
                },
                verify=False,
            )
            response.raise_for_status()
            # response is [image1, image2,... image.n]
            imageList = []
            for img in MultipartDecoder.from_response(response).parts:
                imageList.append(BytesIO(img.content).getvalue())

        except requests.HTTPError as e:
            if response.status_code == 401:
                raise PlomAuthenticationException() from None
            elif response.status_code == 404:
                raise PlomSeriousException(
                    "Cannot find image file for {}/{}.".format(
                        testNumber, questionNumber
                    )
                ) from None
            else:
                raise PlomSeriousException(
                    "Some other sort of error {}".format(e)
                ) from None
        finally:
            self.SRmutex.release()

        return imageList

    def getTestImages(self, testNumber):
        self.SRmutex.acquire()
        try:
            response = self.session.get(
                "https://{}/admin/testImages".format(self.server),
                json={"user": self.user, "token": self.token, "test": testNumber,},
                verify=False,
            )
            response.raise_for_status()
            # response is [image1, image2,... image.n]
            imageList = []
            for img in MultipartDecoder.from_response(response).parts:
                imageList.append(BytesIO(img.content).getvalue())

        except requests.HTTPError as e:
            if response.status_code == 401:
                raise PlomAuthenticationException() from None
            elif response.status_code == 404:
                raise PlomSeriousException(
                    "Cannot find image file for {}.".format(testNumber)
                ) from None
            else:
                raise PlomSeriousException(
                    "Some other sort of error {}".format(e)
                ) from None
        finally:
            self.SRmutex.release()

        return imageList

    def checkPage(self, testNumber, pageNumber):
        self.SRmutex.acquire()
        try:
            response = self.session.get(
                "https://{}/admin/checkPage".format(self.server),
                json={
                    "user": self.user,
                    "token": self.token,
                    "test": testNumber,
                    "page": pageNumber,
                },
                verify=False,
            )
            response.raise_for_status()
            # either [version] or [version, image]
            vimg = MultipartDecoder.from_response(response).parts
            ver = int(vimg[0].content)
            if len(vimg) == 2:
                rval = [ver, BytesIO(vimg[1].content).getvalue()]
            else:
                rval = [ver, None]
            # response is [v, None] or [v, image1]
        except requests.HTTPError as e:
            if response.status_code == 401:
                raise PlomAuthenticationException() from None
            elif response.status_code == 404:
                raise PlomSeriousException(
                    "Cannot find image file for {}.".format(testNumber)
                ) from None
            else:
                raise PlomSeriousException(
                    "Some other sort of error {}".format(e)
                ) from None
        finally:
            self.SRmutex.release()
        return rval

    def unknownToTestPage(self, fname, test, page, theta):
        self.SRmutex.acquire()
        try:
            response = self.session.put(
                "https://{}/admin/unknownToTestPage".format(self.server),
                json={
                    "user": self.user,
                    "token": self.token,
                    "fileName": fname,
                    "test": test,
                    "page": page,
                    "rotation": theta,
                },
                verify=False,
            )
            response.raise_for_status()
            collisionTest = response.json()
        except requests.HTTPError as e:
            if response.status_code == 401:
                raise PlomAuthenticationException() from None
            elif response.status_code == 404:
                raise PlomSeriousException(
                    "Cannot find test/page {}.".format(tp)
                ) from None
            else:
                raise PlomSeriousException(
                    "Some other sort of error {}".format(e)
                ) from None
        finally:
            self.SRmutex.release()

        return collisionTest  # "collision" if colliding page created.

    def unknownToExtraPage(self, fname, test, question, theta):
        self.SRmutex.acquire()
        try:
            response = self.session.put(
                "https://{}/admin/unknownToExtraPage".format(self.server),
                json={
                    "user": self.user,
                    "token": self.token,
                    "fileName": fname,
                    "test": test,
                    "question": question,
                    "rotation": theta,
                },
                verify=False,
            )
            response.raise_for_status()
        except requests.HTTPError as e:
            if response.status_code == 401:
                raise PlomAuthenticationException() from None
            elif response.status_code == 404:
                raise PlomSeriousException(
                    "Cannot find test/question {}/{}.".format(test, question)
                ) from None
            else:
                raise PlomSeriousException(
                    "Some other sort of error {}".format(e)
                ) from None
        finally:
            self.SRmutex.release()

    def collidingToTestPage(self, fname, test, page, version):
        self.SRmutex.acquire()
        try:
            response = self.session.put(
                "https://{}/admin/collidingToTestPage".format(self.server),
                json={
                    "user": self.user,
                    "token": self.token,
                    "fileName": fname,
                    "test": test,
                    "page": page,
                    "version": version,
                },
                verify=False,
            )
            response.raise_for_status()
        except requests.HTTPError as e:
            if response.status_code == 401:
                raise PlomAuthenticationException() from None
            elif response.status_code == 404:
                raise PlomSeriousException(
                    "Cannot find test/page {}/{}.".format(test, page)
                ) from None
            else:
                raise PlomSeriousException(
                    "Some other sort of error {}".format(e)
                ) from None
        finally:
            self.SRmutex.release()

    def discardToUnknown(self, fname):
        self.SRmutex.acquire()
        try:
            response = self.session.put(
                "https://{}/admin/discardToUnknown".format(self.server),
                verify=False,
                json={"user": self.user, "token": self.token, "fileName": fname,},
            )
            response.raise_for_status()
        except requests.HTTPError as e:
            if response.status_code == 401:
                raise PlomAuthenticationException() from None
            elif response.status_code == 404:
                return False
            else:
                raise PlomSeriousException(
                    "Some other sort of error {}".format(e)
                ) from None
        finally:
            self.SRmutex.release()
        return True

    def IDdeletePredictions(self):
        self.SRmutex.acquire()
        try:
            response = self.session.delete(
                "https://{}/ID/predictedID".format(self.server),
                verify=False,
                json={"user": self.user, "token": self.token,},
            )
            response.raise_for_status()
            rval = response.json()
        except requests.HTTPError as e:
            if response.status_code == 401:
                raise PlomAuthenticationException() from None
            else:
                raise PlomSeriousException(
                    "Some other sort of error {}".format(e)
                ) from None
        finally:
            self.SRmutex.release()

        return rval

    def IDrunPredictions(self, rectangle, fileNumber, ignoreTimeStamp):
        self.SRmutex.acquire()
        try:
            response = self.session.post(
                "https://{}/ID/predictedID".format(self.server),
                verify=False,
                json={
                    "user": self.user,
                    "token": self.token,
                    "rectangle": rectangle,
                    "fileNumber": fileNumber,
                    "ignoreStamp": ignoreTimeStamp,
                },
            )
            response.raise_for_status()
            if response.status_code == 202:
                return [True, False]
            if response.status_code == 205:
                return [False, response.text]

        except requests.HTTPError as e:
            if response.status_code == 401:
                raise PlomAuthenticationException() from None
            else:
                raise PlomSeriousException(
                    "Some other sort of error {}".format(e)
                ) from None
        finally:
            self.SRmutex.release()

        return [True, True]

    def getIdentified(self):
        self.SRmutex.acquire()
        try:
            response = self.session.get(
                "https://{}/REP/identified".format(self.server),
                verify=False,
                json={"user": self.user, "token": self.token,},
            )
            response.raise_for_status()
            rval = response.json()
        except requests.HTTPError as e:
            if response.status_code == 401:
                raise PlomAuthenticationException() from None
            else:
                raise PlomSeriousException(
                    "Some other sort of error {}".format(e)
                ) from None
        finally:
            self.SRmutex.release()

        return rval

    def getUserList(self):
        self.SRmutex.acquire()
        try:
            response = self.session.get(
                "https://{}/REP/userList".format(self.server),
                verify=False,
                json={"user": self.user, "token": self.token,},
            )
            response.raise_for_status()
            rval = response.json()
        except requests.HTTPError as e:
            if response.status_code == 401:
                raise PlomAuthenticationException() from None
            else:
                raise PlomSeriousException(
                    "Some other sort of error {}".format(e)
                ) from None
        finally:
            self.SRmutex.release()

        return rval

    def getUserDetails(self):
        self.SRmutex.acquire()
        try:
            response = self.session.get(
                "https://{}/REP/userDetails".format(self.server),
                verify=False,
                json={"user": self.user, "token": self.token,},
            )
            response.raise_for_status()
            rval = response.json()
        except requests.HTTPError as e:
            if response.status_code == 401:
                raise PlomAuthenticationException() from None
            else:
                raise PlomSeriousException(
                    "Some other sort of error {}".format(e)
                ) from None
        finally:
            self.SRmutex.release()

        return rval

    def getMarkReview(self, filterQ, filterV, filterU):
        self.SRmutex.acquire()
        try:
            response = self.session.get(
                "https://{}/REP/markReview".format(self.server),
                verify=False,
                json={
                    "user": self.user,
                    "token": self.token,
                    "filterQ": filterQ,
                    "filterV": filterV,
                    "filterU": filterU,
                },
            )
            response.raise_for_status()
            rval = response.json()
        except requests.HTTPError as e:
            if response.status_code == 401:
                raise PlomAuthenticationException() from None
            else:
                raise PlomSeriousException(
                    "Some other sort of error {}".format(e)
                ) from None
        finally:
            self.SRmutex.release()

        return rval

    def getIDReview(self):
        self.SRmutex.acquire()
        try:
            response = self.session.get(
                "https://{}/REP/idReview".format(self.server),
                verify=False,
                json={"user": self.user, "token": self.token,},
            )
            response.raise_for_status()
            rval = response.json()
        except requests.HTTPError as e:
            if response.status_code == 401:
                raise PlomAuthenticationException() from None
            else:
                raise PlomSeriousException(
                    "Some other sort of error {}".format(e)
                ) from None
        finally:
            self.SRmutex.release()

        return rval

    def getTOTReview(self):
        self.SRmutex.acquire()
        try:
            response = self.session.get(
                "https://{}/REP/totReview".format(self.server),
                verify=False,
                json={"user": self.user, "token": self.token,},
            )
            response.raise_for_status()
            rval = response.json()
        except requests.HTTPError as e:
            if response.status_code == 401:
                raise PlomAuthenticationException() from None
            else:
                raise PlomSeriousException(
                    "Some other sort of error {}".format(e)
                ) from None
        finally:
            self.SRmutex.release()

        return rval

    def RgetAnnotatedImage(self, testNumber, questionNumber, version):
        self.SRmutex.acquire()
        try:
            response = self.session.get(
                "https://{}/REP/annotatedImage".format(self.server),
                json={
                    "user": self.user,
                    "token": self.token,
                    "testNumber": testNumber,
                    "questionNumber": questionNumber,
                    "version": version,
                },
                verify=False,
            )
            response.raise_for_status()
            img = BytesIO(response.content).getvalue()

        except requests.HTTPError as e:
            if response.status_code == 401:
                raise PlomAuthenticationException() from None
            elif response.status_code == 404:
                raise PlomSeriousException(
                    "Cannot find image file for {}.{}.{}".format(
                        testNumber, questionNumber, version
                    )
                ) from None
            else:
                raise PlomSeriousException(
                    "Some other sort of error {}".format(e)
                ) from None
        finally:
            self.SRmutex.release()

        return img

    def TrequestImage(self, testNumber):
        self.SRmutex.acquire()
        try:
            response = self.session.get(
                "https://{}/TOT/image/{}".format(self.server, testNumber),
                json={"user": self.user, "token": self.token},
                verify=False,
            )
            response.raise_for_status()
            image = BytesIO(response.content).getvalue()
        except requests.HTTPError as e:
            if response.status_code == 401:
                raise PlomAuthenticationException() from None
            elif response.status_code == 404:
                raise PlomSeriousException(
                    "Cannot find image file for {}.".format(code)
                ) from None
            elif response.status_code == 409:
                raise PlomSeriousException(
                    "Another user has the image for {}. This should not happen".format(
                        code
                    )
                ) from None
            else:
                raise PlomSeriousException(
                    "Some other sort of error {}".format(e)
                ) from None
        finally:
            self.SRmutex.release()

        return image

    def clearAuthorisationUser(self, someuser):
        self.SRmutex.acquire()
        try:
            response = self.session.delete(
                "https://{}/authorisation/{}".format(self.server, someuser),
                json={"user": self.user, "token": self.token},
                verify=False,
            )
            response.raise_for_status()
        except requests.HTTPError as e:
            if response.status_code == 401:
                raise PlomAuthenticationException() from None
            else:
                raise PlomSeriousException(
                    "Some other sort of error {}".format(e)
                ) from None
        finally:
            self.SRmutex.release()

    def setUserEnable(self, someuser, enableFlag):
        self.SRmutex.acquire()
        try:
            response = self.session.put(
                "https://{}/enableDisable/{}".format(self.server, someuser),
                json={"user": self.user, "token": self.token, "enableFlag": enableFlag},
                verify=False,
            )
            response.raise_for_status()
        except requests.HTTPError as e:
            if response.status_code == 401:
                raise PlomAuthenticationException() from None
            else:
                raise PlomSeriousException(
                    "Some other sort of error {}".format(e)
                ) from None
        finally:
            self.SRmutex.release()

    def createModifyUser(self, someuser, password):
        self.SRmutex.acquire()
        try:
            response = self.session.post(
                "https://{}/authorisation/{}".format(self.server, someuser),
                json={"user": self.user, "token": self.token, "password": password},
                verify=False,
            )
            response.raise_for_status()
        except requests.HTTPError as e:
            if response.status_code == 406:
                return [False, response.text]
            elif response.status_code == 401:
                raise PlomAuthenticationException() from None
            else:
                raise PlomSeriousException(
                    "Some other sort of error {}".format(e)
                ) from None
        finally:
            self.SRmutex.release()
        if response.status_code == 201:
            return [True, "User created."]
        elif response.status_code == 202:
            return [True, "User password updated"]

    def MrevertTask(self, code):
        self.SRmutex.acquire()
        try:
            response = self.session.patch(
                "https://{}/MK/revert/{}".format(self.server, code),
                json={"user": self.user, "token": self.token},
                verify=False,
            )
            response.raise_for_status()
            if response.status_code == 204:
                raise PlomBenignException("No action to be taken.")

        except requests.HTTPError as e:
            if response.status_code == 401:
                raise PlomAuthenticationException() from None
            else:
                raise PlomSeriousException(
                    "Some other sort of error {}".format(e)
                ) from None
        finally:
            self.SRmutex.release()

    def MreviewQuestion(self, testNumber, questionNumber, version):
        self.SRmutex.acquire()
        try:
            response = self.session.patch(
                "https://{}/MK/review".format(self.server),
                verify=False,
                json={
                    "user": self.user,
                    "token": self.token,
                    "testNumber": testNumber,
                    "questionNumber": questionNumber,
                    "version": version,
                },
            )
            response.raise_for_status()
            # rval = response.json()
        except requests.HTTPError as e:
            if response.status_code == 401:
                raise PlomAuthenticationException() from None
            elif response.status_code == 404:
                raise PlomSeriousException(
                    "Could not find t/q/v = {}/{}/{}.".format(
                        testNumber, questionNumber, version
                    )
                ) from None
            else:
                raise PlomSeriousException(
                    "Some other sort of error {}".format(e)
                ) from None
        finally:
            self.SRmutex.release()

    def IDreviewID(self, testNumber):
        self.SRmutex.acquire()
        try:
            response = self.session.patch(
                "https://{}/ID/review".format(self.server),
                verify=False,
                json={
                    "user": self.user,
                    "token": self.token,
                    "testNumber": testNumber,
                },
            )
            response.raise_for_status()
        except requests.HTTPError as e:
            if response.status_code == 401:
                raise PlomAuthenticationException() from None
            elif response.status_code == 404:
                raise PlomSeriousException(
                    "Could not find test = {}.".format(testNumber)
                ) from None
            else:
                raise PlomSeriousException(
                    "Some other sort of error {}".format(e)
                ) from None
        finally:
            self.SRmutex.release()

    def RgetOutToDo(self):
        self.SRmutex.acquire()
        try:
            response = self.session.get(
                "https://{}/REP/outToDo".format(self.server),
                verify=False,
                json={"user": self.user, "token": self.token},
            )
            response.raise_for_status()
        except requests.HTTPError as e:
            if response.status_code == 401:
                raise PlomAuthenticationException() from None
            else:
                raise PlomSeriousException(
                    "Some other sort of error {}".format(e)
                ) from None
        finally:
            self.SRmutex.release()

        return response.json()

    def RgetMarked(self, q, v):
        self.SRmutex.acquire()
        try:
            response = self.session.get(
                "https://{}/REP/marked".format(self.server),
                verify=False,
                json={"user": self.user, "token": self.token, "q": q, "v": v},
            )
            response.raise_for_status()
        except requests.HTTPError as e:
            if response.status_code == 401:
                raise PlomAuthenticationException() from None
            else:
                raise PlomSeriousException(
                    "Some other sort of error {}".format(e)
                ) from None
        finally:
            self.SRmutex.release()

        return response.json()<|MERGE_RESOLUTION|>--- conflicted
+++ resolved
@@ -183,7 +183,6 @@
         # TODO - do we need this return value?
         return True
 
-<<<<<<< HEAD
 
     def upload_classlist(self, classdict):
         """Give the server a classlist.
@@ -222,10 +221,7 @@
             self.SRmutex.release()
 
 
-    def RgetCompletions(self):
-=======
     def RgetCompletionStatus(self):
->>>>>>> 19ade4ba
         self.SRmutex.acquire()
         try:
             response = self.session.get(
