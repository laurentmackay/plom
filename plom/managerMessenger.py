# SPDX-License-Identifier: AGPL-3.0-or-later
# Copyright (C) 2020 Andrew Rechnitzer
# Copyright (C) 2020-2021 Colin B. Macdonald

import hashlib
from io import StringIO, BytesIO
import json

import requests
from requests_toolbelt import MultipartDecoder, MultipartEncoder

from plom import undo_json_packing_of_version_map
from plom.plom_exceptions import PlomBenignException, PlomSeriousException
from plom.plom_exceptions import (
    PlomAuthenticationException,
    PlomConflict,
    PlomExistingDatabase,
    PlomNoMoreException,
    PlomNoSolutionException,
    PlomOwnersLoggedInException,
<<<<<<< HEAD
    PlomServerNotReady,
=======
    PlomUnidentifiedPaperException,
>>>>>>> 1c71dbaa
    PlomRangeException,
    PlomTakenException,
)
from plom.baseMessenger import BaseMessenger


# TODO:
# _userName = "manager"


class ManagerMessenger(BaseMessenger):
    """Management-related communications."""

    def __init__(self, *args, **kwargs):
        super().__init__(*args, **kwargs)

    def TriggerPopulateDB(self, version_map={}):
        """Instruct the server to generate paper data in the database.

        Returns:
            str: a big block of largely useless status or summary info
                from the database commands.

        TODO: would be more symmetric to use PUT:/admin/pageVersionMap

        Raises:
            PlomExistingDatabase: already has a populated database.
            PlomAuthenticationException: cannot login.
            PlomSeriousException: unexpected errors.
        """
        self.SRmutex.acquire()
        try:
            response = self.put(
                "/admin/populateDB",
                json={
                    "user": self.user,
                    "token": self.token,
                    "version_map": version_map,
                },
            )
            response.raise_for_status()
        except requests.HTTPError as e:
            if response.status_code == 401:
                raise PlomAuthenticationException() from None
            if response.status_code == 409:
                raise PlomExistingDatabase() from None
            if response.status_code == 404:
                raise PlomServerNotReady(response.reason) from None
            raise PlomSeriousException("Unexpected {}".format(e)) from None
        finally:
            self.SRmutex.release()

        return response.text

    def getGlobalPageVersionMap(self):
        self.SRmutex.acquire()
        try:
            response = self.get(
                "/admin/pageVersionMap",
                json={"user": self.user, "token": self.token},
            )
            response.raise_for_status()
        except requests.HTTPError as e:
            if response.status_code == 401:
                raise PlomAuthenticationException() from None
            raise PlomSeriousException(f"Some other sort of error {e}") from None
        finally:
            self.SRmutex.release()

        # JSON casts dict keys to str, force back to ints
        return undo_json_packing_of_version_map(response.json())

    # TODO: copy pasted from Messenger.IDreturnIDdTask: can we dedupe?
    def id_paper(self, code, studentID, studentName):
        """Identify a paper directly, not as part of a IDing task.

        Exceptions:
            PlomConflict: `studentID` already used on a different paper.
            PlomAuthenticationException: login problems.
            PlomSeriousException: other errors.
        """
        self.SRmutex.acquire()
        try:
            response = self.put(
                f"/ID/{code}",
                json={
                    "user": self.user,
                    "token": self.token,
                    "sid": studentID,
                    "sname": studentName,
                },
            )
            response.raise_for_status()
        except requests.HTTPError as e:
            if response.status_code == 409:
                raise PlomConflict(e) from None
            if response.status_code == 401:
                raise PlomAuthenticationException() from None
            if response.status_code == 404:
                raise PlomSeriousException(e) from None
            raise PlomSeriousException(f"Some other sort of error {e}") from None
        finally:
            self.SRmutex.release()

    def un_id_paper(self, code):
        """Remove the identify of a paper directly.

        TODO: eventually this may want its own API call.

        Exceptions:
            PlomAuthenticationException: login problems.
            PlomSeriousException: other errors.
        """
        with self.SRmutex:
            try:
                response = self.put(
                    "/ID/{code}",
                    json={
                        "user": self.user,
                        "token": self.token,
                        "sid": "",
                        "sname": "",
                    },
                )
                response.raise_for_status()
            except requests.HTTPError as e:
                if response.status_code == 401:
                    raise PlomAuthenticationException() from None
                if response.status_code == 404:
                    raise PlomSeriousException(e) from None
                raise PlomSeriousException(f"Some other sort of error {e}") from None

    def upload_classlist(self, classdict):
        """Give the server a classlist.

        Args:
            classdict (list): list of dict.  Each dict is one student.
                It MUST have keys `"id"` and `"studentNumber"` (case
                matters).  There may be other keys included as well.
                Keys should probably be homogeneous between rows (TODO?).

        Exceptions:
            PlomConflict: server already has one.
            PlomRangeException: this classlist causes an invalid server
                spec.  Most likely numberToProduce is too small but
                check error message to be sure.
            PlomAuthenticationException: login problems.
            PlomSeriousException: other errors.
        """
        self.SRmutex.acquire()
        try:
            response = self.put(
                "/ID/classlist",
                json={
                    "user": self.user,
                    "token": self.token,
                    "classlist": classdict,
                },
            )
            response.raise_for_status()
        except requests.HTTPError as e:
            if response.status_code == 409:
                raise PlomConflict(e) from None
            if response.status_code == 404:
                raise PlomServerNotReady(response.reason) from None
            if response.status_code == 406:
                raise PlomRangeException(e) from None
            if response.status_code == 401:
                raise PlomAuthenticationException() from None
            raise PlomSeriousException(f"Some other sort of error {e}") from None
        finally:
            self.SRmutex.release()

    def upload_spec(self, specdata):
        """Give the server a specification.

        Args:
            specdata (dict): see :func:`plom.SpecVerifier`.

        Exceptions:
            PlomConflict: server already has a database, cannot accept spec.
            PlomAuthenticationException: login problems.
            PlomSeriousException: other errors.
        TODO anything else?
        """
        self.SRmutex.acquire()
        try:
            response = self.session.put(
                "https://{}/info/spec".format(self.server),
                json={
                    "user": self.user,
                    "token": self.token,
                    "spec": specdata,
                },
                verify=False,
            )
            response.raise_for_status()
        except requests.HTTPError as e:
            if response.status_code == 401:
                raise PlomAuthenticationException() from None
            if response.status_code == 403:
                raise PlomSeriousException(response.reason) from None
            if response.status_code == 400:
                raise PlomSeriousException(response.reason) from None
            if response.status_code == 409:
                raise PlomConflict(response.text) from None
            raise PlomSeriousException(f"Some other sort of error {e}") from None
        finally:
            self.SRmutex.release()

    def RgetCompletionStatus(self):
        self.SRmutex.acquire()
        try:
            response = self.get(
                "/REP/completionStatus",
                json={"user": self.user, "token": self.token},
            )
            response.raise_for_status()
        except requests.HTTPError as e:
            if response.status_code == 401:
                raise PlomAuthenticationException() from None
            raise PlomSeriousException(f"Some other sort of error {e}") from None
        finally:
            self.SRmutex.release()

        return response.json()

    def RgetStatus(self, test):
        self.SRmutex.acquire()
        try:
            response = self.get(
                f"/REP/status/{test}",
                json={"user": self.user, "token": self.token},
            )
            response.raise_for_status()
        except requests.HTTPError as e:
            if response.status_code == 401:
                raise PlomAuthenticationException() from None
            if response.status_code == 404:
                raise PlomSeriousException(f"Could not find test {test}.") from None
            raise PlomSeriousException(f"Some other sort of error {e}") from None
        finally:
            self.SRmutex.release()

        return response.json()

    def getScannedTests(self):
        self.SRmutex.acquire()
        try:
            response = self.get(
                "/REP/scanned",
                json={"user": self.user, "token": self.token},
            )
            response.raise_for_status()
            return response.json()
        except requests.HTTPError as e:
            if response.status_code == 404:
                raise PlomSeriousException(
                    "Server could not find the spec - this should not happen!"
                ) from None
            if response.status_code == 401:
                raise PlomAuthenticationException() from None
            raise PlomSeriousException(f"Some other sort of error {e}") from None
        finally:
            self.SRmutex.release()

    def getIncompleteTests(self):
        self.SRmutex.acquire()
        try:
            response = self.get(
                "/REP/incomplete",
                json={"user": self.user, "token": self.token},
            )
            response.raise_for_status()
            return response.json()
        except requests.HTTPError as e:
            if response.status_code == 404:
                raise PlomSeriousException(
                    "Server could not find the spec - this should not happen!"
                ) from None
            if response.status_code == 401:
                raise PlomAuthenticationException() from None
            raise PlomSeriousException(f"Some other sort of error {e}") from None
        finally:
            self.SRmutex.release()

    def IDprogressCount(self):
        self.SRmutex.acquire()
        try:
            response = self.get(
                "/ID/progress",
                json={"user": self.user, "token": self.token},
            )
            # throw errors when response code != 200.
            response.raise_for_status()
            # convert the content of the response to a textfile for identifier
            progress = response.json()
        except requests.HTTPError as e:
            if response.status_code == 401:
                raise PlomAuthenticationException() from None
            raise PlomSeriousException(f"Some other sort of error {e}") from None
        finally:
            self.SRmutex.release()

        return progress

    def IDgetImageList(self):
        self.SRmutex.acquire()
        try:
            response = self.get(
                "/TMP/imageList",
                json={"user": self.user, "token": self.token},
            )
            response.raise_for_status()
            # TODO: print(response.encoding) autodetected
            imageList = response.json()
        except requests.HTTPError as e:
            if response.status_code == 401:
                raise PlomAuthenticationException() from None
            raise PlomSeriousException(f"Some other sort of error {e}") from None
        finally:
            self.SRmutex.release()

        return imageList

    def IDrequestPredictions(self):
        self.SRmutex.acquire()
        try:
            response = self.get(
                "/ID/predictions",
                json={"user": self.user, "token": self.token},
            )
            response.raise_for_status()
            # TODO: print(response.encoding) autodetected
            predictions = StringIO(response.text)
        except requests.HTTPError as e:
            if response.status_code == 401:
                raise PlomAuthenticationException() from None
            if response.status_code == 404:
                raise PlomSeriousException(
                    "Server cannot find the prediction list."
                ) from None
            raise PlomSeriousException(f"Some other sort of error {e}") from None
        finally:
            self.SRmutex.release()

        return predictions

    def IDgetImageFromATest(self):
        self.SRmutex.acquire()
        try:
            response = self.get(
                "/ID/randomImage",
                json={"user": self.user, "token": self.token},
            )
            response.raise_for_status()
            imageList = []
            for img in MultipartDecoder.from_response(response).parts:
                imageList.append(
                    BytesIO(img.content).getvalue()
                )  # pass back image as bytes
            return imageList
        except requests.HTTPError as e:
            if response.status_code == 401:
                raise PlomAuthenticationException() from None
            if response.status_code == 410:
                raise PlomNoMoreException("Cannot find ID image.") from None
            raise PlomSeriousException(f"Some other sort of error {e}") from None
        finally:
            self.SRmutex.release()

    def getProgress(self, q, v):
        self.SRmutex.acquire()
        try:
            response = self.get(
                "/REP/progress",
                json={"user": self.user, "token": self.token, "q": q, "v": v},
            )
            response.raise_for_status()
            return response.json()
        except requests.HTTPError as e:
            if response.status_code == 404:
                raise PlomSeriousException(
                    "Server could not find the spec - this should not happen!"
                ) from None
            if response.status_code == 401:
                raise PlomAuthenticationException() from None
            raise PlomSeriousException(f"Some other sort of error {e}") from None
        finally:
            self.SRmutex.release()

    def getQuestionUserProgress(self, q, v):
        self.SRmutex.acquire()
        try:
            response = self.get(
                "/REP/questionUserProgress",
                json={"user": self.user, "token": self.token, "q": q, "v": v},
            )
            response.raise_for_status()
            return response.json()
        except requests.HTTPError as e:
            if response.status_code == 404:
                raise PlomSeriousException(
                    "Server could not find the spec - this should not happen!"
                ) from None
            if response.status_code == 401:
                raise PlomAuthenticationException() from None
            raise PlomSeriousException(f"Some other sort of error {e}") from None
        finally:
            self.SRmutex.release()

    def getMarkHistogram(self, q, v):
        self.SRmutex.acquire()
        try:
            response = self.get(
                "/REP/markHistogram",
                json={"user": self.user, "token": self.token, "q": q, "v": v},
            )
            response.raise_for_status()
            return response.json()
        except requests.HTTPError as e:
            if response.status_code == 404:
                raise PlomSeriousException(
                    "Server could not find the spec - this should not happen!"
                ) from None
            if response.status_code == 401:
                raise PlomAuthenticationException() from None
            raise PlomSeriousException(f"Some other sort of error {e}") from None
        finally:
            self.SRmutex.release()

    def replaceMissingTestPage(self, t, p, v):
        self.SRmutex.acquire()
        try:
            response = self.put(
                "/admin/missingTestPage",
                json={
                    "user": self.user,
                    "token": self.token,
                    "test": t,
                    "page": p,
                    "version": v,
                },
            )
            response.raise_for_status()
            return response.json()
        except requests.HTTPError as e:
            if response.status_code == 404:
                raise PlomSeriousException(
                    "Server could not find the page - this should not happen!"
                ) from None
            if response.status_code == 401:
                raise PlomAuthenticationException() from None
            if response.status_code == 409:
                raise PlomOwnersLoggedInException(response.json()) from None
            raise PlomSeriousException(f"Some other sort of error {e}") from None
        finally:
            self.SRmutex.release()

    def replaceMissingDNMPage(self, t, p):
        self.SRmutex.acquire()
        try:
            response = self.put(
                "/admin/missingDNMPage",
                json={
                    "user": self.user,
                    "token": self.token,
                    "test": t,
                    "page": p,
                },
            )
            response.raise_for_status()
            return response.json()
        except requests.HTTPError as e:
            if response.status_code == 404:
                raise PlomSeriousException(
                    "Server could not find the page - this should not happen!"
                ) from None
            if response.status_code == 401:
                raise PlomAuthenticationException() from None
            if response.status_code == 409:
                raise PlomOwnersLoggedInException(response.json()) from None
            raise PlomSeriousException(f"Some other sort of error {e}") from None
        finally:
            self.SRmutex.release()

    def replaceMissingIDPage(self, t):
        self.SRmutex.acquire()
        try:
            response = self.put(
                "/admin/missingIDPage",
                json={
                    "user": self.user,
                    "token": self.token,
                    "test": t,
                },
            )
            response.raise_for_status()
            return response.json()
        except requests.HTTPError as e:
            if response.status_code == 404:
                raise PlomSeriousException(
                    "Server could not find the page - this should not happen!"
                ) from None
            if response.status_code == 401:
                raise PlomAuthenticationException() from None
            if response.status_code == 409:
                raise PlomOwnersLoggedInException(response.json()) from None
            if response.status_code == 410:
                raise PlomUnidentifiedPaperException() from None
            raise PlomSeriousException(f"Some other sort of error {e}") from None
        finally:
            self.SRmutex.release()

    def replaceMissingHWQuestion(self, student_id=None, test=None, question=None):
        # can replace by SID or by test-number
        self.SRmutex.acquire()
        try:
            response = self.put(
                "/admin/missingHWQuestion",
                json={
                    "user": self.user,
                    "token": self.token,
                    "question": question,
                    "sid": student_id,
                    "test": test,
                },
            )
            response.raise_for_status()
            return response.json()
        except requests.HTTPError as e:
            if response.status_code == 404:
                raise PlomSeriousException(
                    "Server could not find the TPV - this should not happen!"
                ) from None
            if response.status_code == 401:
                raise PlomAuthenticationException() from None
            if response.status_code == 405:  # that question already has pages
                raise PlomTakenException() from None
            if response.status_code == 409:
                raise PlomOwnersLoggedInException(response.json()) from None
            raise PlomSeriousException(f"Some other sort of error {e}") from None
        finally:
            self.SRmutex.release()

    def removeSinglePage(self, test_number, page_name):
        self.SRmutex.acquire()
        try:
            response = self.delete(
                "/admin/singlePage",
                json={
                    "user": self.user,
                    "token": self.token,
                    "test": test_number,
                    "page_name": page_name,
                },
            )
            response.raise_for_status()
            return response.json()
        except requests.HTTPError as e:
            if response.status_code == 410:
                raise PlomSeriousException(
                    "Server could not find the page - this should not happen!"
                ) from None
            if response.status_code == 409:
                raise PlomOwnersLoggedInException(response.json()) from None
            if response.status_code == 406:
                raise PlomSeriousException(
                    "Page name '{page_name}' is invalid"
                ) from None
            if response.status_code == 401:
                raise PlomAuthenticationException() from None
            raise PlomSeriousException(f"Some other sort of error {e}") from None
        finally:
            self.SRmutex.release()

    def removeAllScannedPages(self, test_number):
        self.SRmutex.acquire()
        try:
            response = self.delete(
                "/admin/scannedPages",
                json={
                    "user": self.user,
                    "token": self.token,
                    "test": test_number,
                },
            )
            response.raise_for_status()
            return response.json()
        except requests.HTTPError as e:
            if response.status_code == 404:
                raise PlomSeriousException(
                    "Server could not find the page - this should not happen!"
                ) from None
            if response.status_code == 409:
                raise PlomOwnersLoggedInException(response.json()) from None
            if response.status_code == 401:
                raise PlomAuthenticationException() from None
            raise PlomSeriousException(f"Some other sort of error {e}") from None
        finally:
            self.SRmutex.release()

    def getUnknownPageNames(self):
        self.SRmutex.acquire()
        try:
            response = self.get(
                "/admin/unknownPageNames",
                json={
                    "user": self.user,
                    "token": self.token,
                },
            )
            response.raise_for_status()
            return response.json()
        except requests.HTTPError as e:
            if response.status_code == 401:
                raise PlomAuthenticationException() from None
            raise PlomSeriousException(f"Some other sort of error {e}") from None
        finally:
            self.SRmutex.release()

    def getDiscardNames(self):
        self.SRmutex.acquire()
        try:
            response = self.get(
                "/admin/discardNames",
                json={"user": self.user, "token": self.token},
            )
            response.raise_for_status()
            return response.json()
        except requests.HTTPError as e:
            if response.status_code == 401:
                raise PlomAuthenticationException() from None
            raise PlomSeriousException(f"Some other sort of error {e}") from None
        finally:
            self.SRmutex.release()

    def getCollidingPageNames(self):
        self.SRmutex.acquire()
        try:
            response = self.get(
                "/admin/collidingPageNames",
                json={"user": self.user, "token": self.token},
            )
            response.raise_for_status()
            return response.json()
        except requests.HTTPError as e:
            if response.status_code == 401:
                raise PlomAuthenticationException() from None
            raise PlomSeriousException(f"Some other sort of error {e}") from None
        finally:
            self.SRmutex.release()

    def getTPageImage(self, t, p, v):
        self.SRmutex.acquire()
        try:
            response = self.get(
                "/admin/scannedTPage",
                json={
                    "user": self.user,
                    "token": self.token,
                    "test": t,
                    "page": p,
                    "version": v,
                },
            )
            response.raise_for_status()
            image = BytesIO(response.content).getvalue()
            return image
        except requests.HTTPError as e:
            if response.status_code == 401:
                raise PlomAuthenticationException() from None
            if response.status_code == 404:
                return None
            raise PlomSeriousException(f"Some other sort of error {e}") from None
        finally:
            self.SRmutex.release()

    def getHWPageImage(self, t, q, o):
        self.SRmutex.acquire()
        try:
            response = self.get(
                "/admin/scannedHWPage",
                json={
                    "user": self.user,
                    "token": self.token,
                    "test": t,
                    "question": q,
                    "order": o,
                },
            )
            response.raise_for_status()
            image = BytesIO(response.content).getvalue()
            return image
        except requests.HTTPError as e:
            if response.status_code == 401:
                raise PlomAuthenticationException() from None
            if response.status_code == 404:
                return None
            raise PlomSeriousException(f"Some other sort of error {e}") from None
        finally:
            self.SRmutex.release()

    def getEXPageImage(self, t, q, o):
        self.SRmutex.acquire()
        try:
            response = self.get(
                "/admin/scannedEXPage",
                json={
                    "user": self.user,
                    "token": self.token,
                    "test": t,
                    "question": q,
                    "order": o,
                },
            )
            response.raise_for_status()
            image = BytesIO(response.content).getvalue()
            return image
        except requests.HTTPError as e:
            if response.status_code == 401:
                raise PlomAuthenticationException() from None
            if response.status_code == 404:
                return None
            raise PlomSeriousException(f"Some other sort of error {e}") from None
        finally:
            self.SRmutex.release()

    def getUnknownImage(self, fname):
        self.SRmutex.acquire()
        try:
            response = self.get(
                "/admin/unknownImage",
                json={
                    "user": self.user,
                    "token": self.token,
                    "fileName": fname,
                },
            )
            response.raise_for_status()
            image = BytesIO(response.content).getvalue()
            return image
        except requests.HTTPError as e:
            if response.status_code == 401:
                raise PlomAuthenticationException() from None
            if response.status_code == 404:
                return None
            raise PlomSeriousException(f"Some other sort of error {e}") from None
        finally:
            self.SRmutex.release()

    def getDiscardImage(self, fname):
        self.SRmutex.acquire()
        try:
            response = self.get(
                "/admin/discardImage",
                json={
                    "user": self.user,
                    "token": self.token,
                    "fileName": fname,
                },
            )
            response.raise_for_status()
            image = BytesIO(response.content).getvalue()
            return image
        except requests.HTTPError as e:
            if response.status_code == 401:
                raise PlomAuthenticationException() from None
            if response.status_code == 404:
                return None
            raise PlomSeriousException(f"Some other sort of error {e}") from None
        finally:
            self.SRmutex.release()

    def getCollidingImage(self, fname):
        self.SRmutex.acquire()
        try:
            response = self.get(
                "/admin/collidingImage",
                json={
                    "user": self.user,
                    "token": self.token,
                    "fileName": fname,
                },
            )
            response.raise_for_status()
            image = BytesIO(response.content).getvalue()
            return image
        except requests.HTTPError as e:
            if response.status_code == 401:
                raise PlomAuthenticationException() from None
            if response.status_code == 404:
                return None
            raise PlomSeriousException(f"Some other sort of error {e}") from None
        finally:
            self.SRmutex.release()

    def removeUnknownImage(self, fname):
        self.SRmutex.acquire()
        try:
            response = self.delete(
                "/admin/unknownImage",
                json={
                    "user": self.user,
                    "token": self.token,
                    "fileName": fname,
                },
            )
            response.raise_for_status()
        except requests.HTTPError as e:
            if response.status_code == 401:
                raise PlomAuthenticationException() from None
            if response.status_code == 404:
                return False
            raise PlomSeriousException(f"Some other sort of error {e}") from None
        finally:
            self.SRmutex.release()
        return True

    def removeCollidingImage(self, fname):
        self.SRmutex.acquire()
        try:
            response = self.delete(
                "/admin/collidingImage",
                json={
                    "user": self.user,
                    "token": self.token,
                    "fileName": fname,
                },
            )
            response.raise_for_status()
        except requests.HTTPError as e:
            if response.status_code == 401:
                raise PlomAuthenticationException() from None
            if response.status_code == 404:
                return False
            raise PlomSeriousException(f"Some other sort of error {e}") from None
        finally:
            self.SRmutex.release()
        return True

    def getQuestionImages(self, testNumber, questionNumber):
        self.SRmutex.acquire()
        try:
            response = self.get(
                "/admin/questionImages",
                json={
                    "user": self.user,
                    "token": self.token,
                    "test": testNumber,
                    "question": questionNumber,
                },
            )
            response.raise_for_status()
            # response is [n, image1, image2,... image.n]
            imageList = []
            i = 0  # we skip the first part
            for img in MultipartDecoder.from_response(response).parts:
                if i > 0:
                    imageList.append(BytesIO(img.content).getvalue())
                i += 1
            return imageList

        except requests.HTTPError as e:
            if response.status_code == 401:
                raise PlomAuthenticationException() from None
            if response.status_code == 404:
                raise PlomSeriousException(
                    "Cannot find image file for {}/{}.".format(
                        testNumber, questionNumber
                    )
                ) from None
            raise PlomSeriousException(f"Some other sort of error {e}") from None
        finally:
            self.SRmutex.release()

    def getTestImages(self, testNumber):
        self.SRmutex.acquire()
        try:
            response = self.get(
                "/admin/testImages",
                json={
                    "user": self.user,
                    "token": self.token,
                    "test": testNumber,
                },
            )
            response.raise_for_status()
            # response is [n, image1, image2,... image.n]
            imageList = []
            i = 0  # we skip the first part
            for img in MultipartDecoder.from_response(response).parts:
                if i > 0:
                    imageList.append(BytesIO(img.content).getvalue())
                i += 1
            return imageList

        except requests.HTTPError as e:
            if response.status_code == 401:
                raise PlomAuthenticationException() from None
            if response.status_code == 404:
                raise PlomSeriousException(
                    f"Cannot find image file for {testNumber}."
                ) from None
            raise PlomSeriousException(f"Some other sort of error {e}") from None
        finally:
            self.SRmutex.release()

    def checkTPage(self, testNumber, pageNumber):
        self.SRmutex.acquire()
        try:
            response = self.get(
                "/admin/checkTPage",
                json={
                    "user": self.user,
                    "token": self.token,
                    "test": testNumber,
                    "page": pageNumber,
                },
            )
            response.raise_for_status()
            # either ["scanned", version] or ["collision", version, image]
            vimg = MultipartDecoder.from_response(response).parts
            ver = int(vimg[1].content)
            if len(vimg) == 3:  # just look at length - sufficient for now?
                rval = [ver, BytesIO(vimg[2].content).getvalue()]
            else:
                rval = [ver, None]
            return rval  # [v, None] or [v, image1]
        except requests.HTTPError as e:
            if response.status_code == 401:
                raise PlomAuthenticationException() from None
            if response.status_code == 404:
                raise PlomSeriousException(
                    "Cannot find image file for {}.".format(testNumber)
                ) from None
            raise PlomSeriousException(f"Some other sort of error {e}") from None
        finally:
            self.SRmutex.release()

    def unknownToTestPage(self, fname, test, page, theta):
        self.SRmutex.acquire()
        try:
            response = self.put(
                "/admin/unknownToTestPage",
                json={
                    "user": self.user,
                    "token": self.token,
                    "fileName": fname,
                    "test": test,
                    "page": page,
                    "rotation": theta,
                },
            )
            response.raise_for_status()
            collisionTest = response.json()
        except requests.HTTPError as e:
            if response.status_code == 401:
                raise PlomAuthenticationException() from None
            if response.status_code == 404:
                raise PlomSeriousException(
                    "Cannot find test/page {}/{}.".format(test, page)
                ) from None
            if response.status_code == 409:
                raise PlomOwnersLoggedInException(response.json()) from None
            raise PlomSeriousException(f"Some other sort of error {e}") from None
        finally:
            self.SRmutex.release()

        return collisionTest  # "collision" if colliding page created.

    def unknownToExtraPage(self, fname, test, question, theta):
        self.SRmutex.acquire()
        try:
            response = self.put(
                "/admin/unknownToExtraPage",
                json={
                    "user": self.user,
                    "token": self.token,
                    "fileName": fname,
                    "test": test,
                    "question": question,
                    "rotation": theta,
                },
            )
            response.raise_for_status()
        except requests.HTTPError as e:
            if response.status_code == 401:
                raise PlomAuthenticationException() from None
            if response.status_code == 409:
                raise PlomOwnersLoggedInException(response.json()) from None
            if response.status_code == 404:
                raise PlomSeriousException(
                    "Cannot find test/question {}/{}.".format(test, question)
                ) from None
            raise PlomSeriousException(f"Some other sort of error {e}") from None
        finally:
            self.SRmutex.release()

    def unknownToHWPage(self, fname, test, question, theta):
        self.SRmutex.acquire()
        try:
            response = self.put(
                "/admin/unknownToHWPage",
                json={
                    "user": self.user,
                    "token": self.token,
                    "fileName": fname,
                    "test": test,
                    "question": question,
                    "rotation": theta,
                },
            )
            response.raise_for_status()
        except requests.HTTPError as e:
            if response.status_code == 401:
                raise PlomAuthenticationException() from None
            if response.status_code == 404:
                raise PlomSeriousException(
                    "Cannot find test/question {}/{}.".format(test, question)
                ) from None
            if response.status_code == 409:
                raise PlomOwnersLoggedInException(response.json()) from None
            raise PlomSeriousException(f"Some other sort of error {e}") from None
        finally:
            self.SRmutex.release()

    def collidingToTestPage(self, fname, test, page, version):
        self.SRmutex.acquire()
        try:
            response = self.put(
                "/admin/collidingToTestPage",
                json={
                    "user": self.user,
                    "token": self.token,
                    "fileName": fname,
                    "test": test,
                    "page": page,
                    "version": version,
                },
            )
            response.raise_for_status()
        except requests.HTTPError as e:
            if response.status_code == 401:
                raise PlomAuthenticationException() from None
            if response.status_code == 404:
                raise PlomSeriousException(
                    "Cannot find test/page {}/{}.".format(test, page)
                ) from None
            if response.status_code == 409:
                raise PlomOwnersLoggedInException(response.json()) from None
            raise PlomSeriousException(f"Some other sort of error {e}") from None
        finally:
            self.SRmutex.release()

    def discardToUnknown(self, fname):
        self.SRmutex.acquire()
        try:
            response = self.put(
                "/admin/discardToUnknown",
                json={
                    "user": self.user,
                    "token": self.token,
                    "fileName": fname,
                },
            )
            response.raise_for_status()
        except requests.HTTPError as e:
            if response.status_code == 401:
                raise PlomAuthenticationException() from None
            if response.status_code == 404:
                return False
            raise PlomSeriousException(f"Some other sort of error {e}") from None
        finally:
            self.SRmutex.release()
        return True

    def IDdeletePredictions(self):
        self.SRmutex.acquire()
        try:
            response = self.delete(
                "/ID/predictedID",
                json={
                    "user": self.user,
                    "token": self.token,
                },
            )
            response.raise_for_status()
            return response.json()
        except requests.HTTPError as e:
            if response.status_code == 401:
                raise PlomAuthenticationException() from None
            raise PlomSeriousException(f"Some other sort of error {e}") from None
        finally:
            self.SRmutex.release()

    def IDrunPredictions(self, rectangle, fileNumber, ignoreTimeStamp):
        self.SRmutex.acquire()
        try:
            response = self.post(
                "/ID/predictedID",
                json={
                    "user": self.user,
                    "token": self.token,
                    "rectangle": rectangle,
                    "fileNumber": fileNumber,
                    "ignoreStamp": ignoreTimeStamp,
                },
            )
            response.raise_for_status()
            if response.status_code == 202:
                return [True, False]
            if response.status_code == 205:
                return [False, response.text]
            return [True, True]
        except requests.HTTPError as e:
            if response.status_code == 401:
                raise PlomAuthenticationException() from None
            raise PlomSeriousException(f"Some other sort of error {e}") from None
        finally:
            self.SRmutex.release()

    def getIdentified(self):
        self.SRmutex.acquire()
        try:
            response = self.get(
                "/REP/identified",
                json={
                    "user": self.user,
                    "token": self.token,
                },
            )
            response.raise_for_status()
            return response.json()
        except requests.HTTPError as e:
            if response.status_code == 401:
                raise PlomAuthenticationException() from None
            raise PlomSeriousException(f"Some other sort of error {e}") from None
        finally:
            self.SRmutex.release()

    def getUserList(self):
        self.SRmutex.acquire()
        try:
            response = self.get(
                "/REP/userList",
                json={
                    "user": self.user,
                    "token": self.token,
                },
            )
            response.raise_for_status()
            return response.json()
        except requests.HTTPError as e:
            if response.status_code == 401:
                raise PlomAuthenticationException() from None
            raise PlomSeriousException(f"Some other sort of error {e}") from None
        finally:
            self.SRmutex.release()

    def getUserDetails(self):
        self.SRmutex.acquire()
        try:
            response = self.get(
                "/REP/userDetails",
                json={
                    "user": self.user,
                    "token": self.token,
                },
            )
            response.raise_for_status()
            return response.json()
        except requests.HTTPError as e:
            if response.status_code == 401:
                raise PlomAuthenticationException() from None
            raise PlomSeriousException(f"Some other sort of error {e}") from None
        finally:
            self.SRmutex.release()

    def getMarkReview(self, filterQ, filterV, filterU, filterM=True):
        self.SRmutex.acquire()
        try:
            response = self.get(
                "/REP/markReview",
                json={
                    "user": self.user,
                    "token": self.token,
                    "filterQ": filterQ,
                    "filterV": filterV,
                    "filterU": filterU,
                    "filterM": filterM,
                },
            )
            response.raise_for_status()
            return response.json()
        except requests.HTTPError as e:
            if response.status_code == 401:
                raise PlomAuthenticationException() from None
            raise PlomSeriousException(f"Some other sort of error {e}") from None
        finally:
            self.SRmutex.release()

    def getIDReview(self):
        self.SRmutex.acquire()
        try:
            response = self.get(
                "/REP/idReview",
                json={
                    "user": self.user,
                    "token": self.token,
                },
            )
            response.raise_for_status()
            return response.json()
        except requests.HTTPError as e:
            if response.status_code == 401:
                raise PlomAuthenticationException() from None
            raise PlomSeriousException(f"Some other sort of error {e}") from None
        finally:
            self.SRmutex.release()

    def clearAuthorisationUser(self, someuser):
        self.SRmutex.acquire()
        try:
            response = self.delete(
                f"/authorisation/{someuser}",
                json={"user": self.user, "token": self.token},
            )
            response.raise_for_status()
        except requests.HTTPError as e:
            if response.status_code == 401:
                raise PlomAuthenticationException() from None
            raise PlomSeriousException(f"Some other sort of error {e}") from None
        finally:
            self.SRmutex.release()

    def setUserEnable(self, someuser, enableFlag):
        self.SRmutex.acquire()
        try:
            response = self.put(
                f"/enableDisable/{someuser}",
                json={"user": self.user, "token": self.token, "enableFlag": enableFlag},
            )
            response.raise_for_status()
        except requests.HTTPError as e:
            if response.status_code == 401:
                raise PlomAuthenticationException() from None
            raise PlomSeriousException(f"Some other sort of error {e}") from None
        finally:
            self.SRmutex.release()

    def createModifyUser(self, someuser, password):
        self.SRmutex.acquire()
        try:
            response = self.post(
                f"/authorisation/{someuser}",
                json={"user": self.user, "token": self.token, "password": password},
            )
            response.raise_for_status()
        except requests.HTTPError as e:
            if response.status_code == 406:
                return [False, response.text]
            if response.status_code == 401:
                raise PlomAuthenticationException() from None
            raise PlomSeriousException(f"Some other sort of error {e}") from None
        finally:
            self.SRmutex.release()
        if response.status_code == 201:
            return [True, "User created."]
        if response.status_code == 202:
            return [True, "User password updated"]
        raise PlomSeriousException(f"Unexpected {response.status_code}") from None

    def MrevertTask(self, code):
        self.SRmutex.acquire()
        try:
            response = self.patch(
                f"/MK/revert/{code}",
                json={"user": self.user, "token": self.token},
            )
            response.raise_for_status()
            if response.status_code == 204:
                raise PlomBenignException("No action to be taken.")

        except requests.HTTPError as e:
            if response.status_code == 401:
                raise PlomAuthenticationException() from None
            raise PlomSeriousException(f"Some other sort of error {e}") from None
        finally:
            self.SRmutex.release()

    def MreviewQuestion(self, testNumber, questionNumber, version):
        self.SRmutex.acquire()
        try:
            response = self.patch(
                "/MK/review",
                json={
                    "user": self.user,
                    "token": self.token,
                    "testNumber": testNumber,
                    "questionNumber": questionNumber,
                    "version": version,
                },
            )
            response.raise_for_status()
            # rval = response.json()
        except requests.HTTPError as e:
            if response.status_code == 401:
                raise PlomAuthenticationException() from None
            if response.status_code == 404:
                raise PlomSeriousException(
                    "Could not find t/q/v = {}/{}/{}.".format(
                        testNumber, questionNumber, version
                    )
                ) from None
            raise PlomSeriousException(f"Some other sort of error {e}") from None
        finally:
            self.SRmutex.release()

    def IDreviewID(self, testNumber):
        self.SRmutex.acquire()
        try:
            response = self.patch(
                "/ID/review",
                json={
                    "user": self.user,
                    "token": self.token,
                    "testNumber": testNumber,
                },
            )
            response.raise_for_status()
        except requests.HTTPError as e:
            if response.status_code == 401:
                raise PlomAuthenticationException() from None
            if response.status_code == 404:
                raise PlomSeriousException(
                    f"Could not find test {testNumber}."
                ) from None
            raise PlomSeriousException(f"Some other sort of error {e}") from None
        finally:
            self.SRmutex.release()

    def RgetOutToDo(self):
        self.SRmutex.acquire()
        try:
            response = self.get(
                "/REP/outToDo",
                json={"user": self.user, "token": self.token},
            )
            response.raise_for_status()
        except requests.HTTPError as e:
            if response.status_code == 401:
                raise PlomAuthenticationException() from None
            raise PlomSeriousException(f"Some other sort of error {e}") from None
        finally:
            self.SRmutex.release()

        return response.json()

    def RgetMarked(self, q, v):
        self.SRmutex.acquire()
        try:
            response = self.get(
                "/REP/marked",
                json={"user": self.user, "token": self.token, "q": q, "v": v},
            )
            response.raise_for_status()
        except requests.HTTPError as e:
            if response.status_code == 401:
                raise PlomAuthenticationException() from None
            raise PlomSeriousException(f"Some other sort of error {e}") from None
        finally:
            self.SRmutex.release()

        return response.json()

    def getSolutionStatus(self):
        self.SRmutex.acquire()
        try:
            response = self.get(
                "/REP/solutions",
                json={"user": self.user, "token": self.token},
            )
            response.raise_for_status()
        except requests.HTTPError as e:
            if response.status_code == 401:
                raise PlomAuthenticationException() from None
            raise PlomSeriousException(f"Some other sort of error {e}") from None
        finally:
            self.SRmutex.release()

        return response.json()

    def getSolutionImage(self, question, version):
        self.SRmutex.acquire()
        try:
            response = self.get(
                "/MK/solution",
                json={
                    "user": self.user,
                    "token": self.token,
                    "question": question,
                    "version": version,
                },
            )
            response.raise_for_status()
            if response.status_code == 204:
                raise PlomNoSolutionException(
                    "No solution for {}.{} uploaded".format(question, version)
                ) from None

            img = BytesIO(response.content).getvalue()
        except requests.HTTPError as e:
            if response.status_code == 401:
                raise PlomAuthenticationException() from None
            raise PlomSeriousException(f"Some other sort of error {e}") from None
        finally:
            self.SRmutex.release()
        return img

    def putSolutionImage(self, question, version, fileName):
        self.SRmutex.acquire()
        try:
            param = {
                "user": self.user,
                "token": self.token,
                "question": question,
                "version": version,
                "md5sum": hashlib.md5(open(fileName, "rb").read()).hexdigest(),
            }

            dat = MultipartEncoder(
                fields={
                    "param": json.dumps(param),
                    "image": open(fileName, "rb"),  # image
                }
            )
            response = self.put(
                "/admin/solution",
                json={"user": self.user, "token": self.token},
                data=dat,
                headers={"Content-Type": dat.content_type},
            )
            response.raise_for_status()
        except requests.HTTPError as e:
            if response.status_code == 401:
                raise PlomAuthenticationException() from None
            raise PlomSeriousException(f"Some other sort of error {e}") from None
        finally:
            self.SRmutex.release()

    def deleteSolutionImage(self, question, version):
        self.SRmutex.acquire()
        try:
            response = self.delete(
                "/admin/solution",
                json={
                    "user": self.user,
                    "token": self.token,
                    "question": question,
                    "version": version,
                },
            )
            response.raise_for_status()
            if response.status_code == 200:
                return True
            # if response.status_code == 204:
            return False
        except requests.HTTPError as e:
            if response.status_code == 401:
                raise PlomAuthenticationException() from None
            raise PlomSeriousException(f"Some other sort of error {e}") from None
        finally:
            self.SRmutex.release()

    ## =====
    ## Rubric analysis stuff

    def RgetTestRubricMatrix(self):
        self.SRmutex.acquire()
        try:
            response = self.get(
                "/REP/test_rubric_matrix",
                json={"user": self.user, "token": self.token},
            )
            response.raise_for_status()
        except requests.HTTPError as e:
            if response.status_code == 401:
                raise PlomAuthenticationException() from None
            raise PlomSeriousException(f"Some other sort of error {e}") from None
        finally:
            self.SRmutex.release()

        return response.json()

    def RgetRubricCounts(self):
        self.SRmutex.acquire()
        try:
            response = self.get(
                "/REP/rubric/counts",
                json={"user": self.user, "token": self.token},
            )
            response.raise_for_status()
        except requests.HTTPError as e:
            if response.status_code == 401:
                raise PlomAuthenticationException() from None
            raise PlomSeriousException(f"Some other sort of error {e}") from None
        finally:
            self.SRmutex.release()

        return response.json()

    def RgetRubricDetails(self, key):
        self.SRmutex.acquire()
        try:
            response = self.get(
                f"/REP/rubric/{key}",
                json={"user": self.user, "token": self.token},
            )
            response.raise_for_status()
        except requests.HTTPError as e:
            if response.status_code == 401:
                raise PlomAuthenticationException() from None
            raise PlomSeriousException(f"Some other sort of error {e}") from None
        finally:
            self.SRmutex.release()

        return response.json()

    ## =====
    ## Bundle image stuff

    def getBundleFromImage(self, filename):
        self.SRmutex.acquire()
        try:
            response = self.get(
                "/admin/bundleFromImage",
                json={"user": self.user, "token": self.token, "filename": filename},
            )
            response.raise_for_status()
        except requests.HTTPError as e:
            if response.status_code == 401:
                raise PlomAuthenticationException() from None
            if response.status_code == 410:
                raise PlomNoMoreException("Cannot find that image.") from None
            raise PlomSeriousException(f"Some other sort of error {e}") from None
        finally:
            self.SRmutex.release()

        return response.json()

    def getImagesInBundle(self, bundle_name):
        self.SRmutex.acquire()
        try:
            response = self.get(
                "/admin/imagesInBundle",
                json={"user": self.user, "token": self.token, "bundle": bundle_name},
            )
            response.raise_for_status()
        except requests.HTTPError as e:
            if response.status_code == 401:
                raise PlomAuthenticationException() from None
            if response.status_code == 410:
                raise PlomNoMoreException("Cannot find that bundle.") from None
            raise PlomSeriousException(f"Some other sort of error {e}") from None
        finally:
            self.SRmutex.release()

        return response.json()

    def getPageFromBundle(self, bundle_name, image_position):
        self.SRmutex.acquire()
        try:
            response = self.get(
                "/admin/bundlePage",
                json={
                    "user": self.user,
                    "token": self.token,
                    "bundle_name": bundle_name,
                    "bundle_order": image_position,
                },
            )
            response.raise_for_status()
            image = BytesIO(response.content).getvalue()
            return image
        except requests.HTTPError as e:
            if response.status_code == 401:
                raise PlomAuthenticationException() from None
            if response.status_code == 410:
                raise PlomNoMoreException("Cannot find that image / bundle.") from None
            raise PlomSeriousException(f"Some other sort of error {e}") from None
        finally:
            self.SRmutex.release()


##<|MERGE_RESOLUTION|>--- conflicted
+++ resolved
@@ -18,13 +18,10 @@
     PlomNoMoreException,
     PlomNoSolutionException,
     PlomOwnersLoggedInException,
-<<<<<<< HEAD
     PlomServerNotReady,
-=======
-    PlomUnidentifiedPaperException,
->>>>>>> 1c71dbaa
     PlomRangeException,
     PlomTakenException,
+    PlomUnidentifiedPaperException,
 )
 from plom.baseMessenger import BaseMessenger
 
