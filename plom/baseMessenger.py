--- conflicted
+++ resolved
@@ -3,12 +3,8 @@
 # Copyright (C) 2019-2023 Colin B. Macdonald
 # Copyright (C) 2021 Peter Lee
 # Copyright (C) 2022 Michael Deakin
-<<<<<<< HEAD
 # Copyright (C) 2022-2023 Edith Coates
-=======
-# Copyright (C) 2022 Edith Coates
 # Copyright (C) 2023 Tam Nguyen
->>>>>>> 438b84eb
 
 from io import BytesIO
 import logging
