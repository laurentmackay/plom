#!/usr/bin/env python3

# SPDX-License-Identifier: AGPL-3.0-or-later
# Copyright (C) 2020 Andrew Rechnitzer
# Copyright (C) 2020-2021 Colin B. Macdonald
# Copyright (C) 2020 Victoria Schuster

"""Plom script to start a demo server for homework submissions.

Instructions:
  * Run this script
  * In a new terminal, run the Plom Client and connect to localhost.
"""

__copyright__ = "Copyright (C) 2020-2021 Andrew Rechnitzer, Colin B. Macdonald et al"
__credits__ = "The Plom Project Developers"
__license__ = "AGPL-3.0-or-later"

import argparse
import os
from pathlib import Path
from random import randint
from shlex import split
import shutil
import subprocess
import tempfile
from warnings import warn

import fitz

from plom import __version__
from plom import Default_Port
from plom.misc_utils import working_directory
from plom.server import PlomServer


parser = argparse.ArgumentParser(
    description=__doc__,
    formatter_class=argparse.RawDescriptionHelpFormatter,
)
parser.add_argument("--version", action="version", version="%(prog)s " + __version__)
parser.add_argument(
    "server_dir",
    nargs="?",
    help="""The directory containing the filespace to be used by this server.
        It will be created if it does not exist.
        You can specify "." to use the current directory.
        If omitted, a uniquely-named directory will be used.
    """,
)
parser.add_argument(
    "--port",
    type=int,
    help=f"Which port to use for the demo server ({Default_Port} if omitted)",
)


# a list of solution page images (q,v,file)
demo_solution_list = [
    (1, 1, "solutions1-3.png"),
    (2, 1, "solutions1-4.png"),
    (3, 1, "solutions1-5.png"),
    (1, 2, "solutions2-3.png"),
    (2, 2, "solutions2-4.png"),
    (3, 2, "solutions2-5.png"),
]


def main():
    args = parser.parse_args()
    print("Plom version {}".format(__version__))

    if not args.server_dir:
        args.server_dir = Path(tempfile.mkdtemp(prefix="Plom_HWdemo_", dir=Path.cwd()))
    args.server_dir = Path(args.server_dir)
    print(f'Using directory "{args.server_dir}" for the demo')
    if not args.server_dir.exists():
        print(f'Creating directory "{args.server_dir}"')
        args.server_dir.mkdir(exist_ok=True)

    is_empty = not any(args.server_dir.iterdir())
    if not is_empty:
        warn(f"Target directory {args.server_dir} is not empty")
    for f in (
        "specAndDatabase",
        "serverConfiguration",
        "archivedPDFs",
        "pageImages",
        "scanPNGs",
        "pages",
    ):
        if (args.server_dir / f).exists():
            raise RuntimeError(
                f'Directory "{args.server_dir/f}" must not exist for this demo'
            )

    init_cmd = f"plom-server init {args.server_dir}"
    if args.port:
        init_cmd += f" --port {args.port}"
    subprocess.check_call(split(init_cmd))

    with working_directory(args.server_dir):
        subprocess.check_call(split("plom-server users --demo"))
        subprocess.check_call(split("plom-build new --demo"))

    background_server = PlomServer(basedir=args.server_dir)

    assert background_server.process_is_running(), "has the server died?"
    assert background_server.ping_server(), "cannot ping server, something gone wrong?"
    print("Server seems to be running, so we move on to uploading")

    if args.port:
        server = f"localhost:{args.port}"
    else:
        server = "localhost"
    subprocess.check_call(split(f"plom-build class --demo -w 1234 -s {server}"))
    subprocess.check_call(split(f"plom-build rubric --demo -w 1234 -s {server}"))
    with working_directory(args.server_dir):
        subprocess.check_call(split(f"plom-build make -w 1234 -s {server}"))

    print("Uploading fake scanned data to the server")
    with working_directory(args.server_dir):
        # this creates two batches of fake hw - prefixes = hwA and hwB
        subprocess.check_call(split(f"plom-fake-hwscribbles -w 1234 -s {server}"))

        print("Processing some individually, with a mix of semiloose uploading")
        # TODO: this is fragile, should not hardcode these student numbers!
        A = "semiloose.10433917._.pdf"
        B = "semiloose_10493869.pdf"
        C = "semiloose_number_11015491.pdf"
        D = "semiloose_11_13_51_53.pdf"
        shutil.move("submittedHWByQ/semiloose.10433917._.pdf", A)
        shutil.move("submittedHWByQ/semiloose.10493869._.pdf", B)
        shutil.move("submittedHWByQ/semiloose.11015491._.pdf", C)
        shutil.move("submittedHWByQ/semiloose.11135153._.pdf", D)
        subprocess.check_call(
            split(f"plom-hwscan process {A} 10433917 -q 1,2,3 -w 4567 -s {server}")
        )
        subprocess.check_call(
            split(f"plom-hwscan process {B} 10493869 -q all -w 4567 -s {server}")
        )
<<<<<<< HEAD
    )

    print("Processing all hw by question submissions.")
    subprocess.check_call(split("plom-hwscan allbyq -w 4567 -y"))
    print("Replacing all missing questions.")
    subprocess.check_call(split("plom-hwscan missing -w 4567 -y"))
    # print(">> TODO << process loose pages")

    # now upload solutions
    print("Upload solutions to server")
    for (q, v, f) in demo_solution_list:
        fn = os.path.join("sourceVersions", f)
        subprocess.check_call(
            split("plom-solution upload -w 1234 {} {} {}".format(q, v, fn))
        )

    time.sleep(0.5)
    try:
        serverproc.wait(0.5)
    except subprocess.TimeoutExpired:
        pass
    else:
        r = serverproc.returncode
        print("Server has prematurely stopped with return code {}".format(r))
        msg = "Server may have unexpectedly died during uploading.  See errors above."
        print(msg)
        exit(r)
=======
        subprocess.check_call(
            split(f"plom-hwscan process {C} 11015491 -q all -w 4567 -s {server}")
        )
        doc = fitz.open(D)
        qstr = "[[1,2,3],"
        qstr += ",".join(f"[{randint(1,3)}]" for q in range(2, len(doc) + 1))
        qstr += "]"
        print(f'Using a randomish page->question mapping of "{qstr}"')
        subprocess.check_call(
            split(f"plom-hwscan process {D} 11135153 -q {qstr} -w 4567 -s {server}")
        )

        print("Processing all hw by question submissions.")
        subprocess.check_call(split(f"plom-hwscan allbyq -w 4567 -y -s {server}"))
        print("Replacing all missing questions.")
        subprocess.check_call(split(f"plom-hwscan missing -w 4567 -y -s {server}"))

    assert background_server.process_is_running(), "has the server died?"
    assert background_server.ping_server(), "cannot ping server, something gone wrong?"
    print("Server seems to still be running: demo setup is complete")
>>>>>>> c5a16672

    print('\n*** Now run "plom-client" ***\n')
    port = args.port if args.port else Default_Port
    print(f"  * Server running on port {port} with PID {background_server.pid}\n")
    print(f"  * Account login info: {args.server_dir / 'userListRaw.csv'}\n")
    # print("  * Press Ctrl-C to stop this demo")
    # background_server.wait()
    input("Press enter when you want to stop the server...")
    background_server.stop()
    print("Server stopped, goodbye!")


if __name__ == "__main__":
    main()<|MERGE_RESOLUTION|>--- conflicted
+++ resolved
@@ -118,6 +118,13 @@
     with working_directory(args.server_dir):
         subprocess.check_call(split(f"plom-build make -w 1234 -s {server}"))
 
+    print("Upload solutions to server")
+    for (q, v, f) in demo_solution_list:
+        fn = os.path.join("sourceVersions", f)
+        subprocess.check_call(
+            split("plom-solution upload -w 1234 {} {} {}".format(q, v, fn))
+        )
+
     print("Uploading fake scanned data to the server")
     with working_directory(args.server_dir):
         # this creates two batches of fake hw - prefixes = hwA and hwB
@@ -139,35 +146,6 @@
         subprocess.check_call(
             split(f"plom-hwscan process {B} 10493869 -q all -w 4567 -s {server}")
         )
-<<<<<<< HEAD
-    )
-
-    print("Processing all hw by question submissions.")
-    subprocess.check_call(split("plom-hwscan allbyq -w 4567 -y"))
-    print("Replacing all missing questions.")
-    subprocess.check_call(split("plom-hwscan missing -w 4567 -y"))
-    # print(">> TODO << process loose pages")
-
-    # now upload solutions
-    print("Upload solutions to server")
-    for (q, v, f) in demo_solution_list:
-        fn = os.path.join("sourceVersions", f)
-        subprocess.check_call(
-            split("plom-solution upload -w 1234 {} {} {}".format(q, v, fn))
-        )
-
-    time.sleep(0.5)
-    try:
-        serverproc.wait(0.5)
-    except subprocess.TimeoutExpired:
-        pass
-    else:
-        r = serverproc.returncode
-        print("Server has prematurely stopped with return code {}".format(r))
-        msg = "Server may have unexpectedly died during uploading.  See errors above."
-        print(msg)
-        exit(r)
-=======
         subprocess.check_call(
             split(f"plom-hwscan process {C} 11015491 -q all -w 4567 -s {server}")
         )
@@ -188,7 +166,6 @@
     assert background_server.process_is_running(), "has the server died?"
     assert background_server.ping_server(), "cannot ping server, something gone wrong?"
     print("Server seems to still be running: demo setup is complete")
->>>>>>> c5a16672
 
     print('\n*** Now run "plom-client" ***\n')
     port = args.port if args.port else Default_Port
