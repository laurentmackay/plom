#!/usr/bin/env python3

<<<<<<< HEAD
# Copyright (C) 2020-2021 Andrew Rechnitzer
# Copyright (C) 2020-2021 Colin B. Macdonald
=======
>>>>>>> c5a16672
# SPDX-License-Identifier: AGPL-3.0-or-later
# Copyright (C) 2021 Colin B. Macdonald

"""Stub for a deprecated technique of accessing Plom finishing tools."""

from warnings import warn

<<<<<<< HEAD
  1. Use the `status` command to check on progress.

  2. Use the `csv` command to produce a CSV file summarizing
     completed papers and marks (so far, if marking is ongoing).

  3. Run the `reassemble` command build PDFs of marked papers.


## Digital return

The reassembled PDF files can be returned to students in various ways.
The `webpage` command builds a webpage with individualized secret codes
to be distributed to each student e.g., via Canvas or another LMS.
"""

__copyright__ = "Copyright (C) 2020-2021 Andrew Rechnitzer, Colin B. Macdonald et al"
__credits__ = "The Plom Project Developers"
__license__ = "AGPL-3.0-or-later"

import argparse
import os
from textwrap import dedent

from plom import __version__

# TODO: be more decisive about how this should be
from plom.finish import clear_manager_login
import plom.finish.check_completed
import plom.finish.spreadsheet
from plom.finish.spreadsheet import CSVFilename
import plom.finish.reassemble_completed
import plom.finish.reassemble_ID_only
import plom.finish.reassemble_solutions
import plom.finish.coded_return


parser = argparse.ArgumentParser(
    description=__doc__.split("\n")[0],
    epilog="\n".join(__doc__.split("\n")[1:]),
    formatter_class=argparse.RawDescriptionHelpFormatter,
)
parser.add_argument("--version", action="version", version="%(prog)s " + __version__)

sub = parser.add_subparsers(dest="command")

spCheck = sub.add_parser(
    "status",
    help="How's progress?",
    description="List progress and which tests that have been completed.",
)
spCSV = sub.add_parser(
    "csv",
    help="CSV file with marks/progress info",
    description='Create a spreadsheet of grades named "{}".'.format(CSVFilename),
    epilog="""
        If grading is not yet complete, the spreadsheet contains partial info
        and any warnings so far.
    """,
)
spAssemble = sub.add_parser(
    "reassemble",
    help="Create PDFs to return to students",
    description="""
        After papers have been ID'd and marked, this command builds PDFs
        to return to students.  A special case deals with the online-return
        of papers that were marked offline (before scanning).
    """,
    epilog="""
        WARNING: This command must be run on the server, and in the
        server's directory (where you ran `plom-server launch`).
        This may change in the future.
    """,
)
spAssemble.add_argument(
    "--ided_only",
    action="store_true",
    help="Reassemble PDF files for ID'ed (but offline-graded) papers.",
)
spCodedReturn = sub.add_parser(
    "webpage",
    help="Create HTML page for digital return",
    description="Prepare HTML page for return using out-of-band per-student secret codes.",
    epilog=dedent(
        """
        The webpage will be in `codedReturn` and the secret codes in
        `return_codes.csv`.

        There may be scripts in `share/plom/contrib` to assist with
        distributing the secret codes.

        This command must have access to the results of `reassemble`.
    """
    ),
    formatter_class=argparse.RawDescriptionHelpFormatter,
)
spCodedReturn.add_argument(
    "--solutions",
    action="store_true",
    help="""
        Add a 'get solutions' button to the return website.
    """,
)
spCodedReturn.add_argument(
    "--hex",
    action="store_true",
    help="""
        Use a string of hexadecimal instead of decimal digits for the
        secret codes.
        More secure but may cause problems if you use certain Canvas
        workarounds to distribute the codes.
    """,
)
spCodedReturn.add_argument(
    "--digits",
    type=int,
    default=9,
    metavar="N",
    action="store",
    help="Length of the secret code.  Defaults to 9.",
)
spCodedReturn.add_argument(
    "--salt",
    type=str,
    help="""
        Instead of random codes, use a hash of the student ID, salted
        with the string SALT.  The codes will then be reproducible by
        anyone who knows this string (and the student IDs).
        As its susceptible to offline attacks, a longer string is
        recommended: you can put quotes around a phrase e.g.,
        `--salt "Many a slip twixt the cup and the lip"`.
    """,
)
spSolution = sub.add_parser(
    "solutions",
    help="Create solution-PDFs to return to students",
    description="""
        If all solution images present, then this will build individualised
        solution PDFs for the students (based on the particular q/v of their
        test.
    """,
    epilog="""
        WARNING: This command must be run on the server, and in the
        server's directory (where you ran `plom-server launch`).
        This may change in the future.
    """,
)
spClear = sub.add_parser(
    "clear",
    help='Clear "manager" login',
    description='Clear "manager" login after a crash or other expected event.',
)
for x in (spCheck, spCSV, spAssemble, spSolution, spClear):
    x.add_argument("-s", "--server", metavar="SERVER[:PORT]", action="store")
    x.add_argument("-w", "--password", type=str, help='for the "manager" user')


def main():
    args = parser.parse_args()

    if not hasattr(args, "server") or not args.server:
        try:
            args.server = os.environ["PLOM_SERVER"]
        except KeyError:
            pass
    if not hasattr(args, "password") or not args.password:
        try:
            args.password = os.environ["PLOM_MANAGER_PASSWORD"]
        except KeyError:
            pass

    if args.command == "status":
        plom.finish.check_completed.main(args.server, args.password)
    elif args.command == "csv":
        plom.finish.spreadsheet.main(args.server, args.password)
    elif args.command == "reassemble":
        if args.ided_only:
            plom.finish.reassemble_ID_only.main(args.server, args.password)
        else:
            plom.finish.reassemble_completed.main(args.server, args.password)
    elif args.command == "solutions":
        plom.finish.reassemble_solutions.main(args.server, args.password)
    elif args.command == "webpage":
        plom.finish.coded_return.main(args.hex, args.digits, args.salt, args.solutions)
    elif args.command == "clear":
        clear_manager_login(args.server, args.password)
    else:
        parser.print_help()
=======
import plom.finish
import plom.finish.__main__
>>>>>>> c5a16672


if __name__ == "__main__":
    warn(
        "Please use `plom-finish` or `python3 -m plom.finish` directly",
        category=DeprecationWarning,
    )
    plom.finish.__main__.main()<|MERGE_RESOLUTION|>--- conflicted
+++ resolved
@@ -1,209 +1,11 @@
 #!/usr/bin/env python3
-
-<<<<<<< HEAD
+# Copyright (C) 2020-2021 Colin B. Macdonald
 # Copyright (C) 2020-2021 Andrew Rechnitzer
-# Copyright (C) 2020-2021 Colin B. Macdonald
-=======
->>>>>>> c5a16672
-# SPDX-License-Identifier: AGPL-3.0-or-later
-# Copyright (C) 2021 Colin B. Macdonald
 
 """Stub for a deprecated technique of accessing Plom finishing tools."""
 
-from warnings import warn
-
-<<<<<<< HEAD
-  1. Use the `status` command to check on progress.
-
-  2. Use the `csv` command to produce a CSV file summarizing
-     completed papers and marks (so far, if marking is ongoing).
-
-  3. Run the `reassemble` command build PDFs of marked papers.
-
-
-## Digital return
-
-The reassembled PDF files can be returned to students in various ways.
-The `webpage` command builds a webpage with individualized secret codes
-to be distributed to each student e.g., via Canvas or another LMS.
-"""
-
-__copyright__ = "Copyright (C) 2020-2021 Andrew Rechnitzer, Colin B. Macdonald et al"
-__credits__ = "The Plom Project Developers"
-__license__ = "AGPL-3.0-or-later"
-
-import argparse
-import os
-from textwrap import dedent
-
-from plom import __version__
-
-# TODO: be more decisive about how this should be
-from plom.finish import clear_manager_login
-import plom.finish.check_completed
-import plom.finish.spreadsheet
-from plom.finish.spreadsheet import CSVFilename
-import plom.finish.reassemble_completed
-import plom.finish.reassemble_ID_only
-import plom.finish.reassemble_solutions
-import plom.finish.coded_return
-
-
-parser = argparse.ArgumentParser(
-    description=__doc__.split("\n")[0],
-    epilog="\n".join(__doc__.split("\n")[1:]),
-    formatter_class=argparse.RawDescriptionHelpFormatter,
-)
-parser.add_argument("--version", action="version", version="%(prog)s " + __version__)
-
-sub = parser.add_subparsers(dest="command")
-
-spCheck = sub.add_parser(
-    "status",
-    help="How's progress?",
-    description="List progress and which tests that have been completed.",
-)
-spCSV = sub.add_parser(
-    "csv",
-    help="CSV file with marks/progress info",
-    description='Create a spreadsheet of grades named "{}".'.format(CSVFilename),
-    epilog="""
-        If grading is not yet complete, the spreadsheet contains partial info
-        and any warnings so far.
-    """,
-)
-spAssemble = sub.add_parser(
-    "reassemble",
-    help="Create PDFs to return to students",
-    description="""
-        After papers have been ID'd and marked, this command builds PDFs
-        to return to students.  A special case deals with the online-return
-        of papers that were marked offline (before scanning).
-    """,
-    epilog="""
-        WARNING: This command must be run on the server, and in the
-        server's directory (where you ran `plom-server launch`).
-        This may change in the future.
-    """,
-)
-spAssemble.add_argument(
-    "--ided_only",
-    action="store_true",
-    help="Reassemble PDF files for ID'ed (but offline-graded) papers.",
-)
-spCodedReturn = sub.add_parser(
-    "webpage",
-    help="Create HTML page for digital return",
-    description="Prepare HTML page for return using out-of-band per-student secret codes.",
-    epilog=dedent(
-        """
-        The webpage will be in `codedReturn` and the secret codes in
-        `return_codes.csv`.
-
-        There may be scripts in `share/plom/contrib` to assist with
-        distributing the secret codes.
-
-        This command must have access to the results of `reassemble`.
-    """
-    ),
-    formatter_class=argparse.RawDescriptionHelpFormatter,
-)
-spCodedReturn.add_argument(
-    "--solutions",
-    action="store_true",
-    help="""
-        Add a 'get solutions' button to the return website.
-    """,
-)
-spCodedReturn.add_argument(
-    "--hex",
-    action="store_true",
-    help="""
-        Use a string of hexadecimal instead of decimal digits for the
-        secret codes.
-        More secure but may cause problems if you use certain Canvas
-        workarounds to distribute the codes.
-    """,
-)
-spCodedReturn.add_argument(
-    "--digits",
-    type=int,
-    default=9,
-    metavar="N",
-    action="store",
-    help="Length of the secret code.  Defaults to 9.",
-)
-spCodedReturn.add_argument(
-    "--salt",
-    type=str,
-    help="""
-        Instead of random codes, use a hash of the student ID, salted
-        with the string SALT.  The codes will then be reproducible by
-        anyone who knows this string (and the student IDs).
-        As its susceptible to offline attacks, a longer string is
-        recommended: you can put quotes around a phrase e.g.,
-        `--salt "Many a slip twixt the cup and the lip"`.
-    """,
-)
-spSolution = sub.add_parser(
-    "solutions",
-    help="Create solution-PDFs to return to students",
-    description="""
-        If all solution images present, then this will build individualised
-        solution PDFs for the students (based on the particular q/v of their
-        test.
-    """,
-    epilog="""
-        WARNING: This command must be run on the server, and in the
-        server's directory (where you ran `plom-server launch`).
-        This may change in the future.
-    """,
-)
-spClear = sub.add_parser(
-    "clear",
-    help='Clear "manager" login',
-    description='Clear "manager" login after a crash or other expected event.',
-)
-for x in (spCheck, spCSV, spAssemble, spSolution, spClear):
-    x.add_argument("-s", "--server", metavar="SERVER[:PORT]", action="store")
-    x.add_argument("-w", "--password", type=str, help='for the "manager" user')
-
-
-def main():
-    args = parser.parse_args()
-
-    if not hasattr(args, "server") or not args.server:
-        try:
-            args.server = os.environ["PLOM_SERVER"]
-        except KeyError:
-            pass
-    if not hasattr(args, "password") or not args.password:
-        try:
-            args.password = os.environ["PLOM_MANAGER_PASSWORD"]
-        except KeyError:
-            pass
-
-    if args.command == "status":
-        plom.finish.check_completed.main(args.server, args.password)
-    elif args.command == "csv":
-        plom.finish.spreadsheet.main(args.server, args.password)
-    elif args.command == "reassemble":
-        if args.ided_only:
-            plom.finish.reassemble_ID_only.main(args.server, args.password)
-        else:
-            plom.finish.reassemble_completed.main(args.server, args.password)
-    elif args.command == "solutions":
-        plom.finish.reassemble_solutions.main(args.server, args.password)
-    elif args.command == "webpage":
-        plom.finish.coded_return.main(args.hex, args.digits, args.salt, args.solutions)
-    elif args.command == "clear":
-        clear_manager_login(args.server, args.password)
-    else:
-        parser.print_help()
-=======
 import plom.finish
 import plom.finish.__main__
->>>>>>> c5a16672
 
 
 if __name__ == "__main__":
