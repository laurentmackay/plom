#!/usr/bin/env python3
# SPDX-License-Identifier: AGPL-3.0-or-later
# Copyright (C) 2020 Andrew Rechnitzer
# Copyright (C) 2020-2021 Colin B. Macdonald
# Copyright (C) 2020 Vala Vakilian
# Copyright (C) 2021 Nicholas J H Lai
# Copyright (C) 2021 Peter Lee
# Copyright (C) 2021 Elizabeth Xiao

"""Plom tools for building tests."""

__copyright__ = "Copyright (C) 2020-2021 Andrew Rechnitzer, Colin B. Macdonald et al"
__credits__ = "The Plom Project Developers"
__license__ = "AGPL-3.0-or-later"

import argparse
import os
from pathlib import Path
from textwrap import dedent, wrap

from stdiomask import getpass

from plom import __version__
from plom import SpecVerifier
from plom import specdir
from plom.plom_exceptions import PlomConflict, PlomExistingDatabase
from plom.produce import process_classlist_file, get_demo_classlist, upload_classlist
from plom.produce import get_messenger
from plom.produce import build_database, build_papers
from plom.produce import possible_surname_fields, possible_given_name_fields
from plom.produce.demotools import buildDemoSourceFiles
from plom.produce import upload_rubrics_from_file, download_rubrics_to_file
from plom.produce import upload_demo_rubrics
from plom.produce import clear_manager_login
from plom.produce import version_map_from_csv


def ensureTomlExtension(fname):
    """Append a .toml extension if not present.

    Args:
        fname (pathlib.Path/str): a filename.

    Returns:
        pathlib.Path: filename with a `.toml` extension.

    Raises:
        ValueError: filename has incorrect extension (neither blank
           nor `.toml`)
    """
    fname = Path(fname)
    if fname.suffix.casefold() == ".toml":
        return fname
    if fname.suffix == "":
        return fname.with_suffix(".toml")
    raise ValueError('Your specification file should have a ".toml" extension.')


def parse_verify_save_spec(fname, save=True):
    fname = Path(fname)
    print(f'Parsing and verifying the specification "{fname}"')
    if not fname.exists():
        raise FileNotFoundError(f'Cannot find "{fname}": try "plom-build new"?')

    sv = SpecVerifier.from_toml_file(fname)
    sv.verifySpec()
    sv.checkCodes()
    if not save:
        return
    specdir.mkdir(exist_ok=True)
    sv.saveVerifiedSpec(verbose=True)
    print(
        ">>> Note <<<\n"
        "Before proceeding further, you will need to start the server."
        '\nSee "plom-server --help" for more information on how to get the server up and running.\n'
    )

    spec = SpecVerifier.load_verified()
    if spec["numberToName"] > 0:
        print(
            ">>> Note <<<\n"
            'Your spec indicates that you wish to print named papers.\nWhen the server is running, please process your class list using "plom-build class ".\n'
        )


def get_parser():
    parser = argparse.ArgumentParser()
    parser.add_argument(
        "--version", action="version", version="%(prog)s " + __version__
    )
    sub = parser.add_subparsers(
        dest="command", description="Perform tasks related to building tests."
    )
    #
    spC = sub.add_parser(
        "new", help="Create new spec file", description="Create new spec file."
    )
    group = spC.add_mutually_exclusive_group(required=False)
    group.add_argument(
        "specFile",
        nargs="?",
        default="testSpec.toml",
        help="defaults to '%(default)s'.",
    )
    group.add_argument(
        "--demo",
        action="store_true",
        help="Use an auto-generated demo test. **Obviously not for real use**",
    )
    # Add to spC not exclusive group
    spC.add_argument(
        "--demo-num-papers",
        type=int,
        # default=20,  # we want it to give None
        metavar="N",
        help="How many fake exam papers for the demo (defaults to 20 if omitted)",
    )

    spP = sub.add_parser(
        "parse",
<<<<<<< HEAD
        help="Parse spec file (DEPRECATED?)",
        description="Parse and verify the test-specification toml file.",
=======
        help="Parse spec file",
        description="Parse, verify and save the test-specification toml file.",
>>>>>>> 6ac33e98
    )
    spP.add_argument(
        "specFile",
        nargs="?",
        default="testSpec.toml",
        help="defaults to '%(default)s'.",
    )
    spP.add_argument(
        "--no-save",
        action="store_true",
        help="""
            By default the verified spec file is written to
            'specAndDatabase/verifiedSpec.toml'.
            Pass this to only check 'specFile' and not save it.
        """,
    )

    spS = sub.add_parser(
        "uploadspec",
        help="Upload spec to server",
        description="Upload exam specification to server.",
    )
    spS.add_argument(
        "specFile",
        nargs="?",
        default="testSpec.toml",
        help="defaults to '%(default)s'.",
    )
    spS.add_argument("-s", "--server", metavar="SERVER[:PORT]", action="store")
    spS.add_argument("-w", "--password", type=str, help='for the "manager" user')

    spL = sub.add_parser(
        "class",
        help="Read in a classlist",
        description="Get student names/numbers from csv, process, and upload to server.",
        epilog=dedent(
            """
            The classlist can be a .csv file exported from Canvas (specifically,
            Canvas -> Grades -> Actions -> Export).  Plom will do some light sanity
            checking such as dropping names like "Test Student".

            Alternatively, the classlist can be a .csv file with column headers:
              * id - student ID number
              * studentName - student name in a single field

            The student name can be split into multiple fields; the following names
            will be tried for each header:
              * id
              * {}
              * {}
            """
        ).format(
            "\n    ".join(wrap(", ".join(possible_surname_fields), 72)),
            "\n    ".join(wrap(", ".join(possible_given_name_fields), 72)),
        ),
        formatter_class=argparse.RawDescriptionHelpFormatter,
    )
    spL.add_argument("-s", "--server", metavar="SERVER[:PORT]", action="store")
    spL.add_argument("-w", "--password", type=str, help='for the "manager" user')
    group = spL.add_mutually_exclusive_group(required=True)
    group.add_argument("classlist", nargs="?", help="filename in csv format")
    group.add_argument(
        "--demo",
        action="store_true",
        help="Use auto-generated classlist. **DO NOT USE ON REAL SERVER**",
    )

    spDB = sub.add_parser(
        "make-db",
        help="Populate the database",
        description="""
            See "make" below, but here only the database is populated and
            no papers will be built.  You can then call "make" later.""",
    )
    spDB.add_argument(
        "--from-file",
        metavar="FILE",
        help="Read the version map from FILE.  WORK-IN-PROGRESS!",
    )
    spDB.add_argument("-s", "--server", metavar="SERVER[:PORT]", action="store")
    spDB.add_argument("-w", "--password", type=str, help='for the "manager" user')

    spB = sub.add_parser(
        "make",
        help="Make the PDFs",
        description="""
            Build papers and database from the test specification.  Based on the
            spec, some of the papers may have names printed on them from the
            classlist ("pre-named") and the remainder will be blank.""",
    )
    spB.add_argument(
        "--no-pdf",
        action="store_true",
        help="Do not generate real PDFs - instead generate empty files.",
    )
    spB.add_argument(
        "--without-qr",
        action="store_true",
        help="Produce PDFs without QR codes and staple-corner indicators.",
    )
    spB.add_argument("-s", "--server", metavar="SERVER[:PORT]", action="store")
    spB.add_argument("-w", "--password", type=str, help='for the "manager" user')
    spB.add_argument(
        "-n", "--number", type=int, help="used for building a specific paper number"
    )
    spB.add_argument(
        "-x",
        "--namebox-xpos",
        metavar="X",
        type=float,
        help="""
            Specify horizontal centre of the name/ID box that will be printed
            on named papers, a float from 0 (left) to 100 (right) of the page.
            Defaults to 50.""",
    )
    spB.add_argument(
        "-m",
        "-y",
        "--namebox-ypos",
        metavar="Y",
        type=float,
        help="""
            Specify vertical location of the name/ID that will be printed on
            named papers, a float from 0 (top) to 100 (bottom) of the
            page.
            Defaults to 42.5 (for historical reasons!)""",
    )

    sp = sub.add_parser(
        "rubric",
        help="Add pre-build rubrics",
        description="""
            Add pre-made rubrics to the server.  Your graders will be able to
            build their own rubrics but if you have premade rubrics you can
            add them here or by using the plom-manager tool.
            This tool can also dump the current rubrics from a running server.""",
    )
    sp.add_argument("-s", "--server", metavar="SERVER[:PORT]", action="store")
    sp.add_argument("-w", "--password", type=str, help='for the "manager" user')
    group = sp.add_mutually_exclusive_group(required=True)
    group.add_argument(
        "--dump",
        type=str,
        metavar="FILE",
        help="""Dump the current rubrics from SERVER into FILE,
            which can be a .toml, .json, or .csv file.
            Defaults to FILE.toml if no extension specified..""",
    )
    group.add_argument(
        "rubric_file",
        nargs="?",
        help="""
            Upload a pre-build list of rubrics from this file.
            This can be a .json, .toml or .csv file.""",
    )
    group.add_argument(
        "--demo",
        action="store_true",
        help="Upload an auto-generated rubric list for demos.",
    )

    spClear = sub.add_parser(
        "clear",
        help='Clear "manager" login',
        description='Clear "manager" login after a crash or other expected event.',
    )
    spClear.add_argument("-s", "--server", metavar="SERVER[:PORT]", action="store")
    spClear.add_argument("-w", "--password", type=str, help='for the "manager" user')

    return parser


def main():
    parser = get_parser()
    args = parser.parse_args()

    if hasattr(args, "server"):
        args.server = args.server or os.environ.get("PLOM_SERVER")

    if hasattr(args, "password"):
        args.password = args.password or os.environ.get("PLOM_MANAGER_PASSWORD")
        if not args.password:
            args.password = getpass('Please enter the "manager" password: ')

    if args.command == "new":
        if args.demo:
            fname = "demoSpec.toml"
        else:
            fname = ensureTomlExtension(args.specFile)

        if args.demo_num_papers:
            assert args.demo, "cannot specify number of demo paper outside of demo mode"
        if args.demo:
            print("DEMO MODE: creating demo test specification file")
            SpecVerifier.create_demo_template(
                fname, num_to_produce=args.demo_num_papers
            )
            print("DEMO MODE: creating demo solution specification file")
            SpecVerifier.create_demo_solution_template("solutionSpec.toml")

        else:
            print('Creating specification file from template: "{}"'.format(fname))
            print('  * Please edit the template spec "{}"'.format(fname))
            SpecVerifier.create_template(fname)
            print("Creating solution specification file template = solutionSpec.toml")
            print(
                "  **Optional** - Please edit the template solution spec if you are including solutions in your workflow."
            )
            SpecVerifier.create_solution_template("solutionSpec.toml")
        print('Creating "sourceVersions" directory for your test source PDFs.')
        Path("sourceVersions").mkdir(exist_ok=True)
        if not args.demo:
            print("  * Please copy your test in as version1.pdf, version2.pdf, etc.")
        if args.demo:
            print(
                "DEMO MODE: building source files: version1.pdf, version2.pdf, solution1.pdf, solutions2.pdf"
            )
            if not buildDemoSourceFiles(solutions=True):
                exit(1)
            print('DEMO MODE: continuing as if "parse" command was run...')
            parse_verify_save_spec(fname)
    elif args.command == "parse":
<<<<<<< HEAD
        fname = checkTomlExtension(args.specFile)
        # copy the template spec into place
        parseAndVerifySpecification(fname)

    elif args.command == "uploadspec":
        fname = checkTomlExtension(args.specFile)
        sv = SpecVerifier.from_toml_file(fname)
        sv.verifySpec()
        sv.checkCodes()
        print("spec seems ok: we will upload it to the server")
        msgr = get_messenger(args.server, args.password)
        try:
            # TODO: sv.spec versus sv.get_public_spec_dict()?
            # TODO: think about who is supposed to know/generate the privateSeed
            msgr.upload_spec(sv.spec)
        finally:
            msgr.closeUser()
            msgr.stop()

=======
        fname = ensureTomlExtension(args.specFile)
        parse_verify_save_spec(fname, not args.no_save)
>>>>>>> 6ac33e98
    elif args.command == "class":
        if args.demo:
            classlist = get_demo_classlist()
        else:
            classlist = process_classlist_file(args.classlist)
        upload_classlist(classlist, args.server, args.password)

    elif args.command == "make-db":
        if args.from_file is None:
            status = build_database(args.server, args.password)
        else:
            qvmap = version_map_from_csv(args.from_file)
            status = build_database(args.server, args.password, vermap=qvmap)
        print(status)

    elif args.command == "make":
        try:
            status = build_database(args.server, args.password)
            print(status)
        except PlomExistingDatabase:
            print("Since we already have a database, move on to making papers")
        build_papers(
            args.server,
            args.password,
            fakepdf=args.no_pdf,
            no_qr=args.without_qr,
            indexToMake=args.number,
            xcoord=args.namebox_xpos,
            ycoord=args.namebox_ypos,
        )

    elif args.command == "rubric":
        msgr = get_messenger(args.server, args.password)
        try:
            if args.demo:
                N = upload_demo_rubrics(msgr)
                print(f"Uploaded {N} demo rubrics")
            elif args.dump:
                download_rubrics_to_file(msgr, Path(args.dump))
            else:
                upload_rubrics_from_file(msgr, Path(args.rubric_file))
        finally:
            msgr.closeUser()
            msgr.stop()

    elif args.command == "clear":
        clear_manager_login(args.server, args.password)
    else:
        # no command given so print help.
        parser.print_help()


if __name__ == "__main__":
    main()<|MERGE_RESOLUTION|>--- conflicted
+++ resolved
@@ -116,15 +116,11 @@
         help="How many fake exam papers for the demo (defaults to 20 if omitted)",
     )
 
+    # TODO: is saving deprecated?
     spP = sub.add_parser(
         "parse",
-<<<<<<< HEAD
-        help="Parse spec file (DEPRECATED?)",
-        description="Parse and verify the test-specification toml file.",
-=======
         help="Parse spec file",
         description="Parse, verify and save the test-specification toml file.",
->>>>>>> 6ac33e98
     )
     spP.add_argument(
         "specFile",
@@ -347,10 +343,8 @@
             print('DEMO MODE: continuing as if "parse" command was run...')
             parse_verify_save_spec(fname)
     elif args.command == "parse":
-<<<<<<< HEAD
-        fname = checkTomlExtension(args.specFile)
-        # copy the template spec into place
-        parseAndVerifySpecification(fname)
+        fname = ensureTomlExtension(args.specFile)
+        parse_verify_save_spec(fname, not args.no_save)
 
     elif args.command == "uploadspec":
         fname = checkTomlExtension(args.specFile)
@@ -367,10 +361,6 @@
             msgr.closeUser()
             msgr.stop()
 
-=======
-        fname = ensureTomlExtension(args.specFile)
-        parse_verify_save_spec(fname, not args.no_save)
->>>>>>> 6ac33e98
     elif args.command == "class":
         if args.demo:
             classlist = get_demo_classlist()
