#!/usr/bin/env python3

# SPDX-License-Identifier: AGPL-3.0-or-later
# Copyright (C) 2020 Andrew Rechnitzer
# Copyright (C) 2020-2021 Colin B. Macdonald
# Copyright (C) 2020 Dryden Wiebe

"""Command line tool to start Plom servers."""

__copyright__ = "Copyright (C) 2020-2021 Andrew Rechnitzer, Colin B. Macdonald et al"
__credits__ = "The Plom Project Developers"
__license__ = "AGPL-3.0-or-later"

import argparse
import os
import shutil
from pathlib import Path
from textwrap import fill, dedent

import pkg_resources

from plom import __version__
from plom.server import specdir, confdir
from plom.server import build_server_directories, check_server_directories
from plom.server import create_server_config, create_blank_predictions
from plom.server import parse_user_list, build_canned_users
from plom.server import build_self_signed_SSL_keys


server_instructions = """Overview of running the Plom server:

  0. Decide on a working directory for the server and cd into it.

  1. Run '%(prog)s init' - create sub-directories and config files.

  2. Run '%(prog)s users' - This will create a template user list
     file for you to edit.  Passwords are displayed in plain text.
     Running with '--demo' option creates a (standard) demo user list,
     while '--auto N' makes an random-generated list of N users.  Edit
     as you see fit.

  3. Run '%(prog)s users <filename>' - This parses the plain-text
     user list, performs some simple sanity checks and then hashes the
     passwords to a new file.

       3a. Optionally you can now delete the file containing
           plain-text passwords.

  4. Add a specfile to '{specdir}': 'plom-build' can do this..

  5. Now you can start the server with '%(prog)s launch'.
""".format(
    specdir=specdir
)


class PlomServerConfigurationError(Exception):
    def __init__(self, *args, **kwargs):
        Exception.__init__(self, *args, **kwargs)


def checkSpecAndDatabase():
    if specdir.exists():
        print("Directory '{}' is present.".format(specdir))
    else:
        print(
            "Cannot find '{}' directory - have you run 'plom-server init' yet?".format(
                specdir
            )
        )
        exit(1)

    if (specdir / "verifiedSpec.toml").exists():
        print("Test specification present.")
    else:
        print(
            "Cannot find the test specification. Have you run 'plom-build' yet?. Aborting."
        )
        exit(1)

    if (specdir / "plom.db").exists():
        print("Database present: using existing database.")
    else:
        print("Database not yet present: it will be created on first run.")
        # TODO: or should `plom-server init` create it?")

    if (specdir / "classlist.csv").exists():
        print("Classlist present.")
    else:
        print("Cannot find the classlist: expect it later...")


<<<<<<< HEAD
def buildRequiredDirectories():
    # TODO unix paths hardcoded
    lst = [
        "pages",
        "pages/discardedPages",
        "pages/collidingPages",
        "pages/unknownPages",
        "pages/originalPages",
        "markedQuestions",
        "markedQuestions/plomFiles",
        "serverConfiguration",
        "userRubricPaneData",
        "solutionImages",
    ]
    for dir in lst:
        os.makedirs(dir, exist_ok=True)


def buildSSLKeys():
    """Make new key and cert files if they do not yet exist."""
    key = server_conf_dir / "plom.key"
    cert = server_conf_dir / "plom-selfsigned.crt"
    if key.is_file() and cert.is_file():
        print("SSL key and certificate already exist - will not change.")
        return

    # Generate new self-signed key/cert
    sslcmd = "openssl req -x509 -sha256 -newkey rsa:2048"
    sslcmd += " -keyout {} -nodes -out {} -days 1000 -subj".format(key, cert)

    # TODO: is this the way to get two digit country code?
    tmp = locale.getdefaultlocale()[0]
    if tmp:
        twodigcc = tmp[-2:]
    else:
        twodigcc = "CA"
    sslcmd += " '/C={}/ST=./L=./CN=localhost'".format(twodigcc)
    try:
        subprocess.check_call(shlex.split(sslcmd))
    except Exception as err:
        raise PlomServerConfigurationError(
            "Something went wrong building ssl keys.\n{}\nCannot continue.".format(err)
        )


def createServerConfig():
    sd = server_conf_dir / "serverDetails.toml"
    if sd.exists():
        print("Server config already exists - will not change.")
        return

    template = pkg_resources.resource_string("plom", "serverDetails.toml")
    with open(sd, "wb") as fh:
        fh.write(template)
    print(
        "Please update '{}' with the correct name (or IP) of your server and the port.".format(
            sd
        )
    )


def createBlankPredictions():
    pl = specdir / "predictionlist.csv"
    if pl.exists():
        print("Predictionlist already present.")
        return
    print(
        "Predictionlist will be updated when you run ID-prediction from manager-client."
    )
    with open(pl, "w") as fh:
        fh.write("test, id\n")


=======
>>>>>>> 49a9460e
def doLatexChecks():
    from plom.textools import texFragmentToPNG
    from plom.server import pageNotSubmitted

    os.makedirs("pleaseCheck", exist_ok=True)

    # TODO: big ol' GETCWD here: we're trying to get rid of those
    # check build of fragment
    cdir = os.getcwd()
    keepfiles = ("checkThing.png", "pns.0.0.0.png")
    ct = os.path.join(cdir, "pleaseCheck", keepfiles[0])
    pns = os.path.join(cdir, specdir, "pageNotSubmitted.pdf")
    qns = os.path.join(cdir, specdir, "questionNotSubmitted.pdf")

    fragment = r"\( \mathbb{Z} / \mathbb{Q} \) The cat sat on the mat and verified \LaTeX\ worked okay for plom."

    if not texFragmentToPNG(fragment, ct):
        raise PlomServerConfigurationError(
            "Error latex'ing fragment. Please check your latex distribution."
        )

    # build template pageNotSubmitted.pdf just in case needed
    if not pageNotSubmitted.build_not_submitted_page(pns):
        raise PlomServerConfigurationError(
            "Error building 'pageNotSubmitted.pdf' template page. Please check your latex distribution."
        )
    # build template pageNotSubmitted.pdf just in case needed
    if not pageNotSubmitted.build_not_submitted_question(qns):
        raise PlomServerConfigurationError(
            "Error building 'questionNotSubmitted.pdf' template page. Please check your latex distribution."
        )

    # Try building a replacement for missing page.
    if not pageNotSubmitted.build_test_page_substitute(0, 0, 0):
        raise PlomServerConfigurationError(
            "Error building replacement for missing test page."
        )
    # Try building a replacement for missing page.
    if not pageNotSubmitted.build_homework_question_substitute(0, 0):
        raise PlomServerConfigurationError(
            "Error building replacement for missing homework question."
        )

    shutil.move(keepfiles[1], os.path.join("pleaseCheck", keepfiles[1]))
    print(
        fill(
            dedent(
                """
                Simple latex checks done.  If you feel the need, then please
                examine '{}' and '{}' in the directory 'pleaseCheck'.  The
                first should be a short latex'd fragment with some mathematics
                and text, while the second should be a mostly blank page with
                'page not submitted' stamped across it.  It is safe delete
                both files and the directory.
                """.format(
                    *keepfiles
                )
            )
        )
    )


def initialiseServer():
    print("Build required directories")
    build_server_directories()
    print("Building self-signed SSL key for server")
    try:
        build_self_signed_SSL_keys()
    except FileExistsError as err:
        print(f"Skipped SSL keygen - {err}")

    print("Copy server networking configuration template into place.")
    try:
        create_server_config()
    except FileExistsError as err:
        print(f"Skipping server config - {err}")
    else:
        print(
            "You may want to update '{}' with the correct name (or IP) and "
            "port of your server.".format(confdir / "serverDetails.toml")
        )

    print("Build blank predictionlist for identifying.")
    try:
        create_blank_predictions()
    except FileExistsError as err:
        print(f"Skipping prediction list - {err}")

    print(
        "Do latex checks and build 'pageNotSubmitted.pdf', 'questionNotSubmitted.pdf' in case needed"
    )
    doLatexChecks()


#################


def processUsers(userFile, demo, auto, auto_num):
    """Deal with processing and/or creation of username lists.

    Behaviour different depending on the args.

    args:
        userFile (str/pathlib.Path): a filename of usernames/passwords
            for the server.
        demo (bool): make canned demo with known usernames/passwords.
        auto (bool): autogenerate usernames and passwords.
        auto_num (bool): autogenerate usernames like "user03" and pwds.

    return:
        None
    """
    confdir.mkdir(exist_ok=True)
    userlist = confdir / "userList.json"
    # if we have been passed a userFile then process it and return
    if userFile:
        print("Processing user file '{}' to {}".format(userFile, userlist))
        if userlist.exists():
            print("WARNING - overwriting existing {} file.".format(userlist))
        parse_user_list(userFile)
        return

    rawfile = confdir / "userListRaw.csv"
    # otherwise we have to make one for the user - check if one already there.
    if rawfile.exists():
        raise FileExistsError(
            "File {} already exists.  Remove and try again.".format(rawfile)
        )

    if demo:
        print(
            "Creating a demo user list at {}. "
            "** DO NOT USE ON REAL SERVER **".format(rawfile)
        )
        cl = pkg_resources.resource_string("plom", "demoUserList.csv")
        with open(rawfile, "wb") as fh:
            fh.write(cl)
        parse_user_list(rawfile)
        return

    if auto or auto_num:
        if auto:
            N = auto
            numbered = False
        if auto_num:
            N = auto_num
            numbered = True
        del auto
        del auto_num
        print(
            "Creating an auto-generated {0} user list at '{1}'\n"
            "Please edit as you see fit and then rerun 'plom-server users {1}'".format(
                "numbered" if numbered else "named",
                rawfile,
            )
        )
        # grab required users and regular users
        lst = build_canned_users(N, numbered)
        with open(rawfile, "w+") as fh:
            fh.write("user, password\n")
            for np in lst:
                fh.write('"{}", "{}"\n'.format(np[0], np[1]))
        return

    if not userFile:
        print(
            "Creating '{}' - please edit passwords for 'manager', 'scanner', 'reviewer', and then add one or more normal users and their passwords. Note that passwords must be at least 4 characters.".format(
                rawfile
            )
        )
        cl = pkg_resources.resource_string("plom", "templateUserList.csv")
        with open(rawfile, "wb") as fh:
            fh.write(cl)


def checkServerConfigured():
    if not (confdir / "serverDetails.toml").exists():
        print("Server configuration file not present. Have you run 'plom-server init'?")
        exit(1)

    if not (confdir / "userList.json").exists():
        print("Processed userlist is not present. Have you run 'plom-server users'?")
        exit(1)

    if not (
        (confdir / "plom.key").exists() and (confdir / "plom-selfsigned.crt").exists()
    ):
        print("SSL keys not present. Have you run 'plom-server init'?")
        exit(1)

    if (specdir / "predictionlist.csv").exists():
        print("Predictionlist present.")
    else:
        print(
            "Cannot find the predictionlist. Have you run 'plom-server init' yet? Aborting."
        )
        exit(1)


def launchTheServer(masterToken):
    from plom.server import theServer

    check_server_directories()
    # check database, spec and classlist in place
    checkSpecAndDatabase()
    # check serverConf and userlist present (also check predictionlist).
    checkServerConfigured()

    theServer.launch(masterToken)


#################

parser = argparse.ArgumentParser(
    epilog="Use '%(prog)s <subcommand> -h' for detailed help.\n\n"
    + server_instructions,
    formatter_class=argparse.RawDescriptionHelpFormatter,
)
parser.add_argument("--version", action="version", version="%(prog)s " + __version__)
sub = parser.add_subparsers(
    dest="command", description="Perform various server-related tasks."
)

spI = sub.add_parser("init", help="Initialise server.")
spU = sub.add_parser("users", help="Create required users.")
spR = sub.add_parser("launch", help="Launch server.")
spR.add_argument(
    "masterToken",
    nargs="?",
    help="""A 32 hex-digit string used to encrypt tokens in the database.
        If you do not supply one then the server will create one.
        If you record the token somewhere you can hot-restart the server
        (i.e., restart the server without requiring users to log-off and
        log-in again).""",
)

spU.add_argument(
    "userlist",
    nargs="?",
    help="Process the given userlist file OR if none given then produce a template.",
)
grp = spU.add_mutually_exclusive_group()
grp.add_argument(
    "--demo",
    action="store_true",
    help="Use demo auto-generated userlist and passwords. **DO NOT DO THIS ON REAL SERVER**",
)
grp.add_argument(
    "--auto",
    type=int,
    metavar="N",
    help="Construct an auto-generated user list of N users with real-ish usernames.",
)
grp.add_argument(
    "--auto-numbered",
    type=int,
    metavar="N",
    help='Construct an auto-generated user list of "user17"-like usernames.',
)


def main():
    args = parser.parse_args()

    if args.command == "init":
        initialiseServer()
    elif args.command == "users":
        processUsers(args.userlist, args.demo, args.auto, args.auto_numbered)
    elif args.command == "launch":
        launchTheServer(args.masterToken)
    else:
        parser.print_help()

    exit(0)


if __name__ == "__main__":
    main()<|MERGE_RESOLUTION|>--- conflicted
+++ resolved
@@ -90,82 +90,6 @@
         print("Cannot find the classlist: expect it later...")
 
 
-<<<<<<< HEAD
-def buildRequiredDirectories():
-    # TODO unix paths hardcoded
-    lst = [
-        "pages",
-        "pages/discardedPages",
-        "pages/collidingPages",
-        "pages/unknownPages",
-        "pages/originalPages",
-        "markedQuestions",
-        "markedQuestions/plomFiles",
-        "serverConfiguration",
-        "userRubricPaneData",
-        "solutionImages",
-    ]
-    for dir in lst:
-        os.makedirs(dir, exist_ok=True)
-
-
-def buildSSLKeys():
-    """Make new key and cert files if they do not yet exist."""
-    key = server_conf_dir / "plom.key"
-    cert = server_conf_dir / "plom-selfsigned.crt"
-    if key.is_file() and cert.is_file():
-        print("SSL key and certificate already exist - will not change.")
-        return
-
-    # Generate new self-signed key/cert
-    sslcmd = "openssl req -x509 -sha256 -newkey rsa:2048"
-    sslcmd += " -keyout {} -nodes -out {} -days 1000 -subj".format(key, cert)
-
-    # TODO: is this the way to get two digit country code?
-    tmp = locale.getdefaultlocale()[0]
-    if tmp:
-        twodigcc = tmp[-2:]
-    else:
-        twodigcc = "CA"
-    sslcmd += " '/C={}/ST=./L=./CN=localhost'".format(twodigcc)
-    try:
-        subprocess.check_call(shlex.split(sslcmd))
-    except Exception as err:
-        raise PlomServerConfigurationError(
-            "Something went wrong building ssl keys.\n{}\nCannot continue.".format(err)
-        )
-
-
-def createServerConfig():
-    sd = server_conf_dir / "serverDetails.toml"
-    if sd.exists():
-        print("Server config already exists - will not change.")
-        return
-
-    template = pkg_resources.resource_string("plom", "serverDetails.toml")
-    with open(sd, "wb") as fh:
-        fh.write(template)
-    print(
-        "Please update '{}' with the correct name (or IP) of your server and the port.".format(
-            sd
-        )
-    )
-
-
-def createBlankPredictions():
-    pl = specdir / "predictionlist.csv"
-    if pl.exists():
-        print("Predictionlist already present.")
-        return
-    print(
-        "Predictionlist will be updated when you run ID-prediction from manager-client."
-    )
-    with open(pl, "w") as fh:
-        fh.write("test, id\n")
-
-
-=======
->>>>>>> 49a9460e
 def doLatexChecks():
     from plom.textools import texFragmentToPNG
     from plom.server import pageNotSubmitted
