#!/usr/bin/env python3
# -*- coding: utf-8 -*-

"""Command line tools to start Plom servers."""

__copyright__ = "Copyright (C) 2020 Andrew Rechnitzer and Colin B. Macdonald"
__credits__ = "The Plom Project Developers"
__license__ = "AGPL-3.0-or-later"
# SPDX-License-Identifier: AGPL-3.0-or-later

import argparse
import locale
import os
import shlex
import shutil
import subprocess
from pathlib import Path
from textwrap import fill, dedent

# import tools for dealing with resource files
import pkg_resources

from plom import __version__
from plom import SpecVerifier, SpecParser
from plom.produce import process_class_list
from plom import specdir

#################


server_instructions = """Overview of running the Plom server:

  0. Decide on a working directory for the server and cd into it - this
     need not be the same directory where you started the project.

  1. Copy the `{specdir}` directory (not just its contents) to your
     server directory.   It should be located where you started the
     project and built the PDFs.

       1a. If you did not prepare the classlist earlier, then run
           'plom-server class <filename>'.

  2. Run '%(prog)s' - this will check that everything is in place
     and create necessary sub-directories *and* create config files for
     you to edit.

  3. Run '%(prog)s users' - This will create a template user list
     file for you to edit.  Passwords are displayed in plain text.
     Running with '--demo' option creates a (standard) demo user list,
     while '--auto N' makes an random-generated list of N users.  Edit
     as you see fit.

  4. Run '%(prog)s users <filename>' - This parses the plain-text
     user list, performs some simple sanity checks and then hashes the
     passwords to a new file.

       4a. Optionally you can now delete the file containing
           plain-text passwords.

  5. Now you can start the server with '%(prog)s launch'.

FUTURE - '%(prog)s stop' will stop the server.
""".format(
    specdir=specdir
)


class PlomServerConfigurationError(Exception):
    def __init__(self, *args, **kwargs):
        Exception.__init__(self, *args, **kwargs)


def checkSpecAndDatabase():
    if os.path.isdir(specdir):
        print("Directory '{}' is present.".format(specdir))
    else:
        print(
            "Cannot find '{}' directory - you must copy this into place before running server. Cannot continue.".format(
                specdir
            )
        )
        exit(1)

    if os.path.isfile(Path(specdir) / "verifiedSpec.toml"):
        print("Test specification present.")
    else:
        print(
            "Cannot find the test specification. Have you run 'plom-build' yet?. Aborting."
        )
        exit(1)

    if os.path.isfile(Path(specdir) / "plom.db"):
        print("Database present.")
    else:
        print("Cannot find the database. Have you run 'plom-build' yet? Aborting.")
        exit(1)

    if os.path.isfile(Path(specdir) / "classlist.csv"):
        print("Classlist present.")
    else:
        print(
            "Cannot find the classlist. Aborting.\nYou do not have to return to 'plom-build'. To process a classlist please run 'plom-server class <filename>'"
        )
        exit(1)


def buildRequiredDirectories():
    lst = [
        "pages",
        "pages/discardedPages",
        "pages/collidingPages",
        "pages/unknownPages",
        "pages/originalPages",
        "markedQuestions",
        "markedQuestions/plomFiles",
        "markedQuestions/commentFiles",
        "serverConfiguration",
    ]
    for dir in lst:
        os.makedirs(dir, exist_ok=True)


def buildSSLKeys():
    # check if key/crt already exist;
    if os.path.isfile(
        os.path.join("serverConfiguration", "plom.key")
    ) and os.path.isfile(os.path.join("serverConfiguration", "plom-selfsigned.crt")):
        print("SSL key and certificate already exist - will not change.")
        return

    # Command to generate the self-signed key:
    # openssl req -x509 -newkey rsa:2048 -keyout selfsigned.key \
    #          -nodes -out selfsigned.cert -sha256 -days 1000

    # TODO = use os.path.join here.
    sslcmd = (
        "openssl req -x509 -sha256 -newkey rsa:2048 -keyout "
        "serverConfiguration/plom.key -nodes -out "
        "serverConfiguration/plom-selfsigned.crt -days 1000 -subj"
    )

    # TODO: is this the way to get two digit country code?
    tmp = locale.getdefaultlocale()[0]
    if tmp:
        twodigcc = tmp[-2:]
    else:
        twodigcc = "CA"
    sslcmd += " '/C={}/ST=./L=./CN=localhost'".format(twodigcc)
    try:
        subprocess.check_call(shlex.split(sslcmd))
    except Exception as err:
        raise PlomServerConfigurationError(
            "Something went wrong building ssl keys.\n{}\nCannot continue.".format(err)
        )


def createServerConfig():
    sd = os.path.join("serverConfiguration", "serverDetails.toml")
    if os.path.isfile(sd):
        print("Server config already exists - will not change.")
        return

    template = pkg_resources.resource_string("plom", "serverDetails.toml")
    with open(os.path.join(sd), "wb") as fh:
        fh.write(template)
    print(
        "Please update '{}' with the correct name (or IP) of your server and the port.".format(
            sd
        )
    )


def createBlankPredictions():
    pl = Path(specdir) / "predictionlist.csv"
    if os.path.isfile(pl):
        print("Predictionlist already present.")
        return
    print(
        "Predictionlist will be updated when you run ID-prediction from manager-client."
    )
    with open(pl, "w") as fh:
        fh.write("test, id\n")


def doLatexChecks():
    from plom.textools import texFragmentToPNG
    from plom.server import pageNotSubmitted

    os.makedirs("pleaseCheck", exist_ok=True)

    # check build of fragment
    cdir = os.getcwd()
    keepfiles = ("checkThing.png", "pns.0.0.0.png")
    ct = os.path.join(cdir, "pleaseCheck", keepfiles[0])
    pns = os.path.join(cdir, specdir, "pageNotSubmitted.pdf")
    qns = os.path.join(cdir, specdir, "questionNotSubmitted.pdf")

    fragment = r"\( \mathbb{Z} / \mathbb{Q} \) The cat sat on the mat and verified \LaTeX\ worked okay for plom."

    if not texFragmentToPNG(fragment, ct):
        raise PlomServerConfigurationError(
            "Error latex'ing fragment. Please check your latex distribution."
        )

    # build template pageNotSubmitted.pdf just in case needed
    if not pageNotSubmitted.build_page_not_submitted_page(pns):
        raise PlomServerConfigurationError(
            "Error building 'pageNotSubmitted.pdf' template page. Please check your latex distribution."
        )
    # build template pageNotSubmitted.pdf just in case needed
    if not pageNotSubmitted.buildQNSPage(qns):
        raise PlomServerConfigurationError(
            "Error building 'questionNotSubmitted.pdf' template page. Please check your latex distribution."
        )

    # Try building a replacement for missing page.
<<<<<<< HEAD
    if not pageNotSubmitted.build_substitute(0, 0, 0):
=======
    if not pageNotSubmitted.buildTestPageSubstitute(0, 0, 0):
        raise PlomServerConfigurationError(
            "Error building replacement for missing test page."
        )
    # Try building a replacement for missing page.
    if not pageNotSubmitted.buildHWQuestionSubstitute(0, 0):
>>>>>>> 420de67f
        raise PlomServerConfigurationError(
            "Error building replacement for missing homework question."
        )

    shutil.move(keepfiles[1], os.path.join("pleaseCheck", keepfiles[1]))
    print(
        fill(
            dedent(
                """
                Simple latex checks done.  If you feel the need, then please
                examine '{}' and '{}' in the directory 'pleaseCheck'.  The
                first should be a short latex'd fragment with some mathematics
                and text, while the second should be a mostly blank page with
                'page not submitted' stamped across it.  It is safe delete
                both files and the directory.
                """.format(
                    *keepfiles
                )
            )
        )
    )


def initialiseServer():
    print("Do simple existance checks on required files.")
    checkSpecAndDatabase()
    print("Build required directories")
    buildRequiredDirectories()
    print("Building self-signed ssl keys for server")
    buildSSLKeys()
    print("Copy server networking configuration template into place.")
    createServerConfig()
    print("Build blank predictionlist for identifying.")
    createBlankPredictions()
    print(
        "Do latex checks and build 'pageNotSubmitted.pdf', 'questionNotSubmitted.pdf' in case needed"
    )
    doLatexChecks()


#################


def processUsers(userFile, demo, auto):
    # if we have been passed a userFile then process it and return
    if userFile:
        print("Processing user file '{}' to 'userList.json'".format(userFile))
        if os.path.isfile(Path("serverConfiguration") / "userList.json"):
            print("WARNING - this will overwrite the existing userList.json file.")
        from plom.server import manageUserFiles

        manageUserFiles.parseUserlist(userFile)
        return

    # otherwise we have to make one for the user - check if one already there.
    if os.path.isfile(os.path.join("serverConfiguration", "userListRaw.csv")):
        print(
            "File 'userListRaw.csv' already exists in 'serverConfiguration'. Remove before continuing. Aborting."
        )
        exit(1)

    if demo:
        print(
            "Creating a demo user list at userListRaw.csv. ** DO NOT USE ON REAL SERVER **"
        )
        from plom.server import manageUserFiles

        rawfile = Path("serverConfiguration") / "userListRaw.csv"
        cl = pkg_resources.resource_string("plom", "demoUserList.csv")
        with open(rawfile, "wb") as fh:
            fh.write(cl)
        manageUserFiles.parseUserlist(rawfile)
        return

    if auto is not None:
        print("Creating an auto-generated user list at userListRaw.csv.")
        print(
            "Please edit as you see fit and then rerun 'plom-server users serverConfiguration/userListRaw.csv'"
        )
        from plom.server import manageUserFiles

        # grab required users and regular users
        lst = manageUserFiles.buildCannedUsers(auto)
        with open(os.path.join("serverConfiguration", "userListRaw.csv"), "w+") as fh:
            fh.write("user, password\n")
            for np in lst:
                fh.write('"{}", "{}"\n'.format(np[0], np[1]))

        return

    if not userFile:
        print(
            "Creating 'serverConfiguration/userListRaw.csv' - please edit passwords for 'manager', 'scanner', 'reviewer', and then add one or more normal users and their passwords. Note that passwords must be at least 4 characters and usernames should be at least 4 alphanumeric characters."
        )
        cl = pkg_resources.resource_string("plom", "templateUserList.csv")
        with open(os.path.join("serverConfiguration", "userListRaw.csv"), "wb") as fh:
            fh.write(cl)


#################
def checkDirectories():
    lst = [
        "pages",
        "pages/discardedPages",
        "pages/collidingPages",
        "pages/unknownPages",
        "pages/originalPages",
        "markedQuestions",
        "markedQuestions/plomFiles",
        "markedQuestions/commentFiles",
        "serverConfiguration",
    ]
    for d in lst:
        if not os.path.isdir(d):
            print(
                "Required directories are not present. Have you run 'plom-server init'?"
            )
            exit(1)


def checkServerConfigured():
    if not os.path.isfile(os.path.join("serverConfiguration", "serverDetails.toml")):
        print("Server configuration file not present. Have you run 'plom-server init'?")
        exit(1)

    if not os.path.isfile(os.path.join("serverConfiguration", "userList.json")):
        print("Processed userlist is not present. Have you run 'plom-server users'?")
        exit(1)

    if not (
        os.path.isfile(os.path.join("serverConfiguration", "plom.key"))
        and os.path.isfile(os.path.join("serverConfiguration", "plom-selfsigned.crt"))
    ):
        print("SSL keys not present. Have you run 'plom-server init'?")
        exit(1)

    if os.path.isfile(Path(specdir) / "predictionlist.csv"):
        print("Predictionlist present.")
    else:
        print(
            "Cannot find the predictionlist. Have you run 'plom-server init' yet? Aborting."
        )
        exit(1)


def prelaunchChecks():
    # check database, spec and classlist in place
    checkSpecAndDatabase()
    # check all directories built
    checkDirectories()
    # check serverConf and userlist present (also check predictionlist).
    checkServerConfigured()
    # ready to go
    return True


def launchTheServer(masterToken):
    from plom.server import theServer

    if prelaunchChecks():
        theServer.launch(masterToken)


#################

parser = argparse.ArgumentParser(
    epilog="Use '%(prog)s <subcommand> -h' for detailed help.\n\n"
    + server_instructions,
    formatter_class=argparse.RawDescriptionHelpFormatter,
)
parser.add_argument("--version", action="version", version="%(prog)s " + __version__)
sub = parser.add_subparsers(
    dest="command", description="Perform various server-related tasks."
)
#
spI = sub.add_parser("init", help="Initialise server.")
spL = sub.add_parser(
    "class",
    help="Read in a classlist.",
    epilog=process_class_list.__doc__,
    formatter_class=argparse.RawDescriptionHelpFormatter,
)
spU = sub.add_parser("users", help="Create required users.")
spR = sub.add_parser("launch", help="Launch server.")
spR.add_argument(
    "masterToken",
    nargs="?",
    help="The master token is a 32 hex-digit string used to encrypt tokens in database. If you do not supply one then the server will create one. You should record the token somewhere (and reuse it at next server-start) if you want to be able to hot-restart the server (ie - restart the server without requiring users to log-off and log-in again).",
)
#
group = spL.add_mutually_exclusive_group(required=True)
group.add_argument("classlist", nargs="?", help="filename in csv format")
group.add_argument(
    "--demo",
    action="store_true",
    help="Use auto-generated classlist. **DO NOT USE ON REAL SERVER**",
)
##
spU.add_argument(
    "userlist",
    nargs="?",
    help="Process the given userlist file OR if none given then produce a template.",
)
grp = spU.add_mutually_exclusive_group()
grp.add_argument(
    "--demo",
    action="store_true",
    help="Use demo auto-generated userlist and passwords. **DO NOT DO THIS ON REAL SERVER**",
)
grp.add_argument(
    "--auto",
    type=int,
    metavar="N",
    help="Construct an auto-generated user list of N users.",
)


def main():
    args = parser.parse_args()

    if args.command == "init":
        initialiseServer()
    elif args.command == "class":
        # process the class list and copy into place
        process_class_list(args.classlist, args.demo)
    elif args.command == "users":
        # process the class list and copy into place
        processUsers(args.userlist, args.demo, args.auto)
    elif args.command == "launch":
        launchTheServer(args.masterToken)
    else:
        parser.print_help()

    exit(0)


if __name__ == "__main__":
    main()<|MERGE_RESOLUTION|>--- conflicted
+++ resolved
@@ -214,16 +214,12 @@
         )
 
     # Try building a replacement for missing page.
-<<<<<<< HEAD
-    if not pageNotSubmitted.build_substitute(0, 0, 0):
-=======
     if not pageNotSubmitted.buildTestPageSubstitute(0, 0, 0):
         raise PlomServerConfigurationError(
             "Error building replacement for missing test page."
         )
     # Try building a replacement for missing page.
     if not pageNotSubmitted.buildHWQuestionSubstitute(0, 0):
->>>>>>> 420de67f
         raise PlomServerConfigurationError(
             "Error building replacement for missing homework question."
         )
