#!/usr/bin/env python3

# SPDX-License-Identifier: AGPL-3.0-or-later
# Copyright (C) 2020-2021 Forest Kobayashi
# Copyright (C) 2021 Colin B. Macdonald

"""Build and populate a Plom server from a Canvas Assignment.

The goal is automate using Plom as an alternative to Canvas's
SpeedGrader.

This is very much *pre-alpha*: not ready for production use, use at
your own risk, no warranty, etc, etc.

1. Create `api_secrets.py` containing
   ```
   my_key = "11224~AABBCCDDEEFF..."
   ```
2. Run `python plom-server-from-canvas.py`
3. Follow prompts.
4. Go the directory you created and run `plom-server launch`.

Notes:
  * If number of pages precisely matches number of questions then
    we do a 1-1 mapping onto questions.  Otherwise we push each
    page to all questions.  This could be made more configurable.

TODO:
  * needs to log instead of just discarding so much output
  * support an existing configured server in basedir: or fork
"""

import argparse
import csv
import os
from pathlib import Path
import random
import string
import subprocess
from textwrap import dedent
import time

import fitz
import PIL.Image
import requests
from tqdm import tqdm

from plom import __version__
from plom.misc_utils import working_directory
from plom.server import PlomServer
from plom.canvas import __DEFAULT_CANVAS_API_URL__
from plom.canvas import (
    canvas_login,
    download_classlist,
    get_assignment_by_id_number,
    get_conversion_table,
    get_course_by_id_number,
    interactively_get_assignment,
    interactively_get_course,
)
import plom.scan


def get_short_name(long_name):
    """"""
    short_name = ""
    push_letter = True
    while len(long_name):
        char, long_name = long_name[0], long_name[1:]
        if char in string.digits:
            push_letter = True
            short_name += char
        elif push_letter and char in string.ascii_letters:
            push_letter = False
            short_name += char.lower()
        elif char == " ":
            push_letter = True
        else:
            continue

    return short_name


def make_toml(assignment, marks, *, server_dir="."):
    """
    (assignment): a canvasapi assignment object
    """
    server_dir = Path(server_dir)
    longName = assignment.name

    name = get_short_name(longName)

    numberOfVersions = 1
    numberOfQuestions = len(marks)
    numberOfPages = len(marks) + 1

    numberToProduce = -1
    numberToName = -1
    # note potentially useful
    # assignment.needs_grading_count, assignment.get_gradeable_students()

    toml = dedent(
        f"""
        # autogenerated by a script to pull from Canvas to Plom
        name = "{name}"
        longName = "{longName}"
        numberOfVersions = {numberOfVersions}
        numberOfPages = {numberOfPages}
        numberToProduce = {numberToProduce}
        numberToName = {numberToName}
        numberOfQuestions = {numberOfQuestions}
        [idPages]
        pages = [1]
        [doNotMark]
        pages = []
        """
    ).lstrip()
    for i, mark in enumerate(marks):
        toml += dedent(
            f"""
            [question.{i + 1}]
            pages = [{i + 2}]
            mark = {mark}
            select = "fix"
            """
        ).lstrip()
    with open(server_dir / "canvasSpec.toml", "w") as f:
        f.write(toml)


def initialize(course, assignment, marks, *, server_dir="."):
    """
    Set up the test directory, get the classlist from canvas, make the
    .toml, etc
    """
    server_dir = Path(server_dir)
    server_dir.mkdir(exist_ok=True)

    print("\nGetting enrollment data from canvas and building `classlist.csv`...")
    download_classlist(course, server_dir=server_dir)

    print("Generating `canvasSpec.toml`...")
    make_toml(assignment, marks, server_dir=server_dir)

    with working_directory(server_dir):
        print("\nSwitched into test server directory.\n")
        print("Parsing `canvasSpec.toml`...")
        # TODO: capture and log all this output with capture_output=True?
        subprocess.check_call(["plom-build", "parse", "canvasSpec.toml"])
        print("Running `plom-server init`...")
        subprocess.check_call(["plom-server", "init"])
        print("Autogenerating users...")
        subprocess.check_call(["plom-server", "users", "--auto", "1"])
        print("Processing userlist...")
        subprocess.check_call(["plom-server", "users", "userListRaw.csv"])

    print("Temporarily exporting manager password...")
    pwds = {}
    with open(server_dir / "userListRaw.csv", "r") as csvfile:
        for row in csv.reader(csvfile):
            pwds[row[0]] = row[1]
    os.environ["PLOM_MANAGER_PASSWORD"] = pwds["manager"]
    del pwds

    print("Launching plom server.")
    plom_server = PlomServer(basedir=server_dir)
    # TODO: consider suppressing output https://gitlab.com/plom/plom/-/issues/1586
    # Forest had popen(... ,stdout=subprocess.DEVNULL)
    print("Server *should* be running now")

    # TODO: these had capture_output=True but this hides errors
    print("Building classlist...")
    build_class = subprocess.check_call(
        ["plom-build", "class", server_dir / "classlist.csv"]
    )
    print("Building the database...")
    with working_directory(server_dir):
        build_class = subprocess.check_call(["plom-build", "make", "--no-pdf"])

    return plom_server


def get_submissions(
    assignment, server_dir=".", name_by_info=True, dry_run=False, replace_existing=False
):
    """
    get the submission pdfs out of Canvas

    (name_by_info): Whether to make the filenames of the form ID_Last_First.pdf

    """
    server_dir = Path(server_dir)

    if name_by_info:
        print("Fetching conversion table...")
        conversion = get_conversion_table(server_dir=server_dir)

    tmp_downloads = server_dir / "upload" / "tmp_downloads"
    for_plom = server_dir / "upload" / "submittedHWByQ"

    tmp_downloads.mkdir(exist_ok=True, parents=True)
    for_plom.mkdir(exist_ok=True, parents=True)

    print("Fetching & preprocessing submissions...")
    subs = assignment.get_submissions()

    unsubmitted = []
    timeouts = []
    errors = []
    for sub in tqdm(subs):
        # Try to avoid overheating the canvas api (this is soooooo dumb lol)
        time.sleep(random.uniform(0.5, 1.0))
        if name_by_info:
            canvas_id = sub.user_id
            stud_name, stud_sis_id = conversion[str(canvas_id)]
            last_name, first_name = [name.strip() for name in stud_name.split(",")]
            sub_name = f"{last_name}_{first_name}.{stud_sis_id}._".replace(" ", "_")
        else:
            sub_name = f"{sub.user_id}"

        if (not replace_existing) and (for_plom / f"{sub_name}.pdf").exists():
            print(f"Skipping submission {sub_name} --- exists already")
            continue

        attachments = getattr(sub, "attachments", [])
        if not attachments:
            unsubmitted.append(sub)

        # Loop over all the attachments, save to disc, do some stitching
        # TODO: useful later to keep the student's original filename somewhere?
        attachment_filenames = []
        for i, obj in enumerate(attachments):
            assert type(obj) == dict, "Perhaps attachments are not always dicts?"
            assert "content-type" in obj.keys()
            assert "url" in obj.keys()
            assert obj["upload_status"] == "success"  # TODO, or just "continue"
            if obj["content-type"] == "null":
                # TODO: in what cases does this occur?
                continue
            elif obj["content-type"] == "application/pdf":
                suffix = "pdf"
            elif obj["content-type"] == "image/png":
                suffix = ".png"
            elif obj["content-type"] == "image/jpg":
                suffix = ".jpg"
            elif obj["content-type"] == "image/jpeg":
                suffix = ".jpeg"
            else:
                print(
                    f"unexpected content-type {obj['content-type']}: for now, appending to error list"
                )
                errors.append(sub)
            filename = tmp_downloads / f"{i:02}-{sub_name}.{suffix}"

            if dry_run:
                print(f"dry-run, but would download {filename.name}")
                filename.touch()
                continue

            time.sleep(random.uniform(0.5, 1.5))
            # TODO: try catch to a timeout/failed list?
            r = requests.get(obj["url"])
            with open(filename, "wb") as f:
                f.write(r.content)

            if suffix != "pdf":
                # TODO: fitz can do this too
                img = PIL.Image.open(filename)
                img = img.convert("RGB")
                filename = filename.with_suffix(".pdf")
                img.save(filename)

            attachment_filenames.append(filename)

        final_name = for_plom / f"{sub_name}.pdf"
        if len(attachment_filenames) == 0:
            # TODO: what is this case, can it happen?
            pass
        elif len(attachment_filenames) == 1:
            attachment_filenames[0].rename(final_name)
        else:
            # TODO: stitching not ideal: prefer bundles from original files
            doc = fitz.Document()
            for f in attachment_filenames:
                try:
                    doc.insert_pdf(fitz.open(f))
                except RuntimeError:
                    print(f"We had problems with {sub} because of error on {f}")
                    errors.append(sub)
            # TODO: this could easily fail if we failed to the insertions above
            # TODO: anyway, like I said above, stitching not ideal
            doc.save(final_name)
            # Clean up temporary files (TODO: for now we leave them)
            # for x in attachment_filenames:
            #    x.unlink()

    for sub in unsubmitted:
        print(f"No submission from user_id {sub.user_id}")
    for sub in errors:
        print(f"Error processing from user_id {sub.user_id}")


def scan_submissions(num_questions, *, server_dir="."):
    """
    Apply `plom-scan` to all the pdfs we've just pulled from canvas
    """
    server_dir = Path(server_dir)

    pwds = {}
    with open(server_dir / "userListRaw.csv", "r") as csvfile:
        for row in csv.reader(csvfile):
            pwds[row[0]] = row[1]
    scan_pwd = pwds["scanner"]
    del pwds

<<<<<<< HEAD
    print("Temporarily changing working directory")
    with working_directory(server_dir / "upload"):

        print("Applying `plom-hwscan` to pdfs...")
        for pdf in tqdm(Path("submittedHWByQ").glob("*.pdf")):
            # get 12345678 from blah_blah.blah_blah.12345678._.
            sid = pdf.stem.split(".")[-2]
            assert len(sid) == 8
            if len(fitz.open(pdf)) == num_questions:
                # If number of pages precisely matches number of questions then
                # do a 1-1 mapping...
                qstr = ",".join(f"[{x}]" for x in range(1, num_questions + 1))
            else:
                # ... otherwise push each page to all questionsa.
                qstr = ",".join(f"{x}" for x in range(1, num_questions + 1))
            # TODO: capture output and put it all in a log file?  (capture_output=True?)
            subprocess.check_call(["plom-hwscan", "process", pdf, sid, "-q", qstr])

        # Clean up any missing submissions
        subprocess.check_call(["plom-hwscan", "missing"])
=======
    upload_dir = server_dir / "upload"

    print("Applying `plom-hwscan` to pdfs...")
    for pdf in tqdm((upload_dir / "submittedHWByQ").glob("*.pdf")):
        # get 12345678 from blah_blah.blah_blah.12345678._.
        sid = pdf.stem.split(".")[-2]
        assert len(sid) == 8
        if len(fitz.open(pdf)) == num_questions:
            # If number of pages precisely matches number of questions then
            # do a 1-1 mapping...
            q = [[x] for x in range(1, num_questions + 1)]
        else:
            # ... otherwise push each page to all questionsa.
            q = [x for x in range(1, num_questions + 1)]
        # TODO: capture output and put it all in a log file?  (capture_output=True?)
        plom.scan.processHWScans("localhost", scan_pwd, pdf, sid, q, basedir=upload_dir)

    # Clean up any missing submissions
    plom.scan.processMissing("localhost", scan_pwd, yes_flag=True)
>>>>>>> 9b0efd30


parser = argparse.ArgumentParser(
    description=__doc__.split("\n")[0],
    epilog="\n".join(__doc__.split("\n")[1:]),
    formatter_class=argparse.RawDescriptionHelpFormatter,
)
parser.add_argument("--version", action="version", version="%(prog)s " + __version__)
parser.add_argument(
    "--api_url",
    type=str,
    default=__DEFAULT_CANVAS_API_URL__,
    action="store",
    help=f'URL for talking to Canvas, defaults to "{__DEFAULT_CANVAS_API_URL__}".',
)
parser.add_argument(
    "--api_key",
    type=str,
    action="store",
    help="""
        The API Key for talking to Canvas.
        You can store this in a local file "api_secrets.py" as
        a string in a variable named "my_key".
        TODO: If blank, prompt for it?
    """,
)
parser.add_argument(
    "--dry-run",
    action="store_true",
    help="Perform a dry-run, for example, don't download papers",
)
parser.add_argument(
    "--dir",
    type=str,
    action="store",
    help="The local directory for the Plom Server files (prompts if omitted).",
)
parser.add_argument(
    "--course",
    type=int,
    metavar="N",
    action="store",
    help="""
        Specify a Canvas Course ID (an integer N).
        Interactively prompt from a list if omitted.
    """,
)
parser.add_argument(
    "--assignment",
    type=int,
    metavar="M",
    action="store",
    help="""
        Specify a Canvas Assignment ID (an integer M).
        Interactively prompt from a list if omitted.
    """,
)
parser.add_argument(
    "--marks",
    type=str,
    metavar="LIST",
    action="store",
    help="""
        A comma-separated list of integers specifying the marks for
        each question.  This also specifies the number of questions.
        For example "5,10,4" means we have three questions worth 5,
        10 and 4 respectively.  If you use spaces after the commas,
        you'll need quotes around the list, as in `--marks "5, 10, 4"`.
    """,
)

if __name__ == "__main__":
    args = parser.parse_args()
    user = canvas_login(args.api_url, args.api_key)

    if args.course is None:
        course = interactively_get_course(user)
        print(f'Note: you can use "--course {course.id}" to reselect.\n')
    else:
        course = get_course_by_id_number(args.course, user)
    print(f"Ok using course: {course}")

    if args.assignment:
        assignment = get_assignment_by_id_number(course, args.assignment)
    else:
        assignment = interactively_get_assignment(user, course)
        print(f'Note: you can use "--assignment {assignment.id}" to reselect.\n')
    print(f"Ok uploading to Assignment: {assignment}")

    o_dir = os.getcwd()

    if args.dir is None:
        basedir = input("Name of dir to use for this assignment: ")
    else:
        basedir = args.dir
    basedir = Path(basedir)

    if basedir.is_dir():
        print(f'Using existing dir "{basedir}"')
        # TODO: ensure empty or warn if somethings exist?
    else:
        print(f'Creating dir "{basedir}"')
        basedir.mkdir(exist_ok=True)

    pp = assignment.points_possible
    print(f'\n"{assignment}" has "{pp}" points possible')
    if pp == 0 or int(pp) != pp:
        raise ValueError(
            "Points possible must be non-zero int: Plom supports only integer marking"
        )
    if args.marks is None:
        print(f"Do you want to split this total of {pp} over multiple questions?")
        args.marks = input('Enter a list for the marks per question, e.g., "5,10,3": ')
    args.marks = [int(x) for x in args.marks.split(",")]
    symsum = " + ".join(str(x) for x in args.marks)
    if sum(args.marks) != pp:
        raise ValueError(f"Total marks do not match Canvas: {symsum} =/= {pp}")
    print(f"Ok, using {len(args.marks)} questions with breakdown {symsum} = {pp}")
    del pp

    plom_server = initialize(course, assignment, args.marks, server_dir=basedir)

    print("\n\ngetting submissions from canvas...")
    get_submissions(assignment, dry_run=args.dry_run, server_dir=basedir)

    print("scanning submissions...")
    scan_submissions(len(args.marks), server_dir=basedir)

    input("Press enter when you want to stop the server...")
    plom_server.stop()
    print("Server stopped, goodbye!")<|MERGE_RESOLUTION|>--- conflicted
+++ resolved
@@ -313,28 +313,6 @@
     scan_pwd = pwds["scanner"]
     del pwds
 
-<<<<<<< HEAD
-    print("Temporarily changing working directory")
-    with working_directory(server_dir / "upload"):
-
-        print("Applying `plom-hwscan` to pdfs...")
-        for pdf in tqdm(Path("submittedHWByQ").glob("*.pdf")):
-            # get 12345678 from blah_blah.blah_blah.12345678._.
-            sid = pdf.stem.split(".")[-2]
-            assert len(sid) == 8
-            if len(fitz.open(pdf)) == num_questions:
-                # If number of pages precisely matches number of questions then
-                # do a 1-1 mapping...
-                qstr = ",".join(f"[{x}]" for x in range(1, num_questions + 1))
-            else:
-                # ... otherwise push each page to all questionsa.
-                qstr = ",".join(f"{x}" for x in range(1, num_questions + 1))
-            # TODO: capture output and put it all in a log file?  (capture_output=True?)
-            subprocess.check_call(["plom-hwscan", "process", pdf, sid, "-q", qstr])
-
-        # Clean up any missing submissions
-        subprocess.check_call(["plom-hwscan", "missing"])
-=======
     upload_dir = server_dir / "upload"
 
     print("Applying `plom-hwscan` to pdfs...")
@@ -354,7 +332,6 @@
 
     # Clean up any missing submissions
     plom.scan.processMissing("localhost", scan_pwd, yes_flag=True)
->>>>>>> 9b0efd30
 
 
 parser = argparse.ArgumentParser(
